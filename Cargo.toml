[workspace]
resolver = "2"
members = [
    "core/chain-configs",
    "core/crypto",
    "core/primitives",
    "core/primitives-core",
    "core/store",
    "core/metrics",
    "runtime/near-vm-logic",
    "runtime/near-vm-runner",
    "runtime/near-vm-runner-standalone",
    "runtime/runtime",
    "runtime/runtime-params-estimator",
    "chain/chain",
    "chain/chunks",
    "chain/epoch_manager",
    "chain/pool",
    "chain/client",
    "chain/client-primitives",
    "chain/network",
    "chain/indexer",
    "chain/jsonrpc",
    "chain/jsonrpc/client",
    "chain/jsonrpc/test-utils",
    "chain/jsonrpc-primitives",
    "chain/rosetta-rpc",
    "test-utils/actix-test-utils",
    "test-utils/testlib",
    "test-utils/loadtester",
    "test-utils/runtime-tester",
    "test-utils/state-viewer",
    "test-utils/store-validator",
    "neard",
    "nearcore",
    "tools/rpctypegen/core",
    "tools/rpctypegen/macro",
    "genesis-tools/genesis-csv-to-json",
    "genesis-tools/genesis-populate",
    "genesis-tools/keypair-generator",
    "tools/restaked",
    "tools/indexer/example",
    "tools/delay_detector",
    "tools/storage-usage-delta-calculator",
    "tools/restored-receipts-verifier",
    "integration-tests",
]

[patch.crates-io]
<<<<<<< HEAD
ethereum-types = { path = "./patches/ethereum-types-0.10.0-to-0.11.0" }
=======
# Temporary wasmer fork which disables rayon (parallel compilation)
# https://github.com/wasmerio/wasmer/pull/2262
# Revome this when the new version of wasmer is published.
wasmer-compiler-singlepass = { git = "https://github.com/near/wasmer", branch = "1.0.2-single-threaded" }
>>>>>>> bfc5a267

[profile.release]
overflow-checks = true

[profile.bench]
lto = true
codegen-units = 1 # Use only 1 codegen-unit to enable full optimizations.
overflow-checks = true

[profile.dev.package.hex]
opt-level = 3 # BLS library is too slow to use in debug

[profile.dev.package.ring]
opt-level = 3 # BLS library is too slow to use in debug

[profile.dev.package.rand]
opt-level = 3 # BLS library is too slow to use in debug

[profile.dev.package.bs58]
opt-level = 3 # bs58 library is too slow to use in debug<|MERGE_RESOLUTION|>--- conflicted
+++ resolved
@@ -47,14 +47,10 @@
 ]
 
 [patch.crates-io]
-<<<<<<< HEAD
-ethereum-types = { path = "./patches/ethereum-types-0.10.0-to-0.11.0" }
-=======
 # Temporary wasmer fork which disables rayon (parallel compilation)
 # https://github.com/wasmerio/wasmer/pull/2262
 # Revome this when the new version of wasmer is published.
 wasmer-compiler-singlepass = { git = "https://github.com/near/wasmer", branch = "1.0.2-single-threaded" }
->>>>>>> bfc5a267
 
 [profile.release]
 overflow-checks = true
