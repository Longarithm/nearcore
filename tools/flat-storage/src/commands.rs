--- conflicted
+++ resolved
@@ -45,11 +45,7 @@
     /// The trie is constructed for the block height equal to flat_head
     ConstructTrieFromFlat(ConstructTriedFromFlatCmd),
 
-<<<<<<< HEAD
     /// Move flat storage head.
-=======
-    /// Move flat head forward or backward.
->>>>>>> c4ebb592
     MoveFlatHead(MoveFlatHeadCmd),
 }
 
