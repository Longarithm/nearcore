#!/usr/bin/env bash

# cspell:word benchnet mpstat tonumber

set -o errexit

CASE="${CASE:-$2}"
BM_PARAMS=${CASE}/params.json

if ! [[ -d $CASE ]]; then
    echo "'$CASE' is not a valid test case directory"
    exit 1
fi

# Check if jq is installed
if ! command -v jq &>/dev/null; then
    echo "jq could not be found, please install it."
    exit 1
fi

GEN_LOCALNET_DONE=false

NUM_CHUNK_PRODUCERS=$(jq '.chunk_producers' ${BM_PARAMS})
NUM_RPCS=$(jq '.rpcs' ${BM_PARAMS})
NUM_NODES=$((NUM_CHUNK_PRODUCERS + NUM_RPCS))

if [ "${NUM_RPCS}" -gt "1" ]; then
    echo "no more than 1 rpc node is currently supported"
    exit 1
fi

NEAR_HOME="${NEAR_HOME:-/home/ubuntu/.near}"
GENESIS=${NEAR_HOME}/genesis.json
CONFIG=${NEAR_HOME}/config.json
LOG_CONFIG=${NEAR_HOME}/log_config.json
GENESIS_TIME="${GENESIS_TIME:-2025-04-04T14:24:06.156907Z}"

BASE_GENESIS_PATCH=${CASE}/$(jq -r '.base_genesis_patch' ${BM_PARAMS})
BASE_CONFIG_PATCH=${CASE}/$(jq -r '.base_config_patch' ${BM_PARAMS})
BASE_LOG_CONFIG_PATCH=cases/log_patch.json
GENESIS_PATCH=${CASE}/genesis_patch.json
CONFIG_PATCH=${CASE}/config_patch.json

USERS_DATA_DIR="${USERS_DATA_DIR:-user-data}"
LOG_DIR="${LOG_DIR:-logs}"
BENCHNET_DIR="${BENCHNET_DIR:-/home/ubuntu/bench}"

RPC_ADDR="127.0.0.1:4040"
SYNTH_BM_PATH="../synth-bm/Cargo.toml"
SYNTH_BM_BIN="${SYNTH_BM_BIN:-/home/ubuntu/nearcore/benchmarks/synth-bm/target/release/near-synth-bm}"
SYNTH_BM_BASENAME="${SYNTH_BM_BASENAME:-$(basename ${SYNTH_BM_BIN})}"
RUN_ON_FORKNET=$(jq 'has("forknet")' ${BM_PARAMS})
PYTEST_PATH="../../pytest/"
TX_GENERATOR=$(jq -r '.tx_generator.enabled // false' ${BM_PARAMS})
CREATE_ACCOUNTS_RPS=$(jq -r '.account_rps // 100' ${BM_PARAMS})

echo "Test case: ${CASE}"
echo "Num nodes: ${NUM_NODES}"

if [ "${NUM_NODES}" -eq "1" ]; then
    NUM_SHARDS=$(jq '.shard_layout.V2.shard_ids | length' ${GENESIS} 2>/dev/null) || true
    VALIDATOR_KEY=${NEAR_HOME}/validator_key.json
else
    for i in $(seq 0 $((NUM_NODES - 1))); do
        NEAR_HOMES+=("${BENCHNET_DIR}/node${i}")
    done
    NUM_SHARDS=$(jq '.shard_layout.V2.shard_ids | length' ${NEAR_HOMES[0]}/genesis.json 2>/dev/null) || true
    VALIDATOR_KEY=${NEAR_HOMES[0]}/validator_key.json
fi

if [ "${RUN_ON_FORKNET}" = true ]; then
    GEN_NODES_DIR="${GEN_NODES_DIR:-/home/ubuntu/bench}"
    if [ -z "${FORKNET_NAME}" ] || [ -z "${FORKNET_START_HEIGHT}" ]; then
        echo "Error: Required environment variables not set"
        echo "Please set: FORKNET_NAME, FORKNET_START_HEIGHT"
        exit 1
    fi
    FORKNET_ENV="FORKNET_NAME=${FORKNET_NAME} FORKNET_START_HEIGHT=${FORKNET_START_HEIGHT} SYNTH_BM_BASENAME=${SYNTH_BM_BASENAME}"
    FORKNET_NEARD_LOG="/home/ubuntu/neard-logs/logs.txt"
    FORKNET_NEARD_PATH="${NEAR_HOME}/neard-runner/binaries/neard0"
    NUM_SHARDS=$(jq '.shard_layout.V2.shard_ids | length' ${GENESIS} 2>/dev/null) || true
    NODE_BINARY_URL=$(jq -r '.forknet.binary_url' ${BM_PARAMS})
    VALIDATOR_KEY=${NEAR_HOME}/validator_key.json
    MIRROR="${VIRTUAL_ENV}/python3 tests/mocknet/MIRROR.py --chain-id mainnet --start-height ${FORKNET_START_HEIGHT} \
        --unique-id ${FORKNET_NAME}"
    echo "Forknet name: ${FORKNET_NAME}"
else
    NEARD="${NEARD:-/home/ubuntu/neard}"
    echo "neard path: ${NEARD}"
fi

RPC_URL="http://${RPC_ADDR}"

mirror_cmd() {
    shift
    cd ${PYTEST_PATH}
    $MIRROR --host-type nodes "$@"
    cd -
}

start_nodes_forknet() {
    cd ${PYTEST_PATH}
    $MIRROR --host-type nodes run-cmd --cmd "cd ${BENCHNET_DIR}; ${FORKNET_ENV} ./bench.sh start-neard0 ${CASE}"
    cd -
}

start_neard0() {
    local cmd_suffix="nohup ${FORKNET_NEARD_PATH} --home ${NEAR_HOME} run &> ${FORKNET_NEARD_LOG} &"
    if [ ! -z "${TRACING_SERVER_INTERNAL_IP}" ]; then
        OTEL_EXPORTER_OTLP_TRACES_ENDPOINT=http://${TRACING_SERVER_INTERNAL_IP}:4317/ ${cmd_suffix}
    else
        ${cmd_suffix}
    fi
}

start_nodes_local() {
    if [ "${NUM_NODES}" -eq "1" ]; then
        sudo systemctl start neard
    else
        mkdir -p ${LOG_DIR}
        for node in "${NEAR_HOMES[@]}"; do
            log="${LOG_DIR}/$(basename ${node})"
            echo "Starting node: ${node}, log: ${log}"
            nohup ${NEARD} --home ${node} run &>${log} &
        done
    fi
}

start_nodes() {
    echo "=> Starting all nodes"
    if [ "${RUN_ON_FORKNET}" = true ]; then
        start_nodes_forknet
    else
        start_nodes_local
    fi
    echo "=> Done"
}

stop_nodes_forknet() {
    cd ${PYTEST_PATH}
    $MIRROR --host-type nodes run-cmd --cmd "killall --wait neard0 || true"
    cd -
}

stop_nodes_local() {
    if [ "${NUM_NODES}" -eq "1" ]; then
        sudo systemctl stop neard
    else
        killall --wait neard || true
    fi
}

stop_nodes() {
    echo "=> Stopping all nodes"
    if [ "${RUN_ON_FORKNET}" = true ]; then
        stop_nodes_forknet
    else
        stop_nodes_local
    fi
    echo "=> Done"
}

reset_forknet() {
    cd ${PYTEST_PATH}
    $MIRROR --host-type nodes run-cmd --cmd \
        "find ${NEAR_HOME}/data -mindepth 1 -delete ; rm -rf ${BENCHNET_DIR}/${USERS_DATA_DIR}"
    if [ "${TX_GENERATOR}" = true ]; then
        $MIRROR --host-type nodes run-cmd --cmd \
            "jq 'del(.tx_generator)' ${CONFIG} > tmp.$$.json && \
            mv tmp.$$.json ${CONFIG} || rm tmp.$$.json"
    fi
    cd -
}

reset_local() {
    if [ "${NUM_NODES}" -eq "1" ]; then
        find ${NEAR_HOME}/data -mindepth 1 -delete
    else
        rm -rf ${BENCHNET_DIR}
    fi
    rm -rf ${USERS_DATA_DIR}
}

reset() {
    stop_nodes
    echo "=> Resetting chain history, user accounts and clearing the database"
    if [ "${RUN_ON_FORKNET}" = true ]; then
        reset_forknet
    else
        reset_local
    fi
    echo "=> Done"
}

fetch_forknet_details() {
    # Get all instances for this forknet
    local instances=$(gcloud compute instances list \
        --project=nearone-mocknet \
        --filter="name~'-${FORKNET_NAME}-' AND -name~'traffic' AND -name~'tracing'" \
        --format="get(name,networkInterfaces[0].networkIP)")    
    echo "instances: ${instances}"
    local total_lines=$(echo "$instances" | wc -l | tr -d ' ')
    echo "total_lines: ${total_lines}"
    local num_cp_instances=$((total_lines - 1))
    echo "num_cp_instances: ${num_cp_instances}"
    # Get the last instance (RPC node)
    FORKNET_RPC_NODE_ID=$(echo "$instances" | tail -n1 | awk '{print $1}')
    FORKNET_RPC_INTERNAL_IP=$(echo "$instances" | tail -n1 | awk '{print $2}')
    if [ -z "$FORKNET_RPC_INTERNAL_IP" ]; then
        echo "FORKNET_RPC_INTERNAL_IP is empty! something went wrong while listing GCP instances"
        exit 1
    fi
    # Extract the public key from the node_key.json file
    NODE_PUBLIC_KEY=$(jq -r '.public_key' ${GEN_NODES_DIR}/node${NUM_CHUNK_PRODUCERS}/node_key.json)
    FORKNET_BOOT_NODES="${NODE_PUBLIC_KEY}@${FORKNET_RPC_INTERNAL_IP}:24567"
    # Verify we have the correct number of chunk producers
    if [ "$num_cp_instances" -ne "$NUM_CHUNK_PRODUCERS" ]; then
        echo "Error: Expected ${NUM_CHUNK_PRODUCERS} chunk producers but found ${num_cp_instances}"
        exit 1
    fi
    # Get chunk producer nodes
    FORKNET_CP_NODES=$(echo "$instances" | head -n "$num_cp_instances" | awk '{print $1}')
    FORKNET_RPC_ADDR="${FORKNET_RPC_INTERNAL_IP}:3030"
    RPC_ADDR=${FORKNET_RPC_ADDR}
    RPC_URL="http://${RPC_ADDR}"
    echo "Forknet RPC address: ${FORKNET_RPC_ADDR}"
    echo "Forknet RPC node: ${FORKNET_RPC_NODE_ID}"
    echo "Forknet CP nodes: ${FORKNET_CP_NODES}"

    # Try to get tracing server IP if it exists
    local tracing_instances=$(gcloud compute instances list \
        --project=nearone-mocknet \
        --filter="name~'-${FORKNET_NAME}-' AND name~'tracing'" \
        --format="get(networkInterfaces[0].networkIP)")
    if [ ! -z "$tracing_instances" ]; then
        TRACING_SERVER_INTERNAL_IP=$(echo "$tracing_instances" | head -n1)
        echo "Tracing server IP: ${TRACING_SERVER_INTERNAL_IP}"
    fi
}

gen_localnet_for_forknet() {
    if [ "${GEN_LOCALNET_DONE}" = true ]; then
        echo "Will use existing nodes homes for forknet"
        return 0
    fi
    
    echo "===> Initializing nodes homes for forknet"
    RUN_ON_FORKNET=false
    local ORIGINAL_BENCHNET_DIR=${BENCHNET_DIR}
    BENCHNET_DIR=${GEN_NODES_DIR}
    NEAR_HOMES=()
    for i in $(seq 0 $((NUM_NODES - 1))); do
        NEAR_HOMES+=("${BENCHNET_DIR}/node${i}")
    done
    init
    RUN_ON_FORKNET=true
    BENCHNET_DIR=${ORIGINAL_BENCHNET_DIR}
    GEN_LOCALNET_DONE=true
    echo "===> Done"
}

init_forknet() {
    gen_localnet_for_forknet
    cd ${PYTEST_PATH}
    #
    $MIRROR init-neard-runner --neard-binary-url ${NODE_BINARY_URL} --neard-upgrade-binary-url ""
    echo "UPDATE_BINARIES: ${UPDATE_BINARIES}"
    if [ "${UPDATE_BINARIES}" = "true" ] || [ "${UPDATE_BINARIES}" = "1" ]; then
        echo "===> Updating binaries"
        $MIRROR --host-type nodes update-binaries || true
    fi
<<<<<<< HEAD
    #
    # $MIRROR --host-type nodes run-cmd --cmd "mkdir -p ${BENCHNET_DIR}"
    # $MIRROR --host-type nodes upload-file --src ${SYNTH_BM_BIN} --dst ${BENCHNET_DIR}
    # $MIRROR --host-type nodes run-cmd --cmd "chmod +x ${BENCHNET_DIR}/near-synth-bm"
=======
    $MIRROR --host-type nodes run-cmd --cmd "mkdir -p ${BENCHNET_DIR}"
    $MIRROR --host-type nodes upload-file --src ${SYNTH_BM_BIN} --dst ${BENCHNET_DIR}
    $MIRROR --host-type nodes run-cmd --cmd "chmod +x ${BENCHNET_DIR}/${SYNTH_BM_BASENAME}"
>>>>>>> 22279a66
    cd -
}

init_local() {
    reset
    if [ "${NUM_NODES}" -eq "1" ]; then
        rm -f ${CONFIG} ${GENESIS}
        /${NEARD} --home ${NEAR_HOME} init --chain-id localnet
    else
        /${NEARD} --home ${BENCHNET_DIR} localnet -v ${NUM_CHUNK_PRODUCERS} --non-validators-rpc ${NUM_RPCS} \
            --tracked-shards=none
    fi
}

init() {
    echo "=> Initializing ${NUM_NODES} node network"
    if [ "${RUN_ON_FORKNET}" = true ]; then
        init_forknet
    else
        init_local
    fi
    tweak_config
    echo "=> Done"
}

edit_genesis() {
    echo "editing ${1}"
    jq --arg time "${GENESIS_TIME}" \
        'del(.shard_layout.V1) | .genesis_time = $time' ${1} >tmp.$$.json && mv tmp.$$.json ${1} || rm tmp.$$.json
    
    if [ -f "${BASE_GENESIS_PATCH}" ]; then
        jq -s 'reduce .[] as $item ({}; . * $item)' \
            ${1} ${BASE_GENESIS_PATCH} >tmp.$$.json && mv tmp.$$.json ${1} || rm tmp.$$.json
    fi
    
    if [ -f "${GENESIS_PATCH}" ]; then
        jq -s 'reduce .[] as $item ({}; . * $item)' \
            ${1} ${GENESIS_PATCH} >tmp.$$.json && mv tmp.$$.json ${1} || rm tmp.$$.json
    fi
    
    # remove quotes around "gas_limit" (workaround for jq 1.6 bigint bug)
    sed -i'.bak' -e 's/"gas_limit": "\(.*\)"/"gas_limit": \1/' ${1} && rm "${1}.bak"
}

edit_config() {
    echo "editing ${1}"
    if [ -f "${BASE_CONFIG_PATCH}" ]; then
        jq -s 'reduce .[] as $item ({}; . * $item)' \
            ${1} ${BASE_CONFIG_PATCH} >tmp.$$.json && mv tmp.$$.json ${1} || rm tmp.$$.json
    fi
    
    if [ -f "${CONFIG_PATCH}" ]; then
        jq -s 'reduce .[] as $item ({}; . * $item)' \
            ${1} ${CONFIG_PATCH} >tmp.$$.json && mv tmp.$$.json ${1} || rm tmp.$$.json
    fi
}

edit_log_config() {
    echo "editing ${1}"
    touch ${1}
    jq -s 'reduce .[] as $item ({}; . * $item)' \
        ${1} ${BASE_LOG_CONFIG_PATCH} >tmp.$$.json && mv tmp.$$.json ${1} || rm tmp.$$.json
}

tweak_config_forknet() {
    gen_localnet_for_forknet
    fetch_forknet_details
    local cwd=$(pwd)
    cd ${PYTEST_PATH}
    $MIRROR --host-type nodes upload-file --src ${cwd}/bench.sh --dst ${BENCHNET_DIR}
    $MIRROR --host-type nodes upload-file --src ${cwd}/cases --dst ${BENCHNET_DIR}
    $MIRROR --host-type nodes upload-file --src ${GEN_NODES_DIR} --dst ${BENCHNET_DIR}/nodes
    cd -
    local node_index=0
    for node in ${FORKNET_CP_NODES}; do
        local cmd="cp -r ${BENCHNET_DIR}/nodes/node${node_index}/* ${NEAR_HOME}/ && cd ${BENCHNET_DIR};"
        cmd="${cmd} ${FORKNET_ENV} ./bench.sh tweak-config-forknet-node ${CASE} ${FORKNET_BOOT_NODES}"
        cd ${PYTEST_PATH}
        $MIRROR --host-filter ".*${node}" run-cmd --cmd "${cmd}"
        cd -
        node_index=$((node_index + 1))
    done

    cd ${PYTEST_PATH}
    local cmd="cp -r ${BENCHNET_DIR}/nodes/node${NUM_CHUNK_PRODUCERS}/* ${NEAR_HOME}/ && cd ${BENCHNET_DIR};"
    cmd="${cmd} ${FORKNET_ENV} ./bench.sh tweak-config-forknet-node ${CASE}"
    $MIRROR --host-filter ".*${FORKNET_RPC_NODE_ID}" run-cmd --cmd "${cmd}"
    cd -
}

tweak_config_forknet_node() {
    local node_type=${1}
    local boot_nodes=${2}
    jq --arg val "0.0.0.0:24567" \
        '.network.addr |= $val' ${CONFIG} >tmp.$$.json && mv tmp.$$.json ${CONFIG} || rm tmp.$$.json
    jq --arg val "0.0.0.0:3030" \
        '.rpc.addr |= $val' ${CONFIG} >tmp.$$.json && mv tmp.$$.json ${CONFIG} || rm tmp.$$.json
    if [ -n "$boot_nodes" ]; then
        jq --arg val "${boot_nodes}" \
            '.network.boot_nodes |= $val' ${CONFIG} >tmp.$$.json && mv tmp.$$.json ${CONFIG} || rm tmp.$$.json
    fi
}

tweak_config_local() {
    if [ "${NUM_NODES}" -eq "1" ]; then
        edit_genesis ${GENESIS}
        edit_config ${CONFIG}
        edit_log_config ${LOG_CONFIG}
        # Set single node RPC port to known value
        jq --arg val "${RPC_ADDR}" \
            '.rpc.addr |= $val' ${CONFIG} >tmp.$$.json && mv tmp.$$.json ${CONFIG} || rm tmp.$$.json
    else
        for node in "${NEAR_HOMES[@]}"; do
            edit_genesis ${node}/genesis.json
            edit_config ${node}/config.json
            edit_log_config ${node}/log_config.json
        done
        # Set single node RPC port to known value
        jq --arg val "${RPC_ADDR}" \
            '.rpc.addr |= $val' ${NEAR_HOMES[NUM_NODES - 1]}/config.json >tmp.$$.json && \
            mv tmp.$$.json ${NEAR_HOMES[NUM_NODES - 1]}/config.json || rm tmp.$$.json
    fi

    if [ -d "${CASE}/epoch_configs" ]; then
        # Copy epoch_configs directory if it exists
        if [ "${NUM_NODES}" -eq "1" ]; then
            local protocol_version=$(jq -r '.protocol_version' ${GENESIS})
            cp -r "${CASE}/epoch_configs" "${NEAR_HOME}/"
            if [ -f "${NEAR_HOME}/epoch_configs/template.json" ]; then
                mv "${NEAR_HOME}/epoch_configs/template.json" "${NEAR_HOME}/epoch_configs/${protocol_version}.json"
            fi
        else
            local protocol_version=$(jq -r '.protocol_version' ${NEAR_HOMES[0]}/genesis.json)
            for node in "${NEAR_HOMES[@]}"; do
                cp -r "${CASE}/epoch_configs" "${node}/"
                if [ -f "${node}/epoch_configs/template.json" ]; then
                    mv "${node}/epoch_configs/template.json" "${node}/epoch_configs/${protocol_version}.json"
                fi
            done
        fi
    fi
}

tweak_config() {
    echo "===> Applying configuration changes"
    if [ "${RUN_ON_FORKNET}" = true ]; then
        tweak_config_forknet
    else
        tweak_config_local
    fi
    echo "===> Done"
}

create_accounts_forknet() {
    fetch_forknet_details
    cd ${PYTEST_PATH}
    if [ "${TX_GENERATOR}" = false ]; then
        $MIRROR --host-filter ".*${FORKNET_RPC_NODE_ID}" run-cmd --cmd \
            "cd ${BENCHNET_DIR}; \
            ${FORKNET_ENV} ./bench.sh create-accounts-local ${CASE} ${RPC_URL}"
    else
        for node in ${FORKNET_CP_NODES}; do
            $MIRROR --host-filter ".*${node}" run-cmd --cmd \
                "cd ${BENCHNET_DIR}; ${FORKNET_ENV} ./bench.sh create-accounts-on-tracked-shard ${CASE} ${RPC_URL}"
        done
    fi
    cd -
}

set_create_accounts_vars() {
    if [ "${RUN_ON_FORKNET}" = true ]; then
        cmd="./${SYNTH_BM_BASENAME}"
    else
        cmd="cargo run --manifest-path ${SYNTH_BM_PATH} --release --"
    fi
    url=${1}

    mkdir -p ${USERS_DATA_DIR}
    num_accounts=$(jq '.num_accounts' ${BM_PARAMS})
    echo "Number of shards: ${NUM_SHARDS}"
    echo "Accounts per shard: ${num_accounts}"
    echo "RPC: ${url}"
}

create_sub_accounts() {
    local shard_index=${1}
    local prefix=${2}
    local data_dir=${3}
    local nonce=$((1 + shard_index * num_accounts))
    echo "Creating ${num_accounts} accounts for shard: ${shard_index}, account prefix: ${prefix}, use data dir: ${data_dir}, nonce: ${nonce}"
    RUST_LOG=info \
        ${cmd} create-sub-accounts \
        --rpc-url ${url} \
        --signer-key-path ${VALIDATOR_KEY} \
        --nonce ${nonce} \
        --sub-account-prefixes ${prefix} \
        --num-sub-accounts ${num_accounts} \
        --deposit 9530606018750000000100000000 \
        --channel-buffer-size 1200 \
        --requests-per-second ${CREATE_ACCOUNTS_RPS} \
        --user-data-dir ${data_dir} \
        --ignore-failures
}

create_accounts_local() {
    set_create_accounts_vars ${1}
    for i in $(seq 0 $((NUM_SHARDS - 1))); do
        local prefix=$(printf "a%02d" ${i})
        local data_dir="${USERS_DATA_DIR}/shard${i}"
        create_sub_accounts ${i} ${prefix} ${data_dir}
    done
}

create_accounts_on_tracked_shard() {
    set_create_accounts_vars ${1}
    local shard=$(curl -s localhost:3030/metrics | grep near_client_tracked_shards | awk -F'[="}]' '$5 == 1 {print $3; exit}')
    # Check if i exists and is an integer
    if [ -z "${shard}" ] || ! [[ "${shard}" =~ ^[0-9]+$ ]]; then
        echo "Error: Failed to get valid shard index from metrics"
        echo "shard=${shard}"
        exit 1
    fi
    local prefix=$(printf "a%02d" ${shard})
    local data_dir="${USERS_DATA_DIR}/shard"
    create_sub_accounts ${shard} ${prefix} ${data_dir}
}

create_accounts() {
    echo "=> Creating accounts"
    if [ "${RUN_ON_FORKNET}" = true ]; then
        create_accounts_forknet
    else
        create_accounts_local ${RPC_URL}
    fi
    echo "=> Done"
}

native_transfers_forknet() {
    fetch_forknet_details
    cd ${PYTEST_PATH}
    $MIRROR --host-filter ".*${FORKNET_RPC_NODE_ID}" run-cmd --cmd \
        "cd ${BENCHNET_DIR}; \
        ${FORKNET_ENV} ./bench.sh native-transfers-local ${CASE} ${RPC_URL}"
    cd -
}

stop_native_transfers() {
    fetch_forknet_details
    cd ${PYTEST_PATH}
    $MIRROR --host-filter ".*${FORKNET_RPC_NODE_ID}" run-cmd --cmd \
        "cd ${BENCHNET_DIR}; \
        ${FORKNET_ENV} killall --wait near-synth-bm || true"
    cd -
}

native_transfers_local() {
    local cmd
    if [ "${RUN_ON_FORKNET}" = true ]; then
        cmd="./${SYNTH_BM_BASENAME}"
    else
        cmd="cargo run --manifest-path ${SYNTH_BM_PATH} --release --"
    fi
    local url=${1}

    echo "Number of shards: ${NUM_SHARDS}"
    echo "RPC: ${url}"
    local num_transfers=$(jq '.num_transfers' ${BM_PARAMS})
    local buffer_size=$(jq '.channel_buffer_size' ${BM_PARAMS})
    local rps=$(jq '.requests_per_second' ${BM_PARAMS})
    local rps=$(bc <<<"scale=0;${rps}/${NUM_SHARDS}")
    echo "Config: num_transfers: ${num_transfers}, buffer_size: ${buffer_size}, RPS: ${rps}"
    mkdir -p ${LOG_DIR}
    trap 'kill $(jobs -p) 2>/dev/null' EXIT
    for i in $(seq 0 $((NUM_SHARDS - 1))); do
        local log="${LOG_DIR}/gen_shard${i}"
        local data_dir="${USERS_DATA_DIR}/shard${i}"
        echo "Running benchmark for shard: ${i}, log file: ${log}, data dir: ${data_dir}"
        RUST_LOG=info ${cmd} benchmark-native-transfers \
            --rpc-url ${url} \
            --user-data-dir ${data_dir}/ \
            --num-transfers ${num_transfers} \
            --channel-buffer-size ${buffer_size} \
            --requests-per-second ${rps} \
            --amount 1 &> ${log} &
    done
    wait
}

native_transfers_injection() {
    fetch_forknet_details
    local tps=$(jq -r '.tx_generator.tps' ${BM_PARAMS})
    local volume=$(jq -r '.tx_generator.volume' ${BM_PARAMS})
    local accounts_path="${BENCHNET_DIR}/${USERS_DATA_DIR}/shard"
    cd ${PYTEST_PATH}
    # Create a glob pattern for the host filter
    host_filter=$(echo ${FORKNET_CP_NODES} | sed 's/ /|/g')
    # Stop neard0 on all chunk producer nodes
    $MIRROR --host-filter ".*(${host_filter})" run-cmd --cmd "killall --wait neard0 || true"
    # Update the CONFIG file on all chunk producer nodes
    $MIRROR --host-filter ".*(${host_filter})" run-cmd --cmd "jq --arg tps ${tps} \
        --arg volume ${volume} --arg accounts_path ${accounts_path} \
        '.tx_generator = {\"tps\": ${tps}, \"volume\": ${volume}, \
        \"accounts_path\": \"${accounts_path}\", \"thread_count\": 2}' ${CONFIG} > tmp.$$.json && \
        mv tmp.$$.json ${CONFIG} || rm tmp.$$.json"
    # Restart neard on all chunk producer nodes
    $MIRROR --host-filter ".*(${host_filter})" run-cmd --cmd \
        "cd ${BENCHNET_DIR}; \
        ${FORKNET_ENV} ./bench.sh start-neard0 ${CASE}"
    cd -
}

native_transfers() {
    echo "=> Running native token transfer benchmark"
    if [ "${TX_GENERATOR}" = true ]; then
        native_transfers_injection
    elif [ "${RUN_ON_FORKNET}" = true ]; then
        native_transfers_forknet
    else
        native_transfers_local ${RPC_URL}
    fi
    echo "=> Done"
}

stop_injection() {
    echo "=> Disabling transactions injection"
    fetch_forknet_details
    cd ${PYTEST_PATH}
    # Create a glob pattern for the host filter
    host_filter=$(echo ${FORKNET_CP_NODES} | sed 's/ /|/g')
    # Stop neard0 on all chunk producer nodes
    $MIRROR --host-filter ".*(${host_filter})" run-cmd --cmd "killall --wait neard0 || true"
    # Remove tx generator from config on all chunk producer nodes
    $MIRROR --host-filter ".*(${host_filter})" run-cmd --cmd "jq 'del(.tx_generator)' ${CONFIG} > tmp.$$.json && mv tmp.$$.json ${CONFIG} || rm tmp.$$.json"
    cd -
    echo "=> Done"
}

monitor() {
    local old_now=0
    local old_processed=0
    local all_tps=()

    while true; do
        date
        local now=$(date +%s%3N)
        local processed=$(curl -s localhost:3030/metrics | \
            grep near_transaction_processed_successfully_total | \
            grep -v "#" | \
            awk '{ print $2 }')

        if [ $old_now -ne 0 ]; then
            local elapsed=$((now - old_now))
            local delta=$((processed - old_processed))
            local tps=$(bc <<<"scale=2;${delta}/${elapsed}*1000")
            all_tps=($tps "${all_tps[@]}")
            all_tps=("${all_tps[@]:0:3}")
            local sum=0
            local count=0

            for x in "${all_tps[@]}"; do
                count=$((count + 1))
                sum=$(bc <<<"${sum}+${x}")
            done

            local avg_tps=$(bc <<<"scale=2;${sum}/${count}")
            echo "elapsed ${elapsed}ms, total tx: ${processed}, delta tx: ${delta}, TPS: ${tps}, sustained TPS: ${avg_tps}"
        fi

        old_now=$now
        old_processed=$processed
        mpstat 10 1 | grep -v Linux
    done
}

case "${1}" in
reset)
    reset
    ;;

init)
    init
    ;;

tweak-config)
    tweak_config
    ;;

create-accounts)
    create_accounts
    ;;

native-transfers)
    native_transfers
    ;;

stop-native-transfers)
    stop_native_transfers
    ;;

monitor)
    monitor
    ;;

start-nodes)
    start_nodes
    ;;

stop-nodes)
    stop_nodes
    ;;

stop-injection)
    stop_injection
    ;;

mirror)
    mirror_cmd "$@"
    ;;

# Forknet specific methods, not part of user API.
tweak-config-forknet-node)
    tweak_config_forknet_node ${2} ${3}
    ;;

start-neard0)
    start_neard0
    ;;

create-accounts-local)
    create_accounts_local ${3}
    ;;

native-transfers-local)
    native_transfers_local ${3}
    ;;

create-accounts-on-tracked-shard)
    create_accounts_on_tracked_shard ${3}
    ;;

fetch-forknet-details)
    fetch_forknet_details
    ;;

*)
    echo "Usage: ${0} {reset|init|tweak-config|create-accounts|native-transfers|monitor|start-nodes|stop-nodes|stop-injection|mirror}"
    ;;
esac<|MERGE_RESOLUTION|>--- conflicted
+++ resolved
@@ -269,16 +269,10 @@
         echo "===> Updating binaries"
         $MIRROR --host-type nodes update-binaries || true
     fi
-<<<<<<< HEAD
     #
-    # $MIRROR --host-type nodes run-cmd --cmd "mkdir -p ${BENCHNET_DIR}"
-    # $MIRROR --host-type nodes upload-file --src ${SYNTH_BM_BIN} --dst ${BENCHNET_DIR}
-    # $MIRROR --host-type nodes run-cmd --cmd "chmod +x ${BENCHNET_DIR}/near-synth-bm"
-=======
     $MIRROR --host-type nodes run-cmd --cmd "mkdir -p ${BENCHNET_DIR}"
     $MIRROR --host-type nodes upload-file --src ${SYNTH_BM_BIN} --dst ${BENCHNET_DIR}
     $MIRROR --host-type nodes run-cmd --cmd "chmod +x ${BENCHNET_DIR}/${SYNTH_BM_BASENAME}"
->>>>>>> 22279a66
     cd -
 }
 
