#!/usr/bin/env bash

# cspell:word benchnet mpstat tonumber

set -o errexit

CASE="${CASE:-$2}"
BM_PARAMS=${CASE}/params.json

if ! [[ -d $CASE ]]; then
    echo "'$CASE' is not a valid test case directory"
    exit 1
fi

# Check if jq is installed
if ! command -v jq &>/dev/null; then
    echo "jq could not be found, please install it."
    exit 1
fi

GEN_LOCALNET_DONE=false

NUM_CHUNK_PRODUCERS=$(jq '.chunk_producers' ${BM_PARAMS})
NUM_RPCS=$(jq '.rpcs' ${BM_PARAMS})
NUM_NODES=$((NUM_CHUNK_PRODUCERS + NUM_RPCS))

if [ "${NUM_RPCS}" -gt "1" ]; then
    echo "no more than 1 rpc node is currently supported"
    exit 1
fi

NEAR_HOME="${NEAR_HOME:-/home/ubuntu/.near}"
GENESIS=${NEAR_HOME}/genesis.json
CONFIG=${NEAR_HOME}/config.json
LOG_CONFIG=${NEAR_HOME}/log_config.json

BASE_GENESIS_PATCH=${CASE}/$(jq -r '.base_genesis_patch' ${BM_PARAMS})
BASE_CONFIG_PATCH=${CASE}/$(jq -r '.base_config_patch' ${BM_PARAMS})
BASE_LOG_CONFIG_PATCH=cases/log_patch.json
GENESIS_PATCH=${CASE}/genesis_patch.json
CONFIG_PATCH=${CASE}/config_patch.json

USERS_DATA_DIR="${USERS_DATA_DIR:-user-data}"
LOG_DIR="${LOG_DIR:-logs}"
BENCHNET_DIR="${BENCHNET_DIR:-/home/ubuntu/bench}"

RPC_ADDR="127.0.0.1:4040"
SYNTH_BM_PATH="../synth-bm/Cargo.toml"
SYNTH_BM_BIN="${SYNTH_BM_BIN:-/home/ubuntu/nearcore/benchmarks/synth-bm/target/release/near-synth-bm}"
RUN_ON_FORKNET=$(jq 'has("forknet")' ${BM_PARAMS})
PYTEST_PATH="../../pytest/"
TX_GENERATOR=$(jq -r '.tx_generator.enabled // false' ${BM_PARAMS})
CREATE_ACCOUNTS_RPS=$(jq -r '.account_rps // 100' ${BM_PARAMS})

echo "Test case: ${CASE}"
echo "Num nodes: ${NUM_NODES}"

if [ "${NUM_NODES}" -eq "1" ]; then
    NUM_SHARDS=$(jq '.shard_layout.V2.shard_ids | length' ${GENESIS} 2>/dev/null) || true
    VALIDATOR_KEY=${NEAR_HOME}/validator_key.json
else
    for i in $(seq 0 $((NUM_NODES - 1))); do
        NEAR_HOMES+=("${BENCHNET_DIR}/node${i}")
    done
    NUM_SHARDS=$(jq '.shard_layout.V2.shard_ids | length' ${NEAR_HOMES[0]}/genesis.json 2>/dev/null) || true
    VALIDATOR_KEY=${NEAR_HOMES[0]}/validator_key.json
fi

if [ "${RUN_ON_FORKNET}" = true ]; then
    GEN_NODES_DIR="${GEN_NODES_DIR:-/home/ubuntu/bench}"
    if [ -z "${FORKNET_NAME}" ] || [ -z "${FORKNET_START_HEIGHT}" ]; then
        echo "Error: Required environment variables not set"
        echo "Please set: FORKNET_NAME, FORKNET_START_HEIGHT"
        exit 1
    fi
    FORKNET_ENV="FORKNET_NAME=${FORKNET_NAME} FORKNET_START_HEIGHT=${FORKNET_START_HEIGHT}"
    FORKNET_NEARD_LOG="/home/ubuntu/neard-logs/logs.txt"
    FORKNET_NEARD_PATH="${NEAR_HOME}/neard-runner/binaries/neard0"
    NUM_SHARDS=$(jq '.shard_layout.V2.shard_ids | length' ${GENESIS} 2>/dev/null) || true
    NODE_BINARY_URL=$(jq -r '.forknet.binary_url' ${BM_PARAMS})
    VALIDATOR_KEY=${NEAR_HOME}/validator_key.json
    MIRROR="${VIRTUAL_ENV}/python3 tests/mocknet/MIRROR.py --chain-id mainnet --start-height ${FORKNET_START_HEIGHT} \
        --unique-id ${FORKNET_NAME}"
    echo "Forknet name: ${FORKNET_NAME}"
else
    NEARD="${NEARD:-/home/ubuntu/neard}"
    echo "neard path: ${NEARD}"
fi

RPC_URL="http://${RPC_ADDR}"

mirror_cmd() {
    shift
    cd ${PYTEST_PATH}
    $MIRROR --host-type nodes "$@"
    cd -
}

start_nodes_forknet() {
    cd ${PYTEST_PATH}
    $MIRROR --host-type nodes run-cmd --cmd "cd ${BENCHNET_DIR}; ${FORKNET_ENV} ./bench.sh start-neard0 ${CASE}"
    cd -
}

start_neard0() {
    nohup ${FORKNET_NEARD_PATH} --home ${NEAR_HOME} run &> ${FORKNET_NEARD_LOG} &
}

start_nodes_local() {
    if [ "${NUM_NODES}" -eq "1" ]; then
        sudo systemctl start neard
    else
        mkdir -p ${LOG_DIR}
        for node in "${NEAR_HOMES[@]}"; do
            log="${LOG_DIR}/$(basename ${node})"
            echo "Starting node: ${node}, log: ${log}"
            nohup ${NEARD} --home ${node} run &>${log} &
        done
    fi
}

start_nodes() {
    echo "=> Starting all nodes"
    if [ "${RUN_ON_FORKNET}" = true ]; then
        start_nodes_forknet
    else
        start_nodes_local
    fi
    echo "=> Done"
}

stop_nodes_forknet() {
    cd ${PYTEST_PATH}
    $MIRROR --host-type nodes run-cmd --cmd "killall --wait neard0 || true"
    cd -
}

stop_nodes_local() {
    if [ "${NUM_NODES}" -eq "1" ]; then
        sudo systemctl stop neard
    else
        killall --wait neard || true
    fi
}

stop_nodes() {
    echo "=> Stopping all nodes"
    if [ "${RUN_ON_FORKNET}" = true ]; then
        stop_nodes_forknet
    else
        stop_nodes_local
    fi
    echo "=> Done"
}

reset_forknet() {
    cd ${PYTEST_PATH}
    $MIRROR --host-type nodes run-cmd --cmd \
        "find ${NEAR_HOME}/data -mindepth 1 -delete ; rm -rf ${BENCHNET_DIR}/${USERS_DATA_DIR}"
    if [ "${TX_GENERATOR}" = true ]; then
        $MIRROR --host-type nodes run-cmd --cmd \
            "jq 'del(.tx_generator)' ${CONFIG} > tmp.$$.json && \
            mv tmp.$$.json ${CONFIG} || rm tmp.$$.json"
    fi
    cd -
}

reset_local() {
    if [ "${NUM_NODES}" -eq "1" ]; then
        find ${NEAR_HOME}/data -mindepth 1 -delete
    else
        rm -rf ${BENCHNET_DIR}
    fi
    rm -rf ${USERS_DATA_DIR}
}

reset() {
    stop_nodes
    echo "=> Resetting chain history, user accounts and clearing the database"
    if [ "${RUN_ON_FORKNET}" = true ]; then
        reset_forknet
    else
        reset_local
    fi
    echo "=> Done"
}

fetch_forknet_details() {
    # Get all instances for this forknet
    local instances=$(gcloud compute instances list \
        --project=nearone-mocknet \
<<<<<<< HEAD
        --filter="name~'${FORKNET_NAME}' AND -name~'traffic' AND -name~'tracing'" \
=======
        --filter="name~'-${FORKNET_NAME}-' AND -name~'traffic'" \
>>>>>>> b4013e29
        --format="get(name,networkInterfaces[0].networkIP)")    
    echo "instances: ${instances}"
    local total_lines=$(echo "$instances" | wc -l | tr -d ' ')
    echo "total_lines: ${total_lines}"
    local num_cp_instances=$((total_lines - 1))
    echo "num_cp_instances: ${num_cp_instances}"
    # Get the last instance (RPC node)
    FORKNET_RPC_NODE_ID=$(echo "$instances" | tail -n1 | awk '{print $1}')
    FORKNET_RPC_INTERNAL_IP=$(echo "$instances" | tail -n1 | awk '{print $2}')
    if [ -z "$FORKNET_RPC_INTERNAL_IP" ]; then
        echo "FORKNET_RPC_INTERNAL_IP is empty! something went wrong while listing GCP instances"
        exit 1
    fi
    # Extract the public key from the node_key.json file
    NODE_PUBLIC_KEY=$(jq -r '.public_key' ${GEN_NODES_DIR}/node${NUM_CHUNK_PRODUCERS}/node_key.json)
    FORKNET_BOOT_NODES="${NODE_PUBLIC_KEY}@${FORKNET_RPC_INTERNAL_IP}:24567"
    # Verify we have the correct number of chunk producers
    if [ "$num_cp_instances" -ne "$NUM_CHUNK_PRODUCERS" ]; then
        echo "Error: Expected ${NUM_CHUNK_PRODUCERS} chunk producers but found ${num_cp_instances}"
        exit 1
    fi
    # Get chunk producer nodes
    FORKNET_CP_NODES=$(echo "$instances" | head -n "$num_cp_instances" | awk '{print $1}')
    FORKNET_RPC_ADDR="${FORKNET_RPC_INTERNAL_IP}:3030"
    RPC_ADDR=${FORKNET_RPC_ADDR}
    RPC_URL="http://${RPC_ADDR}"
    echo "Forknet RPC address: ${FORKNET_RPC_ADDR}"
    echo "Forknet RPC node: ${FORKNET_RPC_NODE_ID}"
    echo "Forknet CP nodes: ${FORKNET_CP_NODES}"
}

gen_localnet_for_forknet() {
    if [ "${GEN_LOCALNET_DONE}" = true ]; then
        echo "Will use existing nodes homes for forknet"
        return 0
    fi
    
    echo "===> Initializing nodes homes for forknet"
    RUN_ON_FORKNET=false
    local ORIGINAL_BENCHNET_DIR=${BENCHNET_DIR}
    BENCHNET_DIR=${GEN_NODES_DIR}
    NEAR_HOMES=()
    for i in $(seq 0 $((NUM_NODES - 1))); do
        NEAR_HOMES+=("${BENCHNET_DIR}/node${i}")
    done
    init
    RUN_ON_FORKNET=true
    BENCHNET_DIR=${ORIGINAL_BENCHNET_DIR}
    GEN_LOCALNET_DONE=true
    echo "===> Done"
}

init_forknet() {
    gen_localnet_for_forknet
    cd ${PYTEST_PATH}
<<<<<<< HEAD
    echo "NODE_BINARY_URL: ${NODE_BINARY_URL}"
    # $MIRROR init-neard-runner --neard-binary-url ${NODE_BINARY_URL} --neard-upgrade-binary-url ""
    echo "UPDATE_BINARIES: ${UPDATE_BINARIES}"
    if [ "${UPDATE_BINARIES}" = true ]; then
        echo "Updating binaries"
=======
    $MIRROR init-neard-runner --neard-binary-url ${NODE_BINARY_URL} --neard-upgrade-binary-url ""
    if [ "${UPDATE_BINARIES}" = "true" ] || [ "${UPDATE_BINARIES}" = "1" ]; then
        echo "===> Updating binaries"
>>>>>>> b4013e29
        $MIRROR --host-type nodes update-binaries || true
    fi
    # $MIRROR --host-type nodes run-cmd --cmd "mkdir -p ${BENCHNET_DIR}"
    # $MIRROR --host-type nodes upload-file --src ${SYNTH_BM_BIN} --dst ${BENCHNET_DIR}
    # $MIRROR --host-type nodes run-cmd --cmd "chmod +x ${BENCHNET_DIR}/near-synth-bm"
    cd -
}

init_local() {
    reset
    if [ "${NUM_NODES}" -eq "1" ]; then
        rm -f ${CONFIG} ${GENESIS}
        /${NEARD} --home ${NEAR_HOME} init --chain-id localnet
    else
        /${NEARD} --home ${BENCHNET_DIR} localnet -v ${NUM_CHUNK_PRODUCERS} --non-validators-rpc ${NUM_RPCS} \
            --tracked-shards=none
    fi
}

init() {
    echo "=> Initializing ${NUM_NODES} node network"
    if [ "${RUN_ON_FORKNET}" = true ]; then
        init_forknet
    else
        init_local
    fi
    tweak_config
    echo "=> Done"
}

edit_genesis() {
    echo "editing ${1}"
    jq 'del(.shard_layout.V1)' ${1} >tmp.$$.json && mv tmp.$$.json ${1} || rm tmp.$$.json
    
    if [ -f "${BASE_GENESIS_PATCH}" ]; then
        jq -s 'reduce .[] as $item ({}; . * $item)' \
            ${1} ${BASE_GENESIS_PATCH} >tmp.$$.json && mv tmp.$$.json ${1} || rm tmp.$$.json
    fi
    
    if [ -f "${GENESIS_PATCH}" ]; then
        jq -s 'reduce .[] as $item ({}; . * $item)' \
            ${1} ${GENESIS_PATCH} >tmp.$$.json && mv tmp.$$.json ${1} || rm tmp.$$.json
    fi
    
    # remove quotes around "gas_limit" (workaround for jq 1.6 bigint bug)
    sed -i'.bak' -e 's/"gas_limit": "\(.*\)"/"gas_limit": \1/' ${1} && rm "${1}.bak"
}

edit_config() {
    echo "editing ${1}"
    if [ -f "${BASE_CONFIG_PATCH}" ]; then
        jq -s 'reduce .[] as $item ({}; . * $item)' \
            ${1} ${BASE_CONFIG_PATCH} >tmp.$$.json && mv tmp.$$.json ${1} || rm tmp.$$.json
    fi
    
    if [ -f "${CONFIG_PATCH}" ]; then
        jq -s 'reduce .[] as $item ({}; . * $item)' \
            ${1} ${CONFIG_PATCH} >tmp.$$.json && mv tmp.$$.json ${1} || rm tmp.$$.json
    fi
}

edit_log_config() {
    echo "editing ${1}"
    touch ${1}
    jq -s 'reduce .[] as $item ({}; . * $item)' \
        ${1} ${BASE_LOG_CONFIG_PATCH} >tmp.$$.json && mv tmp.$$.json ${1} || rm tmp.$$.json
}

tweak_config_forknet() {
    gen_localnet_for_forknet
    fetch_forknet_details
    local cwd=$(pwd)
    cd ${PYTEST_PATH}
    $MIRROR --host-type nodes upload-file --src ${cwd}/bench.sh --dst ${BENCHNET_DIR}
    $MIRROR --host-type nodes upload-file --src ${cwd}/cases --dst ${BENCHNET_DIR}
    $MIRROR --host-type nodes upload-file --src ${GEN_NODES_DIR} --dst ${BENCHNET_DIR}/nodes
    cd -
    local node_index=0
    for node in ${FORKNET_CP_NODES}; do
        local cmd="cp -r ${BENCHNET_DIR}/nodes/node${node_index}/* ${NEAR_HOME}/ && cd ${BENCHNET_DIR};"
        cmd="${cmd} ${FORKNET_ENV} ./bench.sh tweak-config-forknet-node ${CASE} ${FORKNET_BOOT_NODES}"
        cd ${PYTEST_PATH}
        $MIRROR --host-filter ".*${node}" run-cmd --cmd "${cmd}"
        cd -
        node_index=$((node_index + 1))
    done

    cd ${PYTEST_PATH}
    local cmd="cp -r ${BENCHNET_DIR}/nodes/node${NUM_CHUNK_PRODUCERS}/* ${NEAR_HOME}/ && cd ${BENCHNET_DIR};"
    cmd="${cmd} ${FORKNET_ENV} ./bench.sh tweak-config-forknet-node ${CASE}"
    $MIRROR --host-filter ".*${FORKNET_RPC_NODE_ID}" run-cmd --cmd "${cmd}"
    cd -
}

tweak_config_forknet_node() {
    local node_type=${1}
    local boot_nodes=${2}
    jq --arg val "0.0.0.0:24567" \
        '.network.addr |= $val' ${CONFIG} >tmp.$$.json && mv tmp.$$.json ${CONFIG} || rm tmp.$$.json
    jq --arg val "0.0.0.0:3030" \
        '.rpc.addr |= $val' ${CONFIG} >tmp.$$.json && mv tmp.$$.json ${CONFIG} || rm tmp.$$.json
    if [ -n "$boot_nodes" ]; then
        jq --arg val "${boot_nodes}" \
            '.network.boot_nodes |= $val' ${CONFIG} >tmp.$$.json && mv tmp.$$.json ${CONFIG} || rm tmp.$$.json
    fi
}

tweak_config_local() {
    if [ "${NUM_NODES}" -eq "1" ]; then
        edit_genesis ${GENESIS}
        edit_config ${CONFIG}
        edit_log_config ${LOG_CONFIG}
        # Set single node RPC port to known value
        jq --arg val "${RPC_ADDR}" \
            '.rpc.addr |= $val' ${CONFIG} >tmp.$$.json && mv tmp.$$.json ${CONFIG} || rm tmp.$$.json
    else
        for node in "${NEAR_HOMES[@]}"; do
            edit_genesis ${node}/genesis.json
            edit_config ${node}/config.json
            edit_log_config ${node}/log_config.json
        done
        # Set single node RPC port to known value
        jq --arg val "${RPC_ADDR}" \
            '.rpc.addr |= $val' ${NEAR_HOMES[NUM_NODES - 1]}/config.json >tmp.$$.json && \
            mv tmp.$$.json ${NEAR_HOMES[NUM_NODES - 1]}/config.json || rm tmp.$$.json
    fi

    if [ -d "${CASE}/epoch_configs" ]; then
        # Copy epoch_configs directory if it exists
        if [ "${NUM_NODES}" -eq "1" ]; then
            local protocol_version=$(jq -r '.protocol_version' ${GENESIS})
            cp -r "${CASE}/epoch_configs" "${NEAR_HOME}/"
            if [ -f "${NEAR_HOME}/epoch_configs/template.json" ]; then
                mv "${NEAR_HOME}/epoch_configs/template.json" "${NEAR_HOME}/epoch_configs/${protocol_version}.json"
            fi
        else
            local protocol_version=$(jq -r '.protocol_version' ${NEAR_HOMES[0]}/genesis.json)
            for node in "${NEAR_HOMES[@]}"; do
                cp -r "${CASE}/epoch_configs" "${node}/"
                if [ -f "${node}/epoch_configs/template.json" ]; then
                    mv "${node}/epoch_configs/template.json" "${node}/epoch_configs/${protocol_version}.json"
                fi
            done
        fi
    fi
}

tweak_config() {
    echo "===> Applying configuration changes"
    if [ "${RUN_ON_FORKNET}" = true ]; then
        tweak_config_forknet
    else
        tweak_config_local
    fi
    echo "===> Done"
}

create_accounts_forknet() {
    fetch_forknet_details
    cd ${PYTEST_PATH}
    if [ "${TX_GENERATOR}" = false ]; then
        $MIRROR --host-filter ".*${FORKNET_RPC_NODE_ID}" run-cmd --cmd \
            "cd ${BENCHNET_DIR}; \
            ${FORKNET_ENV} ./bench.sh create-accounts-local ${CASE} ${RPC_URL}"
    else
        for node in ${FORKNET_CP_NODES}; do
            $MIRROR --host-filter ".*${node}" run-cmd --cmd \
                "cd ${BENCHNET_DIR}; ${FORKNET_ENV} ./bench.sh create-accounts-on-tracked-shard ${CASE} ${RPC_URL}"
        done
    fi
    cd -
}

set_create_accounts_vars() {
    if [ "${RUN_ON_FORKNET}" = true ]; then
        cmd="./near-synth-bm"
    else
        cmd="cargo run --manifest-path ${SYNTH_BM_PATH} --release --"
    fi
    url=${1}

    mkdir -p ${USERS_DATA_DIR}
    num_accounts=$(jq '.num_accounts' ${BM_PARAMS})
    echo "Number of shards: ${NUM_SHARDS}"
    echo "Accounts per shard: ${num_accounts}"
    echo "RPC: ${url}"
}

create_sub_accounts() {
    local shard_index=${1}
    local prefix=${2}
    local data_dir=${3}
    local nonce=$((1 + shard_index * num_accounts))
    echo "Creating ${num_accounts} accounts for shard: ${shard_index}, account prefix: ${prefix}, use data dir: ${data_dir}, nonce: ${nonce}"
    RUST_LOG=info \
        ${cmd} create-sub-accounts \
        --rpc-url ${url} \
        --signer-key-path ${VALIDATOR_KEY} \
        --nonce ${nonce} \
        --sub-account-prefixes ${prefix} \
        --num-sub-accounts ${num_accounts} \
        --deposit 9530606018750000000100000000 \
        --channel-buffer-size 1200 \
        --requests-per-second ${CREATE_ACCOUNTS_RPS} \
        --user-data-dir ${data_dir} \
        --ignore-failures
}

create_accounts_local() {
    set_create_accounts_vars ${1}
    for i in $(seq 0 $((NUM_SHARDS - 1))); do
        local prefix=$(printf "a%02d" ${i})
        local data_dir="${USERS_DATA_DIR}/shard${i}"
        create_sub_accounts ${i} ${prefix} ${data_dir}
    done
}

create_accounts_on_tracked_shard() {
    set_create_accounts_vars ${1}
    local shard=$(curl -s localhost:3030/metrics | grep near_client_tracked_shards | awk -F'[="}]' '$5 == 1 {print $3; exit}')
    # Check if i exists and is an integer
    if [ -z "${shard}" ] || ! [[ "${shard}" =~ ^[0-9]+$ ]]; then
        echo "Error: Failed to get valid shard index from metrics"
        echo "shard=${shard}"
        exit 1
    fi
    local prefix=$(printf "a%02d" ${shard})
    local data_dir="${USERS_DATA_DIR}/shard"
    create_sub_accounts ${shard} ${prefix} ${data_dir}
}

create_accounts() {
    echo "=> Creating accounts"
    if [ "${RUN_ON_FORKNET}" = true ]; then
        create_accounts_forknet
    else
        create_accounts_local ${RPC_URL}
    fi
    echo "=> Done"
}

native_transfers_forknet() {
    fetch_forknet_details
    cd ${PYTEST_PATH}
    $MIRROR --host-filter ".*${FORKNET_RPC_NODE_ID}" run-cmd --cmd \
        "cd ${BENCHNET_DIR}; \
        ${FORKNET_ENV} ./bench.sh native-transfers-local ${CASE} ${RPC_URL}"
    cd -
}

stop_native_transfers() {
    fetch_forknet_details
    cd ${PYTEST_PATH}
    $MIRROR --host-filter ".*${FORKNET_RPC_NODE_ID}" run-cmd --cmd \
        "cd ${BENCHNET_DIR}; \
        ${FORKNET_ENV} killall --wait near-synth-bm || true"
    cd -
}

native_transfers_local() {
    local cmd
    if [ "${RUN_ON_FORKNET}" = true ]; then
        cmd="./near-synth-bm"
    else
        cmd="cargo run --manifest-path ${SYNTH_BM_PATH} --release --"
    fi
    local url=${1}

    echo "Number of shards: ${NUM_SHARDS}"
    echo "RPC: ${url}"
    local num_transfers=$(jq '.num_transfers' ${BM_PARAMS})
    local buffer_size=$(jq '.channel_buffer_size' ${BM_PARAMS})
    local rps=$(jq '.requests_per_second' ${BM_PARAMS})
    local rps=$(bc <<<"scale=0;${rps}/${NUM_SHARDS}")
    echo "Config: num_transfers: ${num_transfers}, buffer_size: ${buffer_size}, RPS: ${rps}"
    mkdir -p ${LOG_DIR}
    trap 'kill $(jobs -p) 2>/dev/null' EXIT
    for i in $(seq 0 $((NUM_SHARDS - 1))); do
        local log="${LOG_DIR}/gen_shard${i}"
        local data_dir="${USERS_DATA_DIR}/shard${i}"
        echo "Running benchmark for shard: ${i}, log file: ${log}, data dir: ${data_dir}"
        RUST_LOG=info ${cmd} benchmark-native-transfers \
            --rpc-url ${url} \
            --user-data-dir ${data_dir}/ \
            --num-transfers ${num_transfers} \
            --channel-buffer-size ${buffer_size} \
            --requests-per-second ${rps} \
            --amount 1 &> ${log} &
    done
    wait
}

native_transfers_injection() {
    fetch_forknet_details
    local tps=$(jq -r '.tx_generator.tps' ${BM_PARAMS})
    local volume=$(jq -r '.tx_generator.volume' ${BM_PARAMS})
    local accounts_path="${BENCHNET_DIR}/${USERS_DATA_DIR}/shard"
    cd ${PYTEST_PATH}
    # Create a glob pattern for the host filter
    host_filter=$(echo ${FORKNET_CP_NODES} | sed 's/ /|/g')
    # Stop neard0 on all chunk producer nodes
    $MIRROR --host-filter ".*(${host_filter})" run-cmd --cmd "killall --wait neard0 || true"
    # Update the CONFIG file on all chunk producer nodes
    $MIRROR --host-filter ".*(${host_filter})" run-cmd --cmd "jq --arg tps ${tps} \
        --arg volume ${volume} --arg accounts_path ${accounts_path} \
        '.tx_generator = {\"tps\": ${tps}, \"volume\": ${volume}, \
        \"accounts_path\": \"${accounts_path}\", \"thread_count\": 2}' ${CONFIG} > tmp.$$.json && \
        mv tmp.$$.json ${CONFIG} || rm tmp.$$.json"
    # Restart neard on all chunk producer nodes
    $MIRROR --host-filter ".*(${host_filter})" run-cmd --cmd \
        "cd ${BENCHNET_DIR}; \
        ${FORKNET_ENV} ./bench.sh start-neard0 ${CASE}"
    cd -
}

native_transfers() {
    echo "=> Running native token transfer benchmark"
    if [ "${TX_GENERATOR}" = true ]; then
        native_transfers_injection
    elif [ "${RUN_ON_FORKNET}" = true ]; then
        native_transfers_forknet
    else
        native_transfers_local ${RPC_URL}
    fi
    echo "=> Done"
}

stop_injection() {
    echo "=> Disabling transactions injection"
    fetch_forknet_details
    cd ${PYTEST_PATH}
    # Create a glob pattern for the host filter
    host_filter=$(echo ${FORKNET_CP_NODES} | sed 's/ /|/g')
    # Stop neard0 on all chunk producer nodes
    $MIRROR --host-filter ".*(${host_filter})" run-cmd --cmd "killall --wait neard0 || true"
    # Remove tx generator from config on all chunk producer nodes
    $MIRROR --host-filter ".*(${host_filter})" run-cmd --cmd "jq 'del(.tx_generator)' ${CONFIG} > tmp.$$.json && mv tmp.$$.json ${CONFIG} || rm tmp.$$.json"
    cd -
    echo "=> Done"
}

monitor() {
    local old_now=0
    local old_processed=0
    local all_tps=()

    while true; do
        date
        local now=$(date +%s%3N)
        local processed=$(curl -s localhost:3030/metrics | \
            grep near_transaction_processed_successfully_total | \
            grep -v "#" | \
            awk '{ print $2 }')

        if [ $old_now -ne 0 ]; then
            local elapsed=$((now - old_now))
            local delta=$((processed - old_processed))
            local tps=$(bc <<<"scale=2;${delta}/${elapsed}*1000")
            all_tps=($tps "${all_tps[@]}")
            all_tps=("${all_tps[@]:0:3}")
            local sum=0
            local count=0

            for x in "${all_tps[@]}"; do
                count=$((count + 1))
                sum=$(bc <<<"${sum}+${x}")
            done

            local avg_tps=$(bc <<<"scale=2;${sum}/${count}")
            echo "elapsed ${elapsed}ms, total tx: ${processed}, delta tx: ${delta}, TPS: ${tps}, sustained TPS: ${avg_tps}"
        fi

        old_now=$now
        old_processed=$processed
        mpstat 10 1 | grep -v Linux
    done
}

case "${1}" in
reset)
    reset
    ;;

init)
    init
    ;;

tweak-config)
    tweak_config
    ;;

create-accounts)
    create_accounts
    ;;

native-transfers)
    native_transfers
    ;;

stop-native-transfers)
    stop_native_transfers
    ;;

monitor)
    monitor
    ;;

start-nodes)
    start_nodes
    ;;

stop-nodes)
    stop_nodes
    ;;

stop-injection)
    stop_injection
    ;;

mirror)
    mirror_cmd "$@"
    ;;

# Forknet specific methods, not part of user API.
tweak-config-forknet-node)
    tweak_config_forknet_node ${2} ${3}
    ;;

start-neard0)
    start_neard0
    ;;

create-accounts-local)
    create_accounts_local ${3}
    ;;

native-transfers-local)
    native_transfers_local ${3}
    ;;

create-accounts-on-tracked-shard)
    create_accounts_on_tracked_shard ${3}
    ;;

*)
    echo "Usage: ${0} {reset|init|tweak-config|create-accounts|native-transfers|monitor|start-nodes|stop-nodes|stop-injection|mirror}"
    ;;
esac<|MERGE_RESOLUTION|>--- conflicted
+++ resolved
@@ -189,11 +189,7 @@
     # Get all instances for this forknet
     local instances=$(gcloud compute instances list \
         --project=nearone-mocknet \
-<<<<<<< HEAD
-        --filter="name~'${FORKNET_NAME}' AND -name~'traffic' AND -name~'tracing'" \
-=======
-        --filter="name~'-${FORKNET_NAME}-' AND -name~'traffic'" \
->>>>>>> b4013e29
+        --filter="name~'-${FORKNET_NAME}-' AND -name~'traffic' AND -name~'tracing'" \
         --format="get(name,networkInterfaces[0].networkIP)")    
     echo "instances: ${instances}"
     local total_lines=$(echo "$instances" | wc -l | tr -d ' ')
@@ -249,22 +245,17 @@
 init_forknet() {
     gen_localnet_for_forknet
     cd ${PYTEST_PATH}
-<<<<<<< HEAD
-    echo "NODE_BINARY_URL: ${NODE_BINARY_URL}"
-    # $MIRROR init-neard-runner --neard-binary-url ${NODE_BINARY_URL} --neard-upgrade-binary-url ""
+    #
+    $MIRROR init-neard-runner --neard-binary-url ${NODE_BINARY_URL} --neard-upgrade-binary-url ""
     echo "UPDATE_BINARIES: ${UPDATE_BINARIES}"
-    if [ "${UPDATE_BINARIES}" = true ]; then
-        echo "Updating binaries"
-=======
-    $MIRROR init-neard-runner --neard-binary-url ${NODE_BINARY_URL} --neard-upgrade-binary-url ""
     if [ "${UPDATE_BINARIES}" = "true" ] || [ "${UPDATE_BINARIES}" = "1" ]; then
         echo "===> Updating binaries"
->>>>>>> b4013e29
         $MIRROR --host-type nodes update-binaries || true
     fi
-    # $MIRROR --host-type nodes run-cmd --cmd "mkdir -p ${BENCHNET_DIR}"
-    # $MIRROR --host-type nodes upload-file --src ${SYNTH_BM_BIN} --dst ${BENCHNET_DIR}
-    # $MIRROR --host-type nodes run-cmd --cmd "chmod +x ${BENCHNET_DIR}/near-synth-bm"
+    #
+    $MIRROR --host-type nodes run-cmd --cmd "mkdir -p ${BENCHNET_DIR}"
+    $MIRROR --host-type nodes upload-file --src ${SYNTH_BM_BIN} --dst ${BENCHNET_DIR}
+    $MIRROR --host-type nodes run-cmd --cmd "chmod +x ${BENCHNET_DIR}/near-synth-bm"
     cd -
 }
 
