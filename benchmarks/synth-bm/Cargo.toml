--- conflicted
+++ resolved
@@ -10,12 +10,9 @@
 [dependencies]
 anyhow = "1.0.89"
 clap = { version = "4.5.17", features = ["derive"] }
-<<<<<<< HEAD
 env_logger = "0.11.5"
 futures = "0.3.5"
 log = "0.4.22"
-=======
->>>>>>> c7a452a4
 near-crypto = "0.27"
 near-jsonrpc-client = "0.14.0"
 near-jsonrpc-primitives = "0.27"
