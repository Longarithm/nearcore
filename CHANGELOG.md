--- conflicted
+++ resolved
@@ -4,13 +4,10 @@
 
 ### Protocol Changes
 
-<<<<<<< HEAD
-* Flat Storage for reads, reducing number of DB accesses for state read from `2 * key.len()` in the worst case to 2. [#8761](https://github.com/near/nearcore/pull/8761) [NEP-399](https://github.com/near/NEPs/pull/399)
-=======
 * Contract preparation and gas charging for wasm execution also switched to using our own code, as per the finite-wasm specification. Contract execution gas costs will change slightly for expected use cases. This opens up opportunities for further changing the execution gas costs (eg. with different costs per opcode) to lower contract execution cost long-term.
 * Compute Costs are implemented and stabilized. Compute usage of the chunk is now limited according to the compute costs. [#8915](https://github.com/near/nearcore/pull/8915), [NEP-455](https://github.com/near/NEPs/blob/master/neps/nep-0455.md).
 * Write related storage compute costs are increased which means they fill a chunk sooner but gas costs are unaffected. [#8924](https://github.com/near/nearcore/pull/8924)
->>>>>>> 84c4d6d0
+* Flat Storage for reads, reducing number of DB accesses for state read from `2 * key.len()` in the worst case to 2. [#8761](https://github.com/near/nearcore/pull/8761), [NEP-399](https://github.com/near/NEPs/pull/399)
 
 ### Non-protocol Changes
 
