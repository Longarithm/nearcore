use crate::types::ProtocolVersion;

/// New Protocol features should go here. Features are guarded by their corresponding feature flag.
/// For example, if we have `ProtocolFeature::EVM` and a corresponding feature flag `evm`, it will look
/// like
///
/// #[cfg(feature = "protocol_feature_evm")]
/// EVM code
///
#[derive(Hash, PartialEq, Eq, Clone, Copy, Debug)]
pub enum ProtocolFeature {
    #[deprecated]
    _DeprecatedImplicitAccountCreation,
    #[deprecated]
    _DeprecatedRectifyInflation,
    /// Add `AccessKey` nonce range by setting nonce to `(block_height - 1) * 1e6`, see
    /// <https://github.com/near/nearcore/issues/3779>.
    #[deprecated]
    _DeprecatedAccessKeyNonceRange,
    /// Don't process any receipts for shard when chunk is not present.
    /// Always use gas price computed in the previous block.
    #[deprecated]
    _DeprecatedFixApplyChunks,
    #[deprecated]
    _DeprecatedLowerStorageCost,
    #[deprecated]
    _DeprecatedDeleteActionRestriction,
    /// Add versions to `Account` data structure
    #[deprecated]
    _DeprecatedAccountVersions,
    #[deprecated]
    _DeprecatedTransactionSizeLimit,
    /// Fix a bug in `storage_usage` for account caused by #3824
    #[deprecated]
    _DeprecatedFixStorageUsage,
    /// Cap maximum gas price to 2,000,000,000 yoctoNEAR
    #[deprecated]
    _DeprecatedCapMaxGasPrice,
    #[deprecated]
    _DeprecatedCountRefundReceiptsInGasLimit,
    /// Add `ripemd60` and `ecrecover` host function
    #[deprecated]
    _DeprecatedMathExtension,
    /// Restore receipts that were previously stuck because of
    /// <https://github.com/near/nearcore/pull/4228>.
    #[deprecated]
    _DeprecatedRestoreReceiptsAfterFixApplyChunks,
    /// Minimum protocol version for NEP-92
    #[deprecated]
    _DeprecatedMinProtocolVersionNep92,
    /// Minimum protocol version for NEP-92 fix
    #[deprecated]
    _DeprecatedMinProtocolVersionNep92Fix,
    /// Creates a unique random seed to be provided to `VMContext` from a given `action_hash` and a given `random_seed`
    #[deprecated]
    _DeprecatedCorrectRandomValue,
    /// The protocol version that enables reward on mainnet
    #[deprecated]
    _DeprecatedEnableInflation,
    /// Fix upgrade to use the latest voted protocol version instead of the current epoch protocol
    /// version when there is no new change in protocol version
    #[deprecated]
    _DeprecatedUpgradabilityFix,
    /// Updates the way receipt ID, data ID and random seeds are constructed
    #[deprecated]
    _DeprecatedCreateHash,
    /// Fix the storage usage of the delete key action
    #[deprecated]
    _DeprecatedDeleteKeyStorageUsage,
    /// Upgrade for shard chunk header
    #[deprecated]
    _DeprecatedShardChunkHeaderUpgrade,
    /// Updates the way receipt ID is constructed to use current block hash instead of last block hash
    #[deprecated]
    _DeprecatedCreateReceiptIdSwitchToCurrentBlock,
    /// Pessimistic gas price estimation uses a fixed value of `minimum_new_receipt_gas` to stop being
    /// tied to the function call base cost
    #[deprecated]
    _DeprecatedFixedMinimumNewReceiptGas,
    /// This feature switch our WASM engine implementation from wasmer 0.* to
    /// wasmer 2.*, bringing better performance and reliability.
    ///
    /// The implementations should be sufficiently similar for this to not be a
    /// protocol upgrade, but we conservatively do a protocol upgrade to be on
    /// the safe side.
    ///
    /// Although wasmer2 is faster, we don't change fees with this protocol
    /// version -- we can safely do that in a separate step.
    #[deprecated]
    _DeprecatedWasmer2,
    #[deprecated]
    _DeprecatedSimpleNightshade,
    #[deprecated]
    _DeprecatedLowerDataReceiptAndEcrecoverBaseCost,
    /// Lowers the cost of wasm instruction due to switch to wasmer2.
    #[deprecated]
    _DeprecatedLowerRegularOpCost,
    /// Lowers the cost of wasm instruction due to switch to faster,
    /// compiler-intrinsics based gas counter.
    #[deprecated]
    _DeprecatedLowerRegularOpCost2,
    /// Limit number of wasm functions in one contract. See
    /// <https://github.com/near/nearcore/pull/4954> for more details.
    #[deprecated]
    _DeprecatedLimitContractFunctionsNumber,
    #[deprecated]
    _DeprecatedBlockHeaderV3,
    /// Changes how we select validators for epoch and how we select validators
    /// within epoch.  See <https://github.com/near/NEPs/pull/167> for general
    /// description, note that we would not introduce chunk-only validators with
    /// this feature
    #[deprecated]
    _DeprecatedAliasValidatorSelectionAlgorithm,
    /// Make block producers produce chunks for the same block they would later produce to avoid
    /// network delays
    #[deprecated]
    _DeprecatedSynchronizeBlockChunkProduction,
    /// Change the algorithm to count WASM stack usage to avoid under counting in
    /// some cases.
    #[deprecated]
    _DeprecatedCorrectStackLimit,
    /// Add `AccessKey` nonce range for implicit accounts, as in `AccessKeyNonceRange` feature.
    #[deprecated]
    _DeprecatedAccessKeyNonceForImplicitAccounts,
    /// Increase cost per deployed code byte to cover for the compilation steps
    /// that a deployment triggers. Only affects the action execution cost.
    #[deprecated]
    _DeprecatedIncreaseDeploymentCost,
    #[deprecated]
    _DeprecatedFunctionCallWeight,
    /// This feature enforces a global limit on the function local declarations in a WebAssembly
    /// contract. See <...> for more information.
    #[deprecated]
    _DeprecatedLimitContractLocals,
    /// Ensure caching all nodes in the chunk for which touching trie node cost was charged. Charge for each such node
    /// only once per chunk at the first access time.
    #[deprecated]
    _DeprecatedChunkNodesCache,
    /// Lower `max_length_storage_key` limit, which itself limits trie node sizes.
    #[deprecated]
    _DeprecatedLowerStorageKeyLimit,
    // alt_bn128_g1_multiexp, alt_bn128_g1_sum, alt_bn128_pairing_check host functions
    #[deprecated]
    _DeprecatedAltBn128,
    #[deprecated]
    _DeprecatedChunkOnlyProducers,
    /// Ensure the total stake of validators that are kicked out does not exceed a percentage of total stakes
    #[deprecated]
    _DeprecatedMaxKickoutStake,
    /// Validate account id for function call access keys.
    #[deprecated]
    _DeprecatedAccountIdInFunctionCallPermission,
    /// Zero Balance Account NEP 448: <https://github.com/near/NEPs/pull/448>
    #[deprecated]
    _DeprecatedZeroBalanceAccount,
    /// Execute a set of actions on behalf of another account.
    ///
    /// Meta Transaction NEP-366: <https://github.com/near/NEPs/blob/master/neps/nep-0366.md>
    #[deprecated]
    _DeprecatedDelegateAction,
    #[deprecated]
    _DeprecatedEd25519Verify,
    /// Decouple compute and gas costs of operations to safely limit the compute time it takes to
    /// process the chunk.
    ///
    /// Compute Costs NEP-455: <https://github.com/near/NEPs/blob/master/neps/nep-0455.md>
    #[deprecated]
    _DeprecatedComputeCosts,
    /// Decrease the cost of function call action. Only affects the execution cost.
    #[deprecated]
    _DeprecatedDecreaseFunctionCallBaseCost,
    /// Enable flat storage for reads, reducing number of DB accesses from `2 * key.len()` in
    /// the worst case to 2.
    ///
    /// Flat Storage NEP-399: <https://github.com/near/NEPs/blob/master/neps/nep-0399.md>
    #[deprecated]
    _DeprecatedFlatStorageReads,
    /// Enables preparation V2. Note that this setting is not supported in production settings
    /// without NearVmRuntime enabled alongside it, as the VM runner would be too slow.
    #[deprecated]
    _DeprecatedPreparationV2,
    /// Enables Near-Vm. Note that this setting is not at all supported without PreparationV2,
    /// as it hardcodes preparation v2 code into the generated assembly.
    #[deprecated]
    _DeprecatedNearVmRuntime,
    #[deprecated]
    _DeprecatedBlockHeaderV4,
    /// Resharding V2. A new implementation for resharding and a new shard
    /// layout for the production networks.
    #[deprecated]
    _DeprecatedSimpleNightshadeV2,
    /// Built on top of Resharding V2. Changes shard layout to V3 to split shard 2 into two parts.
    #[deprecated]
    _DeprecatedSimpleNightshadeV3,
    /// In case not all validator seats are occupied our algorithm provide incorrect minimal seat
    /// price - it reports as alpha * sum_stake instead of alpha * sum_stake / (1 - alpha), where
    /// alpha is min stake ratio
    #[deprecated]
    _DeprecatedFixStakingThreshold,
    /// In case not all validator seats are occupied, the minimum seat price of a chunk producer
    /// used to depend on the number of existing shards, which is no longer the case.
    #[deprecated]
    _DeprecatedFixChunkProducerStakingThreshold,
    /// Charge for contract loading before it happens.
    FixContractLoadingCost,
    /// Enables rejection of blocks with outdated protocol versions.
    #[deprecated]
    _DeprecatedRejectBlocksWithOutdatedProtocolVersions,
    // NEP: https://github.com/near/NEPs/pull/488
    #[deprecated]
    _DeprecatedBLS12381,
    #[deprecated]
    _DeprecatedRestrictTla,
    /// Increases the number of chunk producers.
    #[deprecated]
    _DeprecatedTestnetFewerBlockProducers,
    /// Enables stateless validation which is introduced in <https://github.com/near/NEPs/pull/509>
    /// LowerValidatorKickoutPercentForDebugging: lower block and chunk validator kickout percent from 90 to 50.
    /// SingleShardTracking: single shard tracking for stateless validation.
    /// StateWitnessSizeLimit: state witness size limits.
    /// PerReceiptHardStorageProofLimit: limit the size of storage proof generated by a single receipt.
    /// WitnessTransactionLimits: size limits for transactions included in a ChunkStateWitness.
    /// NoChunkOnlyProducers: no chunk-only producers in stateless validation.
    #[deprecated]
    _DeprecatedStatelessValidation,
    #[deprecated]
    _DeprecatedEthImplicitAccounts,
    /// Enables yield execution which is introduced in <https://github.com/near/NEPs/pull/519>
    #[deprecated]
    _DeprecatedYieldExecution,
    /// Bring minimum required validator stake effectively to ~10K NEAR as of 2024-08-15.
    /// Fixes increase to 100K NEAR in the previous protocol version.
    /// See #11953 for more details.
    #[deprecated]
    _DeprecatedFixMinStakeRatio,
    /// Increases main_storage_proof_size_soft_limit parameter from 3mb to 4mb
    #[deprecated]
    _DeprecatedIncreaseStorageProofSizeSoftLimit,

    // Shuffle shard assignments for chunk producers at every epoch.
    ShuffleShardAssignments,
    /// Cross-shard congestion control according to <https://github.com/near/NEPs/pull/539>.
    #[deprecated]
    _DeprecatedCongestionControl,
    /// Remove account with long storage key.
    #[deprecated]
    _DeprecatedRemoveAccountWithLongStorageKey,
    /// Change the structure of ChunkEndorsement to have (shard_id, epoch_id, height_created)
    /// instead of chunk_hash
    #[deprecated]
    _DeprecatedChunkEndorsementV2,
    // Include a bitmap of endorsements from chunk validator in the block header
    // in order to calculate the rewards and kickouts for the chunk validators.
    // This feature introduces BlockHeaderV5.
    #[deprecated]
    _DeprecatedChunkEndorsementsInBlockHeader,
    /// Store receipts in State in the StateStoredReceipt format.
    #[deprecated]
    _DeprecatedStateStoredReceipt,
    /// Resharding V3 - Adding "game.hot.tg-0" boundary.
    #[deprecated]
    _DeprecatedSimpleNightshadeV4,
    /// Resharding V3 - Adding "earn.kaiching" boundary.
<<<<<<< HEAD
    SimpleNightshadeV5,
    /// Resharding V3 - Adding "650" boundary.
=======
    #[deprecated]
    _DeprecatedSimpleNightshadeV5,
    /// Resharding V3 - Adding "750" boundary.
>>>>>>> bd1b019e
    SimpleNightshadeV6,
    /// Exclude contract code from the chunk state witness and distribute it to chunk validators separately.
    #[deprecated]
    _DeprecatedExcludeContractCodeFromStateWitness,
    /// A scheduler which limits bandwidth for sending receipts between shards.
    #[deprecated]
    _DeprecatedBandwidthScheduler,
    /// Indicates that the "sync_hash" used to identify the point in the chain to sync state to
    /// should no longer be the first block of the epoch, but a couple blocks after that in order
    /// to sync the current epoch's state. This is not strictly a protocol feature, but is included
    /// here to coordinate among nodes
    _DeprecatedCurrentEpochStateSync,
    /// Relaxed validation of transactions included in a chunk.
    ///
    /// Chunks no longer become entirely invalid in case invalid transactions are included in the
    /// chunk. Instead the transactions are discarded during their conversion to receipts.
    ///
    /// support for code that does not do relaxed chunk validation has now been removed.
    #[deprecated(
        note = "Was used for protocol versions without relaxed chunk validation which is not supported anymore."
    )]
    _DeprecatedRelaxedChunkValidation,
    /// This enables us to remove the expensive check_balance call from the
    /// runtime.
    ///
    /// Support for code that does check balances has now been removed.
    #[deprecated(
        note = "Was used for protocol versions where we checked balances which is not supported anymore."
    )]
    _DeprecatedRemoveCheckBalance,
    /// Exclude existing contract code in deploy-contract and delete-account actions from the chunk state witness.
    /// Instead of sending code in the witness, the code checks the code-size using the internal trie nodes.
    ExcludeExistingCodeFromWitnessForCodeLen,
    /// Use the block height instead of the block hash to calculate the receipt ID.
    BlockHeightForReceiptId,
    /// Enable optimistic block production.
    ProduceOptimisticBlock,
    GlobalContracts,
    /// NEP: https://github.com/near/NEPs/pull/536
    ///
    /// Reduce the number of gas refund receipts by charging the current gas
    /// price rather than a pessimistic gas price. Also, introduce a new fee of
    /// 5% for gas refunds and charge the signer this fee for gas refund
    /// receipts.
    ReducedGasRefunds,
    SaturatingFloatToInt,
}

impl ProtocolFeature {
    // The constructor must initialize all fields of the struct but some fields
    // are deprecated.  So unfortunately, we need this attribute here.  A better
    // fix is being discussed on
    // https://github.com/rust-lang/rust/issues/102777.
    #[allow(deprecated)]
    pub const fn protocol_version(self) -> ProtocolVersion {
        match self {
            // Stable features
            ProtocolFeature::_DeprecatedMinProtocolVersionNep92 => 31,
            ProtocolFeature::_DeprecatedMinProtocolVersionNep92Fix => 32,
            ProtocolFeature::_DeprecatedCorrectRandomValue => 33,
            ProtocolFeature::_DeprecatedImplicitAccountCreation => 35,
            ProtocolFeature::_DeprecatedEnableInflation => 36,
            ProtocolFeature::_DeprecatedUpgradabilityFix => 37,
            ProtocolFeature::_DeprecatedCreateHash => 38,
            ProtocolFeature::_DeprecatedDeleteKeyStorageUsage => 40,
            ProtocolFeature::_DeprecatedShardChunkHeaderUpgrade => 41,
            ProtocolFeature::_DeprecatedCreateReceiptIdSwitchToCurrentBlock
            | ProtocolFeature::_DeprecatedLowerStorageCost => 42,
            ProtocolFeature::_DeprecatedDeleteActionRestriction => 43,
            ProtocolFeature::_DeprecatedFixApplyChunks => 44,
            ProtocolFeature::_DeprecatedRectifyInflation
            | ProtocolFeature::_DeprecatedAccessKeyNonceRange => 45,
            ProtocolFeature::_DeprecatedAccountVersions
            | ProtocolFeature::_DeprecatedTransactionSizeLimit
            | ProtocolFeature::_DeprecatedFixStorageUsage
            | ProtocolFeature::_DeprecatedCapMaxGasPrice
            | ProtocolFeature::_DeprecatedCountRefundReceiptsInGasLimit
            | ProtocolFeature::_DeprecatedMathExtension => 46,
            ProtocolFeature::_DeprecatedRestoreReceiptsAfterFixApplyChunks => 47,
            ProtocolFeature::_DeprecatedWasmer2
            | ProtocolFeature::_DeprecatedLowerDataReceiptAndEcrecoverBaseCost
            | ProtocolFeature::_DeprecatedLowerRegularOpCost
            | ProtocolFeature::_DeprecatedSimpleNightshade => 48,
            ProtocolFeature::_DeprecatedLowerRegularOpCost2
            | ProtocolFeature::_DeprecatedLimitContractFunctionsNumber
            | ProtocolFeature::_DeprecatedBlockHeaderV3
            | ProtocolFeature::_DeprecatedAliasValidatorSelectionAlgorithm => 49,
            ProtocolFeature::_DeprecatedSynchronizeBlockChunkProduction
            | ProtocolFeature::_DeprecatedCorrectStackLimit => 50,
            ProtocolFeature::_DeprecatedAccessKeyNonceForImplicitAccounts => 51,
            ProtocolFeature::_DeprecatedIncreaseDeploymentCost
            | ProtocolFeature::_DeprecatedFunctionCallWeight
            | ProtocolFeature::_DeprecatedLimitContractLocals
            | ProtocolFeature::_DeprecatedChunkNodesCache
            | ProtocolFeature::_DeprecatedLowerStorageKeyLimit => 53,
            ProtocolFeature::_DeprecatedAltBn128 => 55,
            ProtocolFeature::_DeprecatedChunkOnlyProducers
            | ProtocolFeature::_DeprecatedMaxKickoutStake => 56,
            ProtocolFeature::_DeprecatedAccountIdInFunctionCallPermission => 57,
            ProtocolFeature::_DeprecatedEd25519Verify
            | ProtocolFeature::_DeprecatedZeroBalanceAccount
            | ProtocolFeature::_DeprecatedDelegateAction => 59,
            ProtocolFeature::_DeprecatedComputeCosts
            | ProtocolFeature::_DeprecatedFlatStorageReads => 61,
            ProtocolFeature::_DeprecatedPreparationV2
            | ProtocolFeature::_DeprecatedNearVmRuntime => 62,
            ProtocolFeature::_DeprecatedBlockHeaderV4 => 63,
            ProtocolFeature::_DeprecatedRestrictTla
            | ProtocolFeature::_DeprecatedTestnetFewerBlockProducers
            | ProtocolFeature::_DeprecatedSimpleNightshadeV2 => 64,
            ProtocolFeature::_DeprecatedSimpleNightshadeV3 => 65,
            ProtocolFeature::_DeprecatedDecreaseFunctionCallBaseCost
            | ProtocolFeature::_DeprecatedFixedMinimumNewReceiptGas => 66,
            ProtocolFeature::_DeprecatedYieldExecution => 67,
            ProtocolFeature::_DeprecatedCongestionControl
            | ProtocolFeature::_DeprecatedRemoveAccountWithLongStorageKey => 68,
            ProtocolFeature::_DeprecatedStatelessValidation => 69,
            ProtocolFeature::_DeprecatedBLS12381
            | ProtocolFeature::_DeprecatedEthImplicitAccounts => 70,
            ProtocolFeature::_DeprecatedFixMinStakeRatio => 71,
            ProtocolFeature::_DeprecatedIncreaseStorageProofSizeSoftLimit
            | ProtocolFeature::_DeprecatedChunkEndorsementV2
            | ProtocolFeature::_DeprecatedChunkEndorsementsInBlockHeader
            | ProtocolFeature::_DeprecatedStateStoredReceipt => 72,
            ProtocolFeature::_DeprecatedExcludeContractCodeFromStateWitness => 73,
            ProtocolFeature::_DeprecatedFixStakingThreshold
            | ProtocolFeature::_DeprecatedRejectBlocksWithOutdatedProtocolVersions
            | ProtocolFeature::_DeprecatedFixChunkProducerStakingThreshold
            | ProtocolFeature::_DeprecatedRelaxedChunkValidation
            | ProtocolFeature::_DeprecatedRemoveCheckBalance
            | ProtocolFeature::_DeprecatedBandwidthScheduler
            | ProtocolFeature::_DeprecatedCurrentEpochStateSync => 74,
            ProtocolFeature::_DeprecatedSimpleNightshadeV4 => 75,
            ProtocolFeature::_DeprecatedSimpleNightshadeV5 => 76,
            ProtocolFeature::GlobalContracts
            | ProtocolFeature::BlockHeightForReceiptId
            | ProtocolFeature::ProduceOptimisticBlock => 77,
            ProtocolFeature::SimpleNightshadeV6
            | ProtocolFeature::SaturatingFloatToInt
            | ProtocolFeature::ReducedGasRefunds => 78,

            // Nightly features:
            ProtocolFeature::FixContractLoadingCost => 129,
            // TODO(#11201): When stabilizing this feature in mainnet, also remove the temporary code
            // that always enables this for mocknet (see config_mocknet function).
            ProtocolFeature::ShuffleShardAssignments => 143,
            ProtocolFeature::ExcludeExistingCodeFromWitnessForCodeLen => 148,
            // Place features that are not yet in Nightly below this line.
        }
    }

    pub fn enabled(&self, protocol_version: ProtocolVersion) -> bool {
        protocol_version >= self.protocol_version()
    }
}

/// The protocol version of the genesis block on mainnet and testnet.
pub const PROD_GENESIS_PROTOCOL_VERSION: ProtocolVersion = 29;

/// Minimum supported protocol version for the current binary
pub const MIN_SUPPORTED_PROTOCOL_VERSION: ProtocolVersion = 77;

/// Current protocol version used on the mainnet with all stable features.
const STABLE_PROTOCOL_VERSION: ProtocolVersion = 78;

// On nightly, pick big enough version to support all features.
const NIGHTLY_PROTOCOL_VERSION: ProtocolVersion = 149;

/// Largest protocol version supported by the current binary.
pub const PROTOCOL_VERSION: ProtocolVersion =
    if cfg!(feature = "nightly") { NIGHTLY_PROTOCOL_VERSION } else { STABLE_PROTOCOL_VERSION };<|MERGE_RESOLUTION|>--- conflicted
+++ resolved
@@ -261,14 +261,9 @@
     #[deprecated]
     _DeprecatedSimpleNightshadeV4,
     /// Resharding V3 - Adding "earn.kaiching" boundary.
-<<<<<<< HEAD
-    SimpleNightshadeV5,
+    #[deprecated]
+    _DeprecatedSimpleNightshadeV5,
     /// Resharding V3 - Adding "650" boundary.
-=======
-    #[deprecated]
-    _DeprecatedSimpleNightshadeV5,
-    /// Resharding V3 - Adding "750" boundary.
->>>>>>> bd1b019e
     SimpleNightshadeV6,
     /// Exclude contract code from the chunk state witness and distribute it to chunk validators separately.
     #[deprecated]
