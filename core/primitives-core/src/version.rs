--- conflicted
+++ resolved
@@ -147,12 +147,9 @@
     EthImplicitAccounts,
     /// Enables yield execution which is introduced in <https://github.com/near/NEPs/pull/519>
     YieldExecution,
-<<<<<<< HEAD
-=======
     /// Bring minimum required validator stake effectively to ~10K NEAR as of 2024-08-15.
     /// Fixes increase to 100K NEAR in the previous protocol version.
     /// See #11953 for more details.
->>>>>>> 4e93e468
     FixMinStakeRatio,
 
     /// Protocol version reserved for use in resharding tests.
