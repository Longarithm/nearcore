[package]
name = "near-store"
version = "0.0.0"
license = "MIT OR Apache-2.0"
authors.workspace = true
publish = false
edition.workspace = true

[dependencies]
anyhow.workspace = true
borsh.workspace = true
byteorder.workspace = true
bytesize.workspace = true
crossbeam.workspace = true
derive_more.workspace = true
elastic-array.workspace = true
enum-map.workspace = true
fs2.workspace = true
itoa.workspace = true
lru.workspace = true
num_cpus.workspace = true
once_cell.workspace = true
rand.workspace = true
rlimit.workspace = true
rocksdb.workspace = true
serde.workspace = true
serde_json.workspace = true
stdx.workspace = true
strum.workspace = true
tempfile.workspace = true
thiserror.workspace = true
tracing.workspace = true

near-crypto = { path = "../crypto" }
near-o11y = { path = "../o11y" }
near-primitives = { path = "../primitives" }

[dev-dependencies]
assert_matches.workspace = true
bencher.workspace = true
insta.workspace = true
rand.workspace = true
thiserror.workspace = true

[[bench]]
name = "trie_bench"
harness = false

[[bench]]
name = "store_bench"
harness = false

[features]
default = []
io_trace = []
no_cache = []
single_thread_rocksdb = [] # Deactivate RocksDB IO background threads
test_features = []
<<<<<<< HEAD
protocol_feature_flat_state = ["near-primitives/protocol_feature_flat_state"]
=======
protocol_feature_flat_state = []
serialize_all_state_changes = []
>>>>>>> ae8260d1

nightly_protocol = []
nightly = [
  "nightly_protocol",
  "protocol_feature_flat_state",
]<|MERGE_RESOLUTION|>--- conflicted
+++ resolved
@@ -56,12 +56,8 @@
 no_cache = []
 single_thread_rocksdb = [] # Deactivate RocksDB IO background threads
 test_features = []
-<<<<<<< HEAD
 protocol_feature_flat_state = ["near-primitives/protocol_feature_flat_state"]
-=======
-protocol_feature_flat_state = []
 serialize_all_state_changes = []
->>>>>>> ae8260d1
 
 nightly_protocol = []
 nightly = [
