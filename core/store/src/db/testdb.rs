--- conflicted
+++ resolved
@@ -113,15 +113,6 @@
                     if merged.is_empty() {
                         db[col].remove(&key);
                     } else {
-<<<<<<< HEAD
-                        // debug_assert!(
-                        //     refcount::decode_value_with_rc(&merged).1 > 0,
-                        //     "Inserting value with non-positive refcount"
-                        // );
-                        if refcount::decode_value_with_rc(&merged).1 > 0 {
-                            db[col].insert(key, merged);
-                        }
-=======
                         if !self.flags.allow_negative_refcount {
                             debug_assert!(
                                 refcount::decode_value_with_rc(&merged).1 > 0,
@@ -129,7 +120,6 @@
                             );
                         }
                         db[col].insert(key, merged);
->>>>>>> 13060669
                     }
                 }
                 DBOp::Delete { col, key } => {
