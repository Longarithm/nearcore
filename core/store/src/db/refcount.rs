//! Functions for handling reference counted columns.
//!
//! Some of the columns in the database are reference counted.  Those are the
//! ones for which [`crate::DBCol::is_rc`] returns `true`.  Inserting value to
//! such column increases the reference count and removing value decreases it.
//! The key is really removed from the database when reference count reaches
//! zero.
//!
//! Note that it is an error to try to store different values under the same
//! key.  That is, when increasing the reference count of an existing key, the
//! same value must be inserted.  If different values are inserted it’s not
//! defined which one will be later read from the database.
//!
//! The reference counts are stored together with the values by simply attaching
//! little-endian encoded 64-bit signed integer at the end of it.  See
//! [`add_positive_refcount`] and [`encode_negative_refcount`] functions for
//! a way to encode reference count.  During compaction, RocksDB merges the
//! values by adding the reference counts.  When the reference count reaches
//! zero RocksDB removes the key from the database.

use std::cmp::Ordering;
use std::io;

use rocksdb::compaction_filter::Decision;

use crate::db::RocksDB;
use crate::DBCol;

/// Extracts reference count from raw value and returns it along with the value.
///
/// Decodes the raw value extracting the actual value and reference count:
/// - rc > 0 ⇒ returns `(Some(value), rc)`,
/// - rc ≤ 0 ⇒ returns `(None, rc)`.
///
/// In builds with debug assertions enabled, panics if `bytes` are non-empty but
/// too short to fit 64-bit reference count.
pub fn decode_value_with_rc(bytes: &[u8]) -> (Option<&[u8]>, i64) {
    if bytes.len() < 8 {
        debug_assert!(bytes.is_empty());
        return (None, 0);
    }
    // TODO(mina86): Use rsplit_array_ref once split_array feature is stabilised
    //    let (head, tail) = bytes.rsplit_array_ref<8>();
    //    let rc = i64::from_le_bytes(tail);
    let (head, tail) = bytes.split_at(bytes.len() - 8);
    let rc = i64::from_le_bytes(tail.try_into().unwrap());
    if rc <= 0 {
        (None, rc)
    } else {
        (Some(head), rc)
    }
}

<<<<<<< HEAD
pub fn encode_value_with_rc(data: &[u8], rc: i64) -> Vec<u8> {
    if rc == 0 {
        return vec![];
=======
/// Strips refcount from an owned buffer.
///
/// Works like [`decode_value_with_rc`] but operates on an owned vector thus
/// potentially avoiding memory allocations.  Returns None if the refcount on
/// the argument is non-positive.
pub(crate) fn strip_refcount(mut bytes: Vec<u8>) -> Option<Vec<u8>> {
    if let Some(len) = bytes.len().checked_sub(8) {
        if i64::from_le_bytes(bytes[len..].try_into().unwrap()) > 0 {
            bytes.truncate(len);
            return Some(bytes);
        }
    } else {
        debug_assert!(bytes.is_empty());
>>>>>>> 36e3162b
    }
    None
}

/// Encode a positive reference count into the value.
pub(crate) fn add_positive_refcount(data: &[u8], rc: std::num::NonZeroU32) -> Vec<u8> {
    [data, &i64::from(rc.get()).to_le_bytes()].concat()
}

/// Returns empty value with encoded negative reference count.
///
/// `rc` gives the absolute value of the reference count.
pub(crate) fn encode_negative_refcount(rc: std::num::NonZeroU32) -> Vec<u8> {
    (-i64::from(rc.get())).to_le_bytes().to_vec()
}

/// Merge reference counted values together.
///
/// Extracts reference count from all provided value and sums them together and
/// returns result depending on rc:
/// - rc = 0 ⇒ empty,
/// - rc < 0 ⇒ encoded reference count,
/// - rc > 0 ⇒ value with encoded reference count.
///
/// Assumes that all provided values with positive reference count have the same
/// value so that the function is free to pick any of the values.  In build with
/// debug assertions panics if this is not true.
pub(crate) fn refcount_merge<'a>(
    existing: Option<&'a [u8]>,
    operands: impl IntoIterator<Item = &'a [u8]>,
) -> Vec<u8> {
    let (mut payload, mut rc) = existing.map_or((None, 0), decode_value_with_rc);
    for (new_payload, delta) in operands.into_iter().map(decode_value_with_rc) {
        if payload.is_none() {
            payload = new_payload;
        } else if new_payload.is_some() {
            debug_assert_eq!(payload, new_payload);
        }
        rc += delta;
    }

    match rc.cmp(&0) {
        Ordering::Less => rc.to_le_bytes().to_vec(),
        Ordering::Equal => Vec::new(),
        Ordering::Greater => [payload.unwrap_or(b""), &rc.to_le_bytes()].concat(),
    }
}

/// Iterator treats empty value as no value and strips refcount
pub(crate) fn iter_with_rc_logic<'a>(
    column: DBCol,
    iterator: impl Iterator<Item = io::Result<(Box<[u8]>, Box<[u8]>)>> + 'a,
) -> crate::db::DBIterator<'a> {
    if column.is_rc() {
        Box::new(iterator.filter_map(|item| match item {
            Err(err) => Some(Err(err)),
            Ok((key, value)) => {
                strip_refcount(value.into_vec()).map(|value| Ok((key, value.into_boxed_slice())))
            }
        }))
    } else {
        Box::new(iterator)
    }
}

impl RocksDB {
    /// Merge adds refcounts, zero refcount becomes empty value.
    /// Empty values get filtered by get methods, and removed by compaction.
    pub(crate) fn refcount_merge(
        _new_key: &[u8],
        existing: Option<&[u8]>,
        operands: &rocksdb::MergeOperands,
    ) -> Option<Vec<u8>> {
        Some(self::refcount_merge(existing, operands))
    }

    /// Compaction filter for DBCol::State
    pub(crate) fn empty_value_compaction_filter(
        _level: u32,
        _key: &[u8],
        value: &[u8],
    ) -> Decision {
        if value.is_empty() {
            Decision::Remove
        } else {
            Decision::Keep
        }
    }
}

#[cfg(test)]
mod test {
    use crate::DBCol;

    const MINUS_TWO: &[u8] = b"\xfe\xff\xff\xff\xff\xff\xff\xff";
    const MINUS_ONE: &[u8] = b"\xff\xff\xff\xff\xff\xff\xff\xff";
    const ZERO: &[u8] = b"\0\0\0\0\0\0\0\0";
    const PLUS_ONE: &[u8] = b"\x01\0\0\0\0\0\0\0";
    const PLUS_TWO: &[u8] = b"\x02\0\0\0\0\0\0\0";

    fn check_debug_assert_or<F, P, R>(callback: F, predicate: P)
    where
        F: FnOnce() -> R + std::panic::UnwindSafe,
        P: FnOnce(R),
        R: std::fmt::Debug,
    {
        let res = std::panic::catch_unwind(callback);
        if cfg!(debug_assertions) {
            assert!(res.is_err(), "{res:?}");
        } else {
            predicate(res.unwrap());
        }
    }

    #[test]
    fn decode_value_with_rc() {
        fn test(want_value: Option<&[u8]>, want_rc: i64, bytes: &[u8]) {
            let got = super::decode_value_with_rc(bytes);
            assert_eq!((want_value, want_rc), got);

            let got = super::strip_refcount(bytes.to_vec());
            assert_eq!(want_value, got.as_deref());
        }

        test(None, -2, MINUS_TWO);
        test(None, -2, b"foobar\xfe\xff\xff\xff\xff\xff\xff\xff");
        test(None, 0, b"");
        test(None, 0, ZERO);
        test(None, 0, b"bar\0\0\0\0\0\0\0\0");
        test(Some(b""), 2, PLUS_TWO);
        test(Some(b"baz"), 2, b"baz\x02\0\0\0\0\0\0\0");

        check_debug_assert_or(
            || super::decode_value_with_rc(b"short"),
            |got| assert_eq!((None, 0), got),
        );
    }

    #[test]
    fn add_encode_refcount() {
        fn test(want: &[u8], data: &[u8], rc: u32) {
            let rc = std::num::NonZeroU32::new(rc).unwrap();
            assert_eq!(want, &super::add_positive_refcount(data, rc));
        }

        test(PLUS_TWO, b"", 2);
        test(b"foo\x02\0\0\0\0\0\0\0", b"foo", 2);

        let rc = std::num::NonZeroU32::new(2).unwrap();
        assert_eq!(MINUS_TWO, &super::encode_negative_refcount(rc));
    }

    #[test]
    fn refcount_merge() {
        fn test(want: &[u8], operands: &[&[u8]]) {
            let it = operands.into_iter().copied();
            let got = super::refcount_merge(None, it);
            assert_eq!(want, got.as_slice());

            if !operands.is_empty() {
                let it = operands[1..].into_iter().copied();
                let got = super::refcount_merge(Some(operands[0]), it);
                assert_eq!(want, got.as_slice());
            }
        }

        test(b"", &[]);
        test(b"", &[ZERO]);
        test(b"", &[PLUS_ONE, MINUS_ONE]);
        test(b"", &[PLUS_TWO, MINUS_ONE, MINUS_ONE]);
        test(b"", &[b"foo\x01\0\0\0\0\0\0\0", MINUS_ONE]);
        test(b"", &[b"foo\x02\0\0\0\0\0\0\0", MINUS_ONE, MINUS_ONE]);
        test(b"", &[b"foo\x02\0\0\0\0\0\0\0", MINUS_TWO]);

        test(MINUS_ONE, &[MINUS_ONE]);
        test(MINUS_ONE, &[b"", MINUS_ONE]);
        test(MINUS_ONE, &[ZERO, MINUS_ONE]);
        test(MINUS_ONE, &[b"foo\x01\0\0\0\0\0\0\0", MINUS_TWO]);
        test(MINUS_ONE, &[b"foo\x01\0\0\0\0\0\0\0", MINUS_ONE, MINUS_ONE]);

        test(b"foo\x02\0\0\0\0\0\0\0", &[b"foo\x01\0\0\0\0\0\0\0", b"foo\x01\0\0\0\0\0\0\0"]);
        test(b"foo\x01\0\0\0\0\0\0\0", &[b"foo\x01\0\0\0\0\0\0\0"]);
        test(b"foo\x01\0\0\0\0\0\0\0", &[b"foo\x02\0\0\0\0\0\0\0", MINUS_ONE]);
    }

    #[test]
    fn compaction_filter() {
        use rocksdb::compaction_filter::Decision;

        fn test(want: Decision, value: &[u8]) {
            let got = super::RocksDB::empty_value_compaction_filter(42, b"key", value);
            assert_eq!(std::mem::discriminant(&want), std::mem::discriminant(&got));
        }

        test(Decision::Remove, b"");
        test(Decision::Keep, PLUS_ONE);
        test(Decision::Keep, MINUS_ONE);
        test(Decision::Keep, b"foo\x01\0\0\0\0\0\0\0");
        test(Decision::Keep, b"foo\xff\xff\xff\xff\xff\xff\xff\xff");

        // This never happens in production since the filter is only ever run on
        // refcounted values which have length ≥ 8.
        test(Decision::Keep, b"foo");
        // And this never happens because zero is encoded as empty value.
        test(Decision::Keep, ZERO);
    }

    #[test]
    fn iter_with_rc_logic() {
        fn into_box(data: &[u8]) -> Box<[u8]> {
            data.to_vec().into_boxed_slice()
        }

        fn test(want: &[&[u8]], col: DBCol, values: &[&[u8]]) {
            use std::ops::Deref;

            const KEY: &[u8] = b"key";
            let iter = values.into_iter().map(|value| Ok((into_box(KEY), into_box(value))));
            let got = super::iter_with_rc_logic(col, iter)
                .map(Result::unwrap)
                .map(|(key, value)| {
                    assert_eq!(KEY, key.deref());
                    value
                })
                .collect::<Vec<_>>();
            let got = got.iter().map(Box::deref).collect::<Vec<_>>();
            assert_eq!(want, got.as_slice());
        }

        // Column without reference counting.  ALl values are returned as is.
        assert!(!DBCol::Block.is_rc());
        test(
            &[&b""[..], &b"foo"[..], MINUS_ONE, ZERO, PLUS_ONE],
            DBCol::Block,
            &[&b""[..], &b"foo"[..], MINUS_ONE, ZERO, PLUS_ONE],
        );

        // Column with reference counting.  Count is extracted.
        const RC_COL: DBCol = DBCol::State;
        assert!(RC_COL.is_rc());

        test(
            &[b"", b"foo"],
            RC_COL,
            &[
                MINUS_ONE,
                b"foo\xff\xff\xff\xff\xff\xff\xff\xff",
                b"",
                ZERO,
                b"foo\x00\0\0\0\0\0\0\0",
                PLUS_ONE,
                b"foo\x01\0\0\0\0\0\0\0",
            ],
        );
    }
}<|MERGE_RESOLUTION|>--- conflicted
+++ resolved
@@ -51,11 +51,6 @@
     }
 }
 
-<<<<<<< HEAD
-pub fn encode_value_with_rc(data: &[u8], rc: i64) -> Vec<u8> {
-    if rc == 0 {
-        return vec![];
-=======
 /// Strips refcount from an owned buffer.
 ///
 /// Works like [`decode_value_with_rc`] but operates on an owned vector thus
@@ -69,20 +64,19 @@
         }
     } else {
         debug_assert!(bytes.is_empty());
->>>>>>> 36e3162b
     }
     None
 }
 
 /// Encode a positive reference count into the value.
-pub(crate) fn add_positive_refcount(data: &[u8], rc: std::num::NonZeroU32) -> Vec<u8> {
+pub fn add_positive_refcount(data: &[u8], rc: std::num::NonZeroU32) -> Vec<u8> {
     [data, &i64::from(rc.get()).to_le_bytes()].concat()
 }
 
 /// Returns empty value with encoded negative reference count.
 ///
 /// `rc` gives the absolute value of the reference count.
-pub(crate) fn encode_negative_refcount(rc: std::num::NonZeroU32) -> Vec<u8> {
+pub fn encode_negative_refcount(rc: std::num::NonZeroU32) -> Vec<u8> {
     (-i64::from(rc.get())).to_le_bytes().to_vec()
 }
 
