--- conflicted
+++ resolved
@@ -89,6 +89,9 @@
     pub const fn col_cache_size(&self, col: crate::DBCol) -> bytesize::ByteSize {
         match col {
             crate::DBCol::State => self.col_state_cache_size,
+            crate::DBCol::ColFlatState => self.col_state_cache_size,
+            crate::DBCol::StateNode => bytesize::ByteSize::mib(256),
+            crate::DBCol::StateValue => bytesize::ByteSize::mib(256),
             _ => bytesize::ByteSize::mib(32),
         }
     }
@@ -168,16 +171,6 @@
         self
     }
 
-<<<<<<< HEAD
-    /// Returns cache size for given column.
-    pub const fn col_cache_size(&self, col: crate::DBCol) -> bytesize::ByteSize {
-        match col {
-            crate::DBCol::State => self.col_state_cache_size,
-            crate::DBCol::ColFlatState => self.col_state_cache_size,
-            crate::DBCol::StateNode => bytesize::ByteSize::mib(256),
-            crate::DBCol::StateValue => bytesize::ByteSize::mib(256),
-            _ => bytesize::ByteSize::mib(32),
-=======
     /// Specifies neard home directory.
     ///
     /// By default, the database lives in a `data` directory inside of the home
@@ -218,7 +211,6 @@
             panic!("Failed to open non-existent the database");
         } else {
             tracing::info!(target: "near", path=%path.display(), "Creating new RocksDB database");
->>>>>>> 9609cbb7
         }
         let db = crate::RocksDB::open(&path, &self.config, self.read_only)
             .expect("Failed to open the database");
