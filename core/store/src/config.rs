use near_primitives::shard_layout::ShardUId;
use near_primitives::version::DbVersion;

const STORE_PATH: &str = "data";

#[derive(Clone, Debug, serde::Serialize, serde::Deserialize)]
#[serde(default)]
pub struct StoreConfig {
    /// Path to the database.  If relative, resolved relative to neard home
    /// directory.  This is useful if node runs with a separate disk holding the
    /// database.
    pub path: Option<std::path::PathBuf>,

    /// Collect internal storage layer statistics.
    /// Minor performance impact is expected.
    pub enable_statistics: bool,

    /// Re-export storage layer statistics as prometheus metrics.
<<<<<<< HEAD
    #[serde(default = "StoreConfig::default_enable_statistics_export")]
=======
>>>>>>> b17e45e0
    pub enable_statistics_export: bool,

    /// Maximum number of store files being opened simultaneously.
    /// Default value: 512.
    /// The underlying storage can require simultaneously opening a large number of files.
    /// Increasing this value helps to prevent the storage constantly closing/opening files it
    /// needs.
    /// Increasing this value up to a value higher than 1024 also requires setting `ulimit -n` in
    /// Linux.
<<<<<<< HEAD
    #[serde(default = "StoreConfig::default_max_open_files")]
=======
>>>>>>> b17e45e0
    pub max_open_files: u32,

    /// Cache size for DBCol::State column.
    /// Default value: 512MiB.
    /// Increasing DBCol::State cache size helps making storage more efficient. On the other hand we
    /// don't want to increase hugely requirements for running a node so currently we use a small
    /// default value for it.
<<<<<<< HEAD
    #[serde(default = "StoreConfig::default_col_state_cache_size")]
=======
>>>>>>> b17e45e0
    pub col_state_cache_size: bytesize::ByteSize,

    /// Block size used internally in RocksDB.
    /// Default value: 16KiB.
    /// We're still experimenting with this parameter and it seems decreasing its value can improve
    /// the performance of the storage
<<<<<<< HEAD
    #[serde(default = "StoreConfig::default_block_size")]
=======
>>>>>>> b17e45e0
    pub block_size: bytesize::ByteSize,

<<<<<<< HEAD
    /// Trie cache capacities
    /// Default value: ShardUId {version: 1, shard_id: 2} -> 2_000_000. TODO: clarify
    /// We're still experimenting with this parameter and it seems decreasing its value can improve
    /// the performance of the storage
    #[serde(default = "StoreConfig::default_trie_cache_capacities")]
    pub trie_cache_capacities: Vec<(ShardUId, usize)>,
}

impl StoreConfig {
    /// Returns the default value for the database's `max_open_files` limit.
    ///
    /// We used to use value of 512 but we were hitting that limit often and
    /// store had to constantly close and reopen the same set of files.  Running
    /// state viewer on a dense set of 500 blocks did almost 200k file opens
    /// (having less than 7K unique files opened, some files were opened 400+
    /// times).  Using 10k limit for max_open_files led to performance
    /// improvement of ~11%.
    const fn default_max_open_files() -> u32 {
        10_000
    }

    /// Returns the default [`DBCol::State`] cache size.
    ///
    /// We used to have the same cache size for all columns, 32 MiB.  When some
    /// RocksDB inefficiencies were found [`DBCol::State`] cache size was
    /// increased up to 512 MiB.  This was done on 13th of Nov 2021 and we
    /// consider increasing the value.  Tests have shown that increase to 25 GiB
    /// (we've used this big value to estimate performance improvement headroom)
    /// having `max_open_files` at 10k improved performance of state viewer by
    /// 60%.
    const fn default_col_state_cache_size() -> bytesize::ByteSize {
        bytesize::ByteSize::mib(512)
    }

    /// Returns the default value for database block size.
    ///
    /// This value was taken from the Openethereum default parameter and we use
    /// it since then.
    const fn default_block_size() -> bytesize::ByteSize {
        bytesize::ByteSize::kib(16)
    }

    /// Returns the default for `enable_statistics_export` setting.
    const fn default_enable_statistics_export() -> bool {
        true
    }

    /// Returns the default for trie cache capacities.
    ///
    /// By default we use `TRIE_DEFAULT_SHARD_CACHE_SIZE`, but as long as shard 2 has increased load, we reserve
    /// 2M elements for it, which may result in 2GB occupied.  
    fn default_trie_cache_capacities() -> Vec<(ShardUId, usize)> {
        vec![(ShardUId { version: 1, shard_id: 2 }, 2_000_000)]
    }

=======
impl StoreConfig {
>>>>>>> b17e45e0
    /// Returns configuration meant for tests.
    ///
    /// Since tests often operate with less data than real node, the test
    /// configuration is adjusted to reduce resource use.  For example, default
    /// `max_open_files` limit is 512 which helps in situations when tests are
    /// run in isolated environments with tighter resource limits.
    pub fn test_config() -> Self {
        Self { max_open_files: 512, ..Self::default() }
    }

    /// Returns cache size for given column.
    pub const fn col_cache_size(&self, col: crate::DBCol) -> bytesize::ByteSize {
        match col {
            crate::DBCol::State => self.col_state_cache_size,
            _ => bytesize::ByteSize::mib(32),
        }
    }
}

impl Default for StoreConfig {
    fn default() -> Self {
        Self {
            path: None,
            enable_statistics: false,
<<<<<<< HEAD
            enable_statistics_export: Self::default_enable_statistics_export(),
            max_open_files: Self::default_max_open_files(),
            col_state_cache_size: Self::default_col_state_cache_size(),
            block_size: Self::default_block_size(),
            trie_cache_capacities: Self::default_trie_cache_capacities(),
=======
            enable_statistics_export: true,

            // We used to use value of 512 but we were hitting that limit often
            // and store had to constantly close and reopen the same set of
            // files.  Running state viewer on a dense set of 500 blocks did
            // almost 200k file opens (having less than 7K unique files opened,
            // some files were opened 400+ times).  Using 10k limit for
            // max_open_files led to performance improvement of ~11%.
            max_open_files: 10_000,

            // We used to have the same cache size for all columns, 32 MiB.
            // When some RocksDB inefficiencies were found [`DBCol::State`]
            // cache size was increased up to 512 MiB.  This was done on 13th of
            // Nov 2021 and we consider increasing the value.  Tests have shown
            // that increase to 25 GiB (we've used this big value to estimate
            // performance improvement headroom) having `max_open_files` at 10k
            // improved performance of state viewer by 60%.
            col_state_cache_size: bytesize::ByteSize::mib(512),

            // This value was taken from the Openethereum default parameter and
            // we use it since then.
            block_size: bytesize::ByteSize::kib(16),
>>>>>>> b17e45e0
        }
    }
}

/// Builder for opening a RocksDB database.
///
/// Typical usage:
///
/// ```ignore
/// let store = Store::opener(&near_config.config.store)
///     .home(neard_home_dir)
///     .open();
/// ```
pub struct StoreOpener<'a> {
    /// Path to the database.
    ///
    /// This is resolved from nearcore home directory and store configuration
    /// passed to [`Store::opener`].
    path: std::path::PathBuf,

    /// Configuration as provided by the user.
    config: &'a StoreConfig,

    /// Whether to open the storeg in read-only mode.
    read_only: bool,
}

impl<'a> StoreOpener<'a> {
    /// Initialises a new opener with given home directory and store config.
    pub(crate) fn new(home_dir: &std::path::Path, config: &'a StoreConfig) -> Self {
        let path =
            home_dir.join(config.path.as_deref().unwrap_or(std::path::Path::new(STORE_PATH)));
        Self { path, config, read_only: false }
    }

    /// Configure whether the database should be opened in read-only mode.
    pub fn read_only(mut self, read_only: bool) -> Self {
        self.read_only = read_only;
        self
    }

    /// Returns whether database exists.
    ///
    /// It performs only basic file-system-level checks and may result in false
    /// positives if some but not all database files exist.  In particular, this
    /// is not a guarantee that the database can be opened without an error.
    pub fn check_if_exists(&self) -> bool {
        // TODO(mina86): Add some more checks.  At least check if CURRENT file
        // exists.
        std::fs::canonicalize(&self.get_path()).is_ok()
    }

    /// Returns path to the underlying RocksDB database.
    ///
    /// Does not check whether the database actually exists.
    pub fn get_path(&self) -> &std::path::Path {
        &self.path
    }

    /// Returns version of the database; or `None` if it does not exist.
    pub fn get_version_if_exists(&self) -> Result<Option<DbVersion>, crate::db::DBError> {
        std::fs::canonicalize(&self.path)
            .ok()
            .map(|path| crate::RocksDB::get_version(&path))
            .transpose()
    }

    /// Opens the RocksDB database.
    ///
    /// Panics on failure.
    // TODO(mina86): Change it to return Result.
    pub fn open(&self) -> crate::Store {
        if std::fs::canonicalize(&self.path).is_ok() {
            tracing::info!(target: "near", path=%self.path.display(), "Opening RocksDB database");
        } else if self.read_only {
            tracing::error!(target: "near", path=%self.path.display(), "Database does not exist");
            panic!("Failed to open non-existent the database");
        } else {
            tracing::info!(target: "near", path=%self.path.display(), "Creating new RocksDB database");
        }
        let db = crate::RocksDB::open(&self.path, &self.config, self.read_only)
            .expect("Failed to open the database");
        crate::Store::new(std::sync::Arc::new(db))
    }
}<|MERGE_RESOLUTION|>--- conflicted
+++ resolved
@@ -16,10 +16,6 @@
     pub enable_statistics: bool,
 
     /// Re-export storage layer statistics as prometheus metrics.
-<<<<<<< HEAD
-    #[serde(default = "StoreConfig::default_enable_statistics_export")]
-=======
->>>>>>> b17e45e0
     pub enable_statistics_export: bool,
 
     /// Maximum number of store files being opened simultaneously.
@@ -29,10 +25,6 @@
     /// needs.
     /// Increasing this value up to a value higher than 1024 also requires setting `ulimit -n` in
     /// Linux.
-<<<<<<< HEAD
-    #[serde(default = "StoreConfig::default_max_open_files")]
-=======
->>>>>>> b17e45e0
     pub max_open_files: u32,
 
     /// Cache size for DBCol::State column.
@@ -40,81 +32,22 @@
     /// Increasing DBCol::State cache size helps making storage more efficient. On the other hand we
     /// don't want to increase hugely requirements for running a node so currently we use a small
     /// default value for it.
-<<<<<<< HEAD
-    #[serde(default = "StoreConfig::default_col_state_cache_size")]
-=======
->>>>>>> b17e45e0
     pub col_state_cache_size: bytesize::ByteSize,
 
     /// Block size used internally in RocksDB.
     /// Default value: 16KiB.
     /// We're still experimenting with this parameter and it seems decreasing its value can improve
     /// the performance of the storage
-<<<<<<< HEAD
-    #[serde(default = "StoreConfig::default_block_size")]
-=======
->>>>>>> b17e45e0
     pub block_size: bytesize::ByteSize,
 
-<<<<<<< HEAD
     /// Trie cache capacities
     /// Default value: ShardUId {version: 1, shard_id: 2} -> 2_000_000. TODO: clarify
     /// We're still experimenting with this parameter and it seems decreasing its value can improve
     /// the performance of the storage
-    #[serde(default = "StoreConfig::default_trie_cache_capacities")]
     pub trie_cache_capacities: Vec<(ShardUId, usize)>,
 }
 
 impl StoreConfig {
-    /// Returns the default value for the database's `max_open_files` limit.
-    ///
-    /// We used to use value of 512 but we were hitting that limit often and
-    /// store had to constantly close and reopen the same set of files.  Running
-    /// state viewer on a dense set of 500 blocks did almost 200k file opens
-    /// (having less than 7K unique files opened, some files were opened 400+
-    /// times).  Using 10k limit for max_open_files led to performance
-    /// improvement of ~11%.
-    const fn default_max_open_files() -> u32 {
-        10_000
-    }
-
-    /// Returns the default [`DBCol::State`] cache size.
-    ///
-    /// We used to have the same cache size for all columns, 32 MiB.  When some
-    /// RocksDB inefficiencies were found [`DBCol::State`] cache size was
-    /// increased up to 512 MiB.  This was done on 13th of Nov 2021 and we
-    /// consider increasing the value.  Tests have shown that increase to 25 GiB
-    /// (we've used this big value to estimate performance improvement headroom)
-    /// having `max_open_files` at 10k improved performance of state viewer by
-    /// 60%.
-    const fn default_col_state_cache_size() -> bytesize::ByteSize {
-        bytesize::ByteSize::mib(512)
-    }
-
-    /// Returns the default value for database block size.
-    ///
-    /// This value was taken from the Openethereum default parameter and we use
-    /// it since then.
-    const fn default_block_size() -> bytesize::ByteSize {
-        bytesize::ByteSize::kib(16)
-    }
-
-    /// Returns the default for `enable_statistics_export` setting.
-    const fn default_enable_statistics_export() -> bool {
-        true
-    }
-
-    /// Returns the default for trie cache capacities.
-    ///
-    /// By default we use `TRIE_DEFAULT_SHARD_CACHE_SIZE`, but as long as shard 2 has increased load, we reserve
-    /// 2M elements for it, which may result in 2GB occupied.  
-    fn default_trie_cache_capacities() -> Vec<(ShardUId, usize)> {
-        vec![(ShardUId { version: 1, shard_id: 2 }, 2_000_000)]
-    }
-
-=======
-impl StoreConfig {
->>>>>>> b17e45e0
     /// Returns configuration meant for tests.
     ///
     /// Since tests often operate with less data than real node, the test
@@ -139,13 +72,6 @@
         Self {
             path: None,
             enable_statistics: false,
-<<<<<<< HEAD
-            enable_statistics_export: Self::default_enable_statistics_export(),
-            max_open_files: Self::default_max_open_files(),
-            col_state_cache_size: Self::default_col_state_cache_size(),
-            block_size: Self::default_block_size(),
-            trie_cache_capacities: Self::default_trie_cache_capacities(),
-=======
             enable_statistics_export: true,
 
             // We used to use value of 512 but we were hitting that limit often
@@ -168,7 +94,8 @@
             // This value was taken from the Openethereum default parameter and
             // we use it since then.
             block_size: bytesize::ByteSize::kib(16),
->>>>>>> b17e45e0
+
+            trie_cache_capacities: vec![(ShardUId { version: 1, shard_id: 2 }, 2_000_000)],
         }
     }
 }
