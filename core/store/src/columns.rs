--- conflicted
+++ resolved
@@ -342,40 +342,12 @@
         }
     }
 
-<<<<<<< HEAD
-const OPTIONAL_GC_COLUMNS: [bool; DBCol::COUNT] = col_set(&[
-    // A node may never restarted
-    DBCol::StateHeaders,
-    // True until #2515
-    DBCol::StateParts,
-]);
-
-const RC_COLUMNS: [bool; DBCol::COUNT] = col_set(&[
-    DBCol::State,
-    DBCol::Transactions,
-    DBCol::Receipts,
-    DBCol::ReceiptIdToShardId,
-    DBCol::StateNode,
-    DBCol::StateValue,
-]);
-
-const INSERT_ONLY_COLUMNS: [bool; DBCol::COUNT] =
-    col_set(&[DBCol::BlockInfo, DBCol::ChunkPerHeightShard, DBCol::Chunks, DBCol::InvalidChunks]);
-
-const fn col_set(cols: &[DBCol]) -> [bool; DBCol::COUNT] {
-    let mut res = [false; DBCol::COUNT];
-    let mut i = 0;
-    while i < cols.len() {
-        res[cols[i] as usize] = true;
-        i += 1;
-=======
     /// Returns variant’s name as a static string.
     ///
     /// This is equivalent to [`Into::into`] but often makes the call site
     /// simpler since there is no need to ascribe the type.
     pub fn variant_name(&self) -> &'static str {
         self.into()
->>>>>>> cd09a0fd
     }
 }
 
