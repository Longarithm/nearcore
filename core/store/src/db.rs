use super::StoreConfig;
use crate::db::refcount::merge_refcounted_records;
use crate::DBCol;
use near_primitives::version::DbVersion;
use near_primitives::math::FastDistribution;
use once_cell::sync::Lazy;
use rocksdb::checkpoint::Checkpoint;
use rocksdb::{
    BlockBasedOptions, Cache, ColumnFamily, ColumnFamilyDescriptor, Direction, Env, IteratorMode,
    Options, ReadOptions, WriteBatch, DB,
};
use std::collections::HashMap;
use std::io;
use std::path::Path;
use std::sync::atomic::Ordering;
use std::sync::{Condvar, Mutex, RwLock};
use std::{cmp, fmt};
use strum::EnumCount;
use tracing::{error, info, warn};
use atomic_refcell::AtomicRefCell;

pub(crate) mod refcount;

#[derive(Debug, Clone, PartialEq)]
pub struct DBError(String);

impl fmt::Display for DBError {
    fn fmt(&self, f: &mut fmt::Formatter<'_>) -> fmt::Result {
        fmt::Display::fmt(&self.0, f)
    }
}

impl std::error::Error for DBError {}

impl From<rocksdb::Error> for DBError {
    fn from(err: rocksdb::Error) -> Self {
        DBError(err.into_string())
    }
}

impl From<DBError> for io::Error {
    fn from(err: DBError) -> io::Error {
        io::Error::new(io::ErrorKind::Other, err)
    }
}

pub const HEAD_KEY: &[u8; 4] = b"HEAD";
pub const TAIL_KEY: &[u8; 4] = b"TAIL";
pub const CHUNK_TAIL_KEY: &[u8; 10] = b"CHUNK_TAIL";
pub const FORK_TAIL_KEY: &[u8; 9] = b"FORK_TAIL";
pub const HEADER_HEAD_KEY: &[u8; 11] = b"HEADER_HEAD";
pub const FINAL_HEAD_KEY: &[u8; 10] = b"FINAL_HEAD";
pub const LATEST_KNOWN_KEY: &[u8; 12] = b"LATEST_KNOWN";
pub const LARGEST_TARGET_HEIGHT_KEY: &[u8; 21] = b"LARGEST_TARGET_HEIGHT";
pub const VERSION_KEY: &[u8; 7] = b"VERSION";
pub const GENESIS_JSON_HASH_KEY: &[u8; 17] = b"GENESIS_JSON_HASH";
pub const GENESIS_STATE_ROOTS_KEY: &[u8; 19] = b"GENESIS_STATE_ROOTS";

pub(crate) struct DBTransaction {
    pub(crate) ops: Vec<DBOp>,
}

pub(crate) enum DBOp {
    /// Sets `key` to `value`, without doing any checks.
    Set { col: DBCol, key: Vec<u8>, value: Vec<u8> },
    /// Sets `key` to `value`, and additionally debug-checks that the value is
    /// not overwritten.
    Insert { col: DBCol, key: Vec<u8>, value: Vec<u8> },
    /// Modifies a reference-counted column. `value` includes both the value per
    /// se and a refcount at the end.
    UpdateRefcount { col: DBCol, key: Vec<u8>, value: Vec<u8> },
    /// Deletes sepecific `key`.
    Delete { col: DBCol, key: Vec<u8> },
    /// Deletes all data from a column.
    DeleteAll { col: DBCol },
}

impl DBTransaction {
    pub(crate) fn set(&mut self, col: DBCol, key: Vec<u8>, value: Vec<u8>) {
        self.ops.push(DBOp::Set { col, key, value });
    }

    pub(crate) fn insert(&mut self, col: DBCol, key: Vec<u8>, value: Vec<u8>) {
        self.ops.push(DBOp::Insert { col, key, value });
    }

    pub(crate) fn update_refcount(&mut self, col: DBCol, key: Vec<u8>, value: Vec<u8>) {
        self.ops.push(DBOp::UpdateRefcount { col, key, value });
    }

    pub(crate) fn delete(&mut self, col: DBCol, key: Vec<u8>) {
        self.ops.push(DBOp::Delete { col, key });
    }

    pub(crate) fn delete_all(&mut self, col: DBCol) {
        self.ops.push(DBOp::DeleteAll { col });
    }

    pub(crate) fn merge(&mut self, other: DBTransaction) {
        self.ops.extend(other.ops)
    }
}

pub struct RocksDB {
    db: DB,
    db_opt: Options,
    cfs: Vec<*const ColumnFamily>,

    check_free_space_counter: std::sync::atomic::AtomicU16,
    check_free_space_interval: u16,
    free_space_threshold: bytesize::ByteSize,
    latency_get: AtomicRefCell<(FastDistribution, Option<std::time::Instant>, u64)>,

    // RAII-style of keeping track of the number of instances of RocksDB in a global variable.
    _instance_counter: InstanceCounter,
}

// DB was already Send+Sync. cf and read_options are const pointers using only functions in
// this file and safe to share across threads.
unsafe impl Send for RocksDB {}
unsafe impl Sync for RocksDB {}

fn col_name(col: DBCol) -> String {
    format!("col{}", col as usize)
}

/// Ensures that NOFILE limit can accommodate `max_open_files` plus some small margin
/// of file descriptors.
///
/// A RocksDB instance can keep up to the configured `max_open_files` number of
/// file descriptors.  In addition, we need handful more for other processing
/// (such as network sockets to name just one example).  If NOFILE is too small
/// opening files may start failing which would prevent us from operating
/// correctly.
///
/// To avoid such failures, this method ensures that NOFILE limit is large
/// enough to accommodate `max_open_file` plus another 1000 file descriptors.
/// If current limit is too low, it will attempt to set it to a higher value.
///
/// Returns error if NOFILE limit could not be read or set.  In practice the
/// only thing that can happen is hard limit being too low such that soft limit
/// cannot be increased to required value.
fn ensure_max_open_files_limit(max_open_files: u32) -> Result<(), DBError> {
    let required = max_open_files as u64 + 1000;
    let (soft, hard) = rlimit::Resource::NOFILE.get().map_err(|err| {
        DBError(format!("Unable to get limit for the number of open files (NOFILE): {err}"))
    })?;
    if required <= soft {
        Ok(())
    } else {
        rlimit::Resource::NOFILE.set(required, hard).map_err(|err| {
            DBError(format!(
                "Unable to set limit for the number of open files (NOFILE) to \
                 {required} (for configured max_open_files={max_open_files}): \
                 {err}"
            ))
        })
    }
}

impl RocksDB {
    /// Opens the database either in read only or in read/write mode depending
    /// on the read_only parameter specified in the store_config.
    pub fn open(path: impl AsRef<Path>, store_config: &StoreConfig) -> Result<RocksDB, DBError> {
        use strum::IntoEnumIterator;

        ensure_max_open_files_limit(store_config.max_open_files)?;

        let (db, db_opt) = if store_config.read_only {
            Self::open_read_only(path.as_ref(), store_config)
        } else {
            Self::open_read_write(path.as_ref(), store_config)
        }?;

        let cfs = DBCol::iter()
            .map(|col| db.cf_handle(&col_name(col)).unwrap() as *const ColumnFamily)
            .collect();
        Ok(Self {
            db,
            db_opt,
            cfs,
            check_free_space_interval: 256,
            check_free_space_counter: std::sync::atomic::AtomicU16::new(0),
<<<<<<< HEAD
            free_space_threshold: self.free_space_threshold,
            latency_get: AtomicRefCell::new((FastDistribution::new(0, 10_000), None, 0)),
=======
            free_space_threshold: bytesize::ByteSize::mb(16),
>>>>>>> e93b4340
            _instance_counter: InstanceCounter::new(),
        })
    }

    /// Opens a read only database.
    fn open_read_only(path: &Path, store_config: &StoreConfig) -> Result<(DB, Options), DBError> {
        use strum::IntoEnumIterator;
        let options = rocksdb_options(store_config);
        let cf_with_opts =
            DBCol::iter().map(|col| (col_name(col), rocksdb_column_options(col, store_config)));
        let db = DB::open_cf_with_opts_for_read_only(&options, path, cf_with_opts, false)?;
        Ok((db, options))
    }

    /// Opens the database in read/write mode.
    fn open_read_write(path: &Path, store_config: &StoreConfig) -> Result<(DB, Options), DBError> {
        use strum::IntoEnumIterator;
        let mut options = rocksdb_options(store_config);
        if store_config.enable_statistics {
            options = enable_statistics(options);
        }
        let cf_descriptors = DBCol::iter()
            .map(|col| {
                ColumnFamilyDescriptor::new(
                    col_name(col),
                    rocksdb_column_options(col, store_config),
                )
            })
            .collect::<Vec<_>>();
        let db = DB::open_cf_descriptors(&options, path, cf_descriptors)?;
        if cfg!(feature = "single_thread_rocksdb") {
            // These have to be set after open db
            let mut env = Env::default().unwrap();
            env.set_bottom_priority_background_threads(0);
            env.set_high_priority_background_threads(0);
            env.set_low_priority_background_threads(0);
            env.set_background_threads(0);
            println!("Disabled all background threads in rocksdb");
        }
<<<<<<< HEAD
        let cfs =
            cf_names.iter().map(|n| db.cf_handle(n).unwrap() as *const ColumnFamily).collect();
        Ok(RocksDB {
            db,
            db_opt: options,
            cfs,
            check_free_space_interval: self.check_free_space_interval,
            check_free_space_counter: std::sync::atomic::AtomicU16::new(0),
            free_space_threshold: self.free_space_threshold,
            latency_get: AtomicRefCell::new((FastDistribution::new(0, 10_000), None, 0)),
            _instance_counter: InstanceCounter::new(),
        })
=======
        Ok((db, options))
>>>>>>> e93b4340
    }
}

pub struct TestDB {
    db: RwLock<Vec<HashMap<Vec<u8>, Vec<u8>>>>,
}

pub(crate) trait Database: Sync + Send {
    fn transaction(&self) -> DBTransaction {
        DBTransaction { ops: Vec::new() }
    }
    fn get(&self, col: DBCol, key: &[u8]) -> Result<Option<Vec<u8>>, DBError>;
    fn iter<'a>(&'a self, column: DBCol) -> Box<dyn Iterator<Item = (Box<[u8]>, Box<[u8]>)> + 'a>;
    fn iter_raw_bytes<'a>(
        &'a self,
        column: DBCol,
    ) -> Box<dyn Iterator<Item = (Box<[u8]>, Box<[u8]>)> + 'a>;
    fn iter_prefix<'a>(
        &'a self,
        col: DBCol,
        key_prefix: &'a [u8],
    ) -> Box<dyn Iterator<Item = (Box<[u8]>, Box<[u8]>)> + 'a>;
    fn write(&self, batch: DBTransaction) -> Result<(), DBError>;
    fn as_rocksdb(&self) -> Option<&RocksDB> {
        None
    }
    fn get_store_statistics(&self) -> Option<StoreStatistics> {
        None
    }
}

impl Database for RocksDB {
    fn get(&self, col: DBCol, key: &[u8]) -> Result<Option<Vec<u8>>, DBError> {
        let start_time = std::time::Instant::now();
        let read_options = rocksdb_read_options();
        let result = self.db.get_cf_opt(unsafe { &*self.cfs[col as usize] }, key, &read_options)?;
        let result = Ok(RocksDB::get_with_rc_logic(col, result));
        self.update_latency_get_and_print_if_needed(start_time, start_time.elapsed().as_micros());
        result
    }

    fn iter_raw_bytes<'a>(
        &'a self,
        col: DBCol,
    ) -> Box<dyn Iterator<Item = (Box<[u8]>, Box<[u8]>)> + 'a> {
        let read_options = rocksdb_read_options();
        unsafe {
            let cf_handle = &*self.cfs[col as usize];
            let iterator = self.db.iterator_cf_opt(cf_handle, read_options, IteratorMode::Start);
            Box::new(iterator)
        }
    }

    fn iter<'a>(&'a self, col: DBCol) -> Box<dyn Iterator<Item = (Box<[u8]>, Box<[u8]>)> + 'a> {
        let read_options = rocksdb_read_options();
        unsafe {
            let cf_handle = &*self.cfs[col as usize];
            let iterator = self.db.iterator_cf_opt(cf_handle, read_options, IteratorMode::Start);
            RocksDB::iter_with_rc_logic(col, iterator)
        }
    }

    fn iter_prefix<'a>(
        &'a self,
        col: DBCol,
        key_prefix: &'a [u8],
    ) -> Box<dyn Iterator<Item = (Box<[u8]>, Box<[u8]>)> + 'a> {
        // NOTE: There is no Clone implementation for ReadOptions, so we cannot really reuse
        // `self.read_options` here.
        let mut read_options = rocksdb_read_options();
        read_options.set_prefix_same_as_start(true);
        unsafe {
            let cf_handle = &*self.cfs[col as usize];
            // This implementation is copied from RocksDB implementation of `prefix_iterator_cf` since
            // there is no `prefix_iterator_cf_opt` method.
            let iterator = self
                .db
                .iterator_cf_opt(
                    cf_handle,
                    read_options,
                    IteratorMode::From(key_prefix, Direction::Forward),
                )
                .take_while(move |(key, _value)| key.starts_with(key_prefix));
            RocksDB::iter_with_rc_logic(col, iterator)
        }
    }

    fn write(&self, transaction: DBTransaction) -> Result<(), DBError> {
        if let Err(check) = self.pre_write_check() {
            if check.is_io() {
                warn!("unable to verify remaing disk space: {:?}, continueing write without verifying (this may result in unrecoverable data loss if disk space is exceeded", check)
            } else {
                panic!("{:?}", check)
            }
        }

        let mut batch = WriteBatch::default();
        for op in transaction.ops {
            match op {
                DBOp::Set { col, key, value } => unsafe {
                    batch.put_cf(&*self.cfs[col as usize], key, value);
                },
                DBOp::Insert { col, key, value } => {
                    if cfg!(debug_assertions) {
                        if let Ok(Some(old_value)) = self.get(col, &key) {
                            assert_no_ovewrite(col, &key, &value, &*old_value)
                        }
                    }
                    batch.put_cf(unsafe { &*self.cfs[col as usize] }, key, value);
                }
                DBOp::UpdateRefcount { col, key, value } => unsafe {
                    batch.merge_cf(&*self.cfs[col as usize], key, value);
                },
                DBOp::Delete { col, key } => unsafe {
                    batch.delete_cf(&*self.cfs[col as usize], key);
                },
                DBOp::DeleteAll { col } => {
                    let cf_handle = unsafe { &*self.cfs[col as usize] };
                    let opt_first = self.db.iterator_cf(cf_handle, IteratorMode::Start).next();
                    let opt_last = self.db.iterator_cf(cf_handle, IteratorMode::End).next();
                    assert_eq!(opt_first.is_some(), opt_last.is_some());
                    if let (Some((min_key, _)), Some((max_key, _))) = (opt_first, opt_last) {
                        batch.delete_range_cf(cf_handle, &min_key, &max_key);
                        // delete_range_cf deletes ["begin_key", "end_key"), so need one more delete
                        batch.delete_cf(cf_handle, max_key)
                    }
                }
            }
        }
        Ok(self.db.write(batch)?)
    }

    fn as_rocksdb(&self) -> Option<&RocksDB> {
        Some(self)
    }

    fn get_store_statistics(&self) -> Option<StoreStatistics> {
        if let Some(stats_str) = self.db_opt.get_statistics() {
            match parse_statistics(&stats_str) {
                Ok(parsed_statistics) => {
                    return Some(parsed_statistics);
                }
                Err(err) => {
                    warn!(target: "store", "Failed to parse store statistics: {:?}", err);
                }
            }
        }
        None
    }
}

impl Database for TestDB {
    fn get(&self, col: DBCol, key: &[u8]) -> Result<Option<Vec<u8>>, DBError> {
        let result = self.db.read().unwrap()[col as usize].get(key).cloned();
        Ok(RocksDB::get_with_rc_logic(col, result))
    }

    fn iter<'a>(&'a self, col: DBCol) -> Box<dyn Iterator<Item = (Box<[u8]>, Box<[u8]>)> + 'a> {
        let iterator = self.iter_raw_bytes(col);
        RocksDB::iter_with_rc_logic(col, iterator)
    }

    fn iter_raw_bytes<'a>(
        &'a self,
        col: DBCol,
    ) -> Box<dyn Iterator<Item = (Box<[u8]>, Box<[u8]>)> + 'a> {
        let iterator = self.db.read().unwrap()[col as usize]
            .clone()
            .into_iter()
            .map(|(k, v)| (k.into_boxed_slice(), v.into_boxed_slice()));
        Box::new(iterator)
    }

    fn iter_prefix<'a>(
        &'a self,
        col: DBCol,
        key_prefix: &'a [u8],
    ) -> Box<dyn Iterator<Item = (Box<[u8]>, Box<[u8]>)> + 'a> {
        RocksDB::iter_with_rc_logic(
            col,
            self.iter(col).filter(move |(key, _value)| key.starts_with(key_prefix)),
        )
    }

    fn write(&self, transaction: DBTransaction) -> Result<(), DBError> {
        let mut db = self.db.write().unwrap();
        for op in transaction.ops {
            match op {
                DBOp::Set { col, key, value } => {
                    db[col as usize].insert(key, value);
                }
                DBOp::Insert { col, key, value } => {
                    if cfg!(debug_assertions) {
                        if let Some(old_value) = db[col as usize].get(&key) {
                            assert_no_ovewrite(col, &key, &value, &*old_value)
                        }
                    }
                    db[col as usize].insert(key, value);
                }
                DBOp::UpdateRefcount { col, key, value } => {
                    let mut val = db[col as usize].get(&key).cloned().unwrap_or_default();
                    merge_refcounted_records(&mut val, &value);
                    if !val.is_empty() {
                        db[col as usize].insert(key, val);
                    } else {
                        db[col as usize].remove(&key);
                    }
                }
                DBOp::Delete { col, key } => {
                    db[col as usize].remove(&key);
                }
                DBOp::DeleteAll { col } => db[col as usize].clear(),
            };
        }
        Ok(())
    }
}

fn assert_no_ovewrite(col: DBCol, key: &[u8], value: &[u8], old_value: &[u8]) {
    assert_eq!(
        value, old_value,
        "\
write once column overwritten
col: {col}
key: {key:?}
old value: {old_value:?}
new value: {value:?}
"
    )
}

fn set_compression_options(opts: &mut Options) {
    opts.set_compression_type(rocksdb::DBCompressionType::Lz4);
    opts.set_bottommost_compression_type(rocksdb::DBCompressionType::Zstd);
    // RocksDB documenation says that 16KB is a typical dictionary size.
    // We've empirically tuned the dicionary size to twice of that 'typical' size.
    // Having train data size x100 from dictionary size is a recommendation from RocksDB.
    // See: https://rocksdb.org/blog/2021/05/31/dictionary-compression.html?utm_source=dbplatz
    let dict_size = 2 * 16384;
    let max_train_bytes = dict_size * 100;
    // We use default parameters of RocksDB here:
    //      window_bits is -14 and is unused (Zlib-specific parameter),
    //      compression_level is 32767 meaning the default compression level for ZSTD,
    //      compression_strategy is 0 and is unused (Zlib-specific parameter).
    // See: https://github.com/facebook/rocksdb/blob/main/include/rocksdb/advanced_options.h#L176:
    opts.set_bottommost_compression_options(
        /*window_bits */ -14, /*compression_level */ 32767,
        /*compression_strategy */ 0, dict_size, /*enabled */ true,
    );
    opts.set_bottommost_zstd_max_train_bytes(max_train_bytes, true);
}

/// DB level options
fn rocksdb_options(store_config: &StoreConfig) -> Options {
    let mut opts = Options::default();

    set_compression_options(&mut opts);
    opts.create_missing_column_families(true);
    opts.create_if_missing(true);
    opts.set_use_fsync(false);
    opts.set_max_open_files(store_config.max_open_files.try_into().unwrap_or(i32::MAX));
    opts.set_keep_log_file_num(1);
    opts.set_bytes_per_sync(bytesize::MIB);
    opts.set_write_buffer_size(256 * bytesize::MIB as usize);
    opts.set_max_bytes_for_level_base(256 * bytesize::MIB);
    if cfg!(feature = "single_thread_rocksdb") {
        opts.set_disable_auto_compactions(true);
        opts.set_max_background_jobs(0);
        opts.set_stats_dump_period_sec(0);
        opts.set_stats_persist_period_sec(0);
        opts.set_level_zero_slowdown_writes_trigger(-1);
        opts.set_level_zero_file_num_compaction_trigger(-1);
        opts.set_level_zero_stop_writes_trigger(100000000);
    } else {
        opts.increase_parallelism(cmp::max(1, num_cpus::get() as i32 / 2));
        opts.set_max_total_wal_size(bytesize::GIB);
    }

    opts
}

pub fn enable_statistics(mut opts: Options) -> Options {
    // Rust API doesn't permit choosing stats level. The default stats level is
    // `kExceptDetailedTimers`, which is described as:
    // "Collects all stats except time inside mutex lock AND time spent on compression."
    opts.enable_statistics();
    // Disabling dumping stats to files because the stats are exported to Prometheus.
    opts.set_stats_persist_period_sec(0);
    opts.set_stats_dump_period_sec(0);

    opts
}

fn rocksdb_read_options() -> ReadOptions {
    let mut read_options = ReadOptions::default();
    read_options.set_verify_checksums(false);
    read_options
}

fn rocksdb_block_based_options(block_size: usize, cache_size: usize) -> BlockBasedOptions {
    let mut block_opts = BlockBasedOptions::default();
    block_opts.set_block_size(block_size);
    // We create block_cache for each of 47 columns, so the total cache size is 32 * 47 = 1504mb
    block_opts.set_block_cache(&Cache::new_lru_cache(cache_size).unwrap());
    block_opts.set_pin_l0_filter_and_index_blocks_in_cache(true);
    block_opts.set_cache_index_and_filter_blocks(true);
    block_opts.set_bloom_filter(10.0, true);
    block_opts
}

fn choose_cache_size(col: DBCol, store_config: &StoreConfig) -> usize {
    match col {
        DBCol::State => store_config.col_state_cache_size,
        _ => 32 * 1024 * 1024,
    }
}

fn rocksdb_column_options(col: DBCol, store_config: &StoreConfig) -> Options {
    let mut opts = Options::default();
    set_compression_options(&mut opts);
    opts.set_level_compaction_dynamic_level_bytes(true);
    let cache_size = choose_cache_size(col, &store_config);
    opts.set_block_based_table_factory(&rocksdb_block_based_options(
        store_config.block_size,
        cache_size,
    ));

    // Note that this function changes a lot of rustdb parameters including:
    //      write_buffer_size = memtable_memory_budget / 4
    //      min_write_buffer_number_to_merge = 2
    //      max_write_buffer_number = 6
    //      level0_file_num_compaction_trigger = 2
    //      target_file_size_base = memtable_memory_budget / 8
    //      max_bytes_for_level_base = memtable_memory_budget
    //      compaction_style = kCompactionStyleLevel
    // Also it sets compression_per_level in a way that the first 2 levels have no compression and
    // the rest use LZ4 compression.
    // See the implementation here:
    //      https://github.com/facebook/rocksdb/blob/c18c4a081c74251798ad2a1abf83bad417518481/options/options.cc#L588.
    let memtable_memory_budget = 128 * bytesize::MIB as usize;
    opts.optimize_level_style_compaction(memtable_memory_budget);

    opts.set_target_file_size_base(64 * bytesize::MIB);
    if col.is_rc() {
        opts.set_merge_operator("refcount merge", RocksDB::refcount_merge, RocksDB::refcount_merge);
        opts.set_compaction_filter("empty value filter", RocksDB::empty_value_compaction_filter);
    }
    opts
}

// Number of RocksDB instances in the process.
pub(crate) static ROCKSDB_INSTANCES_COUNTER: Lazy<(Mutex<usize>, Condvar)> =
    Lazy::new(|| (Mutex::new(0), Condvar::new()));

impl RocksDB {
    /// Blocks until all RocksDB instances (usually 0 or 1) gracefully shutdown.
    pub fn block_until_all_instances_are_dropped() {
        let (lock, cvar) = &*ROCKSDB_INSTANCES_COUNTER;
        let mut num_instances = lock.lock().unwrap();
        while *num_instances != 0 {
            info!(target: "db", "Waiting for the {} remaining RocksDB instances to gracefully shutdown", *num_instances);
            num_instances = cvar.wait(num_instances).unwrap();
        }
        info!(target: "db", "All RocksDB instances performed a graceful shutdown");
    }

    /// Returns version of the database state on disk.
    pub fn get_version(path: &Path) -> Result<DbVersion, DBError> {
        let value = RocksDB::open(path, &StoreConfig::read_only())?
            .get(DBCol::DbVersion, VERSION_KEY)?
            .ok_or_else(|| {
                DBError(
                    "Failed to read database version; \
                     it’s not a neard database or database is corrupted."
                        .into(),
                )
            })?;
        serde_json::from_slice(&value).map_err(|_err| {
            DBError(format!(
                "Failed to parse database version: {value:?}; \
                 it’s not a neard database or database is corrupted."
            ))
        })
    }

    /// Checks if there is enough memory left to perform a write. Not having enough memory left can
    /// lead to difficult to recover from state, thus a PreWriteCheckErr is pretty much
    /// unrecoverable in most cases.
    fn pre_write_check(&self) -> Result<(), PreWriteCheckErr> {
        let counter = self.check_free_space_counter.fetch_add(1, Ordering::Relaxed);
        if self.check_free_space_interval >= counter {
            return Ok(());
        }
        self.check_free_space_counter.swap(0, Ordering::Relaxed);

        let available = available_space(self.db.path())?;

        if available < 16_u64 * self.free_space_threshold {
            warn!("remaining disk space is running low ({} left)", available);
        }

        if available < self.free_space_threshold {
            Err(PreWriteCheckErr::LowDiskSpace(available))
        } else {
            Ok(())
        }
    }

    /// Creates a Checkpoint object that can be used to actually create a checkpoint on disk.
    pub fn checkpoint(&self) -> Result<Checkpoint, DBError> {
        Checkpoint::new(&self.db).map_err(DBError::from)
    }

    /// Synchronously flush all Memtables to SST files on disk
    pub fn flush(&self) -> Result<(), DBError> {
        self.db.flush().map_err(DBError::from)
    }

    fn update_latency_get_and_print_if_needed(&self, current_time: std::time::Instant, latency_us: u128) {
        let latency_us = std::cmp::min(10_000, latency_us);
        if let Ok(mut latency_get) = self.latency_get.try_borrow_mut() {
            if latency_get.1.is_none() {
                latency_get.1 = Some(current_time);
            }
            let seconds_elapsed = latency_get.1.unwrap().elapsed().as_secs();

            if latency_us < 15 {
                latency_get.2 += 1;
            } else {
                let _ = latency_get.0.add(latency_us as i32);
            }

            let fast_calls = latency_get.2;
            let slow_calls = latency_get.0.total_count();
            if seconds_elapsed > 150 {
                println!("total: {} fast: {} slow: {} ratio: {:.2} slow latency: {:?}",
                         fast_calls + slow_calls, fast_calls, slow_calls, fast_calls as f64 / slow_calls as f64,
                         latency_get.0.get_distribution(&vec![1., 5., 10., 50., 90., 95., 99.]));
                latency_get.0.clear();
                latency_get.1 = Some(current_time);
                latency_get.2 = 0;
            }
        }
    }
}

fn available_space(path: &Path) -> io::Result<bytesize::ByteSize> {
    let available = fs2::available_space(path)?;
    Ok(bytesize::ByteSize::b(available))
}

#[derive(Debug, thiserror::Error)]
pub enum PreWriteCheckErr {
    #[error("error checking filesystem: {0}")]
    IO(#[from] std::io::Error),
    #[error("low disk memory ({0} available)")]
    LowDiskSpace(bytesize::ByteSize),
}

impl PreWriteCheckErr {
    pub fn is_io(&self) -> bool {
        matches!(self, PreWriteCheckErr::IO(_))
    }

    pub fn is_low_disk_space(&self) -> bool {
        matches!(self, PreWriteCheckErr::LowDiskSpace(_))
    }
}

impl Drop for RocksDB {
    fn drop(&mut self) {
        if cfg!(feature = "single_thread_rocksdb") {
            // RocksDB with only one thread stuck on wait some condition var
            // Turn on additional threads to proceed
            let mut env = Env::default().unwrap();
            env.set_background_threads(4);
        }
        self.db.cancel_all_background_work(true);
    }
}

// We've seen problems with RocksDB corruptions. InstanceCounter lets us gracefully shutdown the
// process letting RocksDB to finish all operations and leaving the instances in a valid
// non-corrupted state.
struct InstanceCounter {}

impl InstanceCounter {
    fn new() -> Self {
        let (lock, cvar) = &*ROCKSDB_INSTANCES_COUNTER;
        let mut num_instances = lock.lock().unwrap();
        *num_instances += 1;
        info!(target: "db", num_instances=%*num_instances, "Created a new RocksDB instance.");
        cvar.notify_all();
        Self {}
    }
}

impl Drop for InstanceCounter {
    fn drop(&mut self) {
        let (lock, cvar) = &*ROCKSDB_INSTANCES_COUNTER;
        let mut num_instances = lock.lock().unwrap();
        *num_instances -= 1;
        info!(target: "db", num_instances=%*num_instances, "Dropped a RocksDB instance.");
        cvar.notify_all();
    }
}

impl TestDB {
    pub fn new() -> Self {
        let db: Vec<_> = (0..DBCol::COUNT).map(|_| HashMap::new()).collect();
        Self { db: RwLock::new(db) }
    }
}

#[derive(Debug, Clone, Copy, PartialEq)]
pub enum StatsValue {
    Count(i64),
    Sum(i64),
    Percentile(u32, f64),
}

#[derive(Debug, PartialEq)]
pub struct StoreStatistics {
    pub data: Vec<(String, Vec<StatsValue>)>,
}

/// Parses a string containing RocksDB statistics.
fn parse_statistics(statistics: &str) -> Result<StoreStatistics, Box<dyn std::error::Error>> {
    let mut result = vec![];
    // Statistics are given one per line.
    for line in statistics.lines() {
        // Each line follows one of two formats:
        // 1) <stat_name> COUNT : <value>
        // 2) <stat_name> P50 : <value> P90 : <value> COUNT : <value> SUM : <value>
        // Each line gets split into words and we parse statistics according to this format.
        if let Some((stat_name, words)) = line.split_once(' ') {
            let mut values = vec![];
            let mut words = words.split(" : ").flat_map(|v| v.split(" "));
            while let (Some(key), Some(val)) = (words.next(), words.next()) {
                match key {
                    "COUNT" => values.push(StatsValue::Count(val.parse::<i64>()?)),
                    "SUM" => values.push(StatsValue::Sum(val.parse::<i64>()?)),
                    p if p.starts_with("P") => values.push(StatsValue::Percentile(
                        key[1..].parse::<u32>()?,
                        val.parse::<f64>()?,
                    )),
                    _ => {
                        warn!(target: "stats", "Unsupported stats value: {key} in {line}");
                    }
                }
            }
            result.push((stat_name.to_string(), values));
        }
    }
    Ok(StoreStatistics { data: result })
}
#[cfg(test)]
mod tests {
    use crate::db::StatsValue::{Count, Percentile, Sum};
    use crate::db::{parse_statistics, rocksdb_read_options, DBError, Database, RocksDB};
    use crate::{create_store, DBCol, StoreConfig, StoreStatistics};

    impl RocksDB {
        #[cfg(not(feature = "single_thread_rocksdb"))]
        fn compact(&self, col: DBCol) {
            self.db.compact_range_cf(
                unsafe { &*self.cfs[col as usize] },
                Option::<&[u8]>::None,
                Option::<&[u8]>::None,
            );
        }

        fn get_no_empty_filtering(
            &self,
            col: DBCol,
            key: &[u8],
        ) -> Result<Option<Vec<u8>>, DBError> {
            let read_options = rocksdb_read_options();
            let result =
                self.db.get_cf_opt(unsafe { &*self.cfs[col as usize] }, key, &read_options)?;
            Ok(result)
        }
    }

    #[test]
    fn test_prewrite_check() {
        let tmp_dir = tempfile::Builder::new().prefix("_test_prewrite_check").tempdir().unwrap();
        let store = RocksDB::open(tmp_dir.path(), &StoreConfig::read_write()).unwrap();
        store.pre_write_check().unwrap()
    }

    #[test]
    fn test_clear_column() {
        let tmp_dir = tempfile::Builder::new().prefix("_test_clear_column").tempdir().unwrap();
        let store = create_store(tmp_dir.path());
        assert_eq!(store.get(DBCol::State, &[1]).unwrap(), None);
        {
            let mut store_update = store.store_update();
            store_update.update_refcount(DBCol::State, &[1], &[1], 1);
            store_update.update_refcount(DBCol::State, &[2], &[2], 1);
            store_update.update_refcount(DBCol::State, &[3], &[3], 1);
            store_update.commit().unwrap();
        }
        assert_eq!(store.get(DBCol::State, &[1]).unwrap(), Some(vec![1]));
        {
            let mut store_update = store.store_update();
            store_update.delete_all(DBCol::State);
            store_update.commit().unwrap();
        }
        assert_eq!(store.get(DBCol::State, &[1]).unwrap(), None);
    }

    #[test]
    fn rocksdb_merge_sanity() {
        let tmp_dir = tempfile::Builder::new().prefix("_test_snapshot_sanity").tempdir().unwrap();
        let store = create_store(tmp_dir.path());
        let ptr = (&*store.storage) as *const (dyn Database + 'static);
        let rocksdb = unsafe { &*(ptr as *const RocksDB) };
        assert_eq!(store.get(DBCol::State, &[1]).unwrap(), None);
        {
            let mut store_update = store.store_update();
            store_update.update_refcount(DBCol::State, &[1], &[1], 1);
            store_update.commit().unwrap();
        }
        {
            let mut store_update = store.store_update();
            store_update.update_refcount(DBCol::State, &[1], &[1], 1);
            store_update.commit().unwrap();
        }
        assert_eq!(store.get(DBCol::State, &[1]).unwrap(), Some(vec![1]));
        assert_eq!(
            rocksdb.get_no_empty_filtering(DBCol::State, &[1]).unwrap(),
            Some(vec![1, 2, 0, 0, 0, 0, 0, 0, 0])
        );
        {
            let mut store_update = store.store_update();
            store_update.update_refcount(DBCol::State, &[1], &[1], -1);
            store_update.commit().unwrap();
        }
        assert_eq!(store.get(DBCol::State, &[1]).unwrap(), Some(vec![1]));
        assert_eq!(
            rocksdb.get_no_empty_filtering(DBCol::State, &[1]).unwrap(),
            Some(vec![1, 1, 0, 0, 0, 0, 0, 0, 0])
        );
        {
            let mut store_update = store.store_update();
            store_update.update_refcount(DBCol::State, &[1], &[1], -1);
            store_update.commit().unwrap();
        }
        // Refcount goes to 0 -> get() returns None
        assert_eq!(store.get(DBCol::State, &[1]).unwrap(), None);
        // Internally there is an empty value
        assert_eq!(rocksdb.get_no_empty_filtering(DBCol::State, &[1]).unwrap(), Some(vec![]));

        #[cfg(not(feature = "single_thread_rocksdb"))]
        {
            // single_thread_rocksdb makes compact hang forever
            rocksdb.compact(DBCol::State);
            rocksdb.compact(DBCol::State);

            // After compaction the empty value disappears
            assert_eq!(rocksdb.get_no_empty_filtering(DBCol::State, &[1]).unwrap(), None);
            assert_eq!(store.get(DBCol::State, &[1]).unwrap(), None);
        }
    }

    #[test]
    fn test_parse_statistics() {
        let statistics = "rocksdb.cold.file.read.count COUNT : 999\n\
         rocksdb.db.get.micros P50 : 9.171086 P95 : 222.678751 P99 : 549.611652 P100 : 45816.000000 COUNT : 917578 SUM : 38313754";
        let result = parse_statistics(statistics);
        assert_eq!(
            result.unwrap(),
            StoreStatistics {
                data: vec![
                    ("rocksdb.cold.file.read.count".to_string(), vec![Count(999)]),
                    (
                        "rocksdb.db.get.micros".to_string(),
                        vec![
                            Percentile(50, 9.171086),
                            Percentile(95, 222.678751),
                            Percentile(99, 549.611652),
                            Percentile(100, 45816.0),
                            Count(917578),
                            Sum(38313754)
                        ]
                    )
                ]
            }
        );
    }
}<|MERGE_RESOLUTION|>--- conflicted
+++ resolved
@@ -181,12 +181,8 @@
             cfs,
             check_free_space_interval: 256,
             check_free_space_counter: std::sync::atomic::AtomicU16::new(0),
-<<<<<<< HEAD
-            free_space_threshold: self.free_space_threshold,
+            free_space_threshold: bytesize::ByteSize::mb(16),
             latency_get: AtomicRefCell::new((FastDistribution::new(0, 10_000), None, 0)),
-=======
-            free_space_threshold: bytesize::ByteSize::mb(16),
->>>>>>> e93b4340
             _instance_counter: InstanceCounter::new(),
         })
     }
@@ -226,22 +222,7 @@
             env.set_background_threads(0);
             println!("Disabled all background threads in rocksdb");
         }
-<<<<<<< HEAD
-        let cfs =
-            cf_names.iter().map(|n| db.cf_handle(n).unwrap() as *const ColumnFamily).collect();
-        Ok(RocksDB {
-            db,
-            db_opt: options,
-            cfs,
-            check_free_space_interval: self.check_free_space_interval,
-            check_free_space_counter: std::sync::atomic::AtomicU16::new(0),
-            free_space_threshold: self.free_space_threshold,
-            latency_get: AtomicRefCell::new((FastDistribution::new(0, 10_000), None, 0)),
-            _instance_counter: InstanceCounter::new(),
-        })
-=======
         Ok((db, options))
->>>>>>> e93b4340
     }
 }
 
