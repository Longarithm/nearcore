--- conflicted
+++ resolved
@@ -409,7 +409,7 @@
 impl CachedFlatStateDelta {
     /// Assumed size in bytes for the cache entry. Estimated as 69 bytes for `CryptoHash` and `Option<ValueRef>` +
     /// 70% hashmap overhead per entry ~= 117 bytes.
-    const ENTRY_SIZE: u64 = 117;
+    pub const ENTRY_SIZE: u64 = 117;
 
     /// Returns `Some(Option<ValueRef>)` from delta for the given key. If key is not present, returns None.
     pub fn get(&self, key: &[u8]) -> Option<Option<ValueRef>> {
@@ -1220,24 +1220,16 @@
             return Err(guard.create_block_not_supported_error(block_hash));
         }
         let mut store_update = StoreUpdate::new(guard.store.storage.clone());
-<<<<<<< HEAD
-        store_helper::set_delta(&mut store_update, guard.shard_id, block_hash.clone(), &delta)?;
-        let cached_delta: CachedFlatStateDelta = delta.into();
-        guard.metrics.cached_deltas.inc();
-        guard.metrics.cached_deltas_num_items.add(cached_delta.len() as i64);
-        guard.metrics.cached_deltas_size.add(cached_delta.total_size() as i64);
-        guard.deltas.insert(*block_hash, Arc::new(cached_delta));
-=======
 
         // BLOW DELTA UP
         let mut blown_delta = delta.clone();
-        let current_size = blown_delta.total_size() as u32;
-        let delta_items = ((guard.blow_delta_size as u32).saturating_sub(current_size)) / 1_000;
+        let current_len = blown_delta.len() as u32;
+        let delta_items = (guard.blow_delta_size as u64 / CachedFlatStateDelta::ENTRY_SIZE)
+            .saturating_sub(current_len as u64);
         let mut rng: ChaCha20Rng = SeedableRng::seed_from_u64(123);
         for i in 0..delta_items {
-            // key length is 1_000
             let mut key = vec![100u8]; // start from non-existent byte
-            key.extend_from_slice(&(0..939).map(|_| rng.gen_range(0..20)).collect::<Vec<_>>()); // 940 B per length + 70 B approximate overhead
+            key.extend_from_slice(&(0..9).map(|_| rng.gen_range(0..20)).collect::<Vec<_>>());
             blown_delta.insert(key, Some(ValueRef::new(&[(i / 256 % 256) as u8, (i % 256) as u8])));
         }
 
@@ -1247,11 +1239,13 @@
             block_hash.clone(),
             &blown_delta,
         )?;
+
+        let cached_delta: CachedFlatStateDelta = blown_delta.into();
         guard.metrics.cached_deltas.inc();
-        guard.metrics.cached_deltas_num_items.add(blown_delta.len() as i64);
-        guard.metrics.cached_deltas_size.add(blown_delta.total_size() as i64);
-        guard.deltas.insert(*block_hash, Arc::new(blown_delta));
->>>>>>> 67653fa7
+        guard.metrics.cached_deltas_num_items.add(cached_delta.len() as i64);
+        guard.metrics.cached_deltas_size.add(cached_delta.total_size() as i64);
+        guard.deltas.insert(*block_hash, Arc::new(cached_delta));
+
         guard.blocks.insert(*block_hash, block);
         guard.metrics.cached_blocks.inc();
         Ok(store_update)
