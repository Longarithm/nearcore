//! FlatStorage is created as an additional representation of the state alongside with Tries.
//! It simply stores a mapping for all key value pairs stored in our Tries (leaves of the trie)
//! It is used for fast key value look up in the state. Reading a single key/value in trie
//! requires traversing the trie from the root, loading many nodes from the database. In flat storage,
//! we store a mapping from keys to value references so that key value lookup will only require two
//! db accesses - one to get value reference, one to get the value itself. In fact, in the case of small
//! values, flat storage only needs one read, because value will be stored in the mapping instead of
//! value ref.
//!
//! The main challenge in the flat storage implementation is that we need to able to handle forks,
//! so the flat storage API must support key value lookups for different blocks.
//! To achieve that, we store the key value pairs of the state on a block (head of the flat storage)
//! on disk and also store the change deltas for some other blocks in memory. With these deltas,
//! we can perform lookups for the other blocks. See comments in `FlatStorageState` to see
//! which block should be the head of flat storage and which other blocks do flat storage support.
//!
//! This file contains the implementation of FlatStorage. It has three essential structs.
//!
//! `FlatState`: this provides an interface to get value or value references from flat storage. This
//!              is the struct that will be stored as part of Trie. All trie reads will be directed
//!              to the flat state.
//! `FlatStateFactory`: this is to construct flat state.
//! `FlatStorageState`: this stores some information about the state of the flat storage itself,
//!                     for example, all block deltas that are stored in flat storage and a representation
//!                     of the chain formed by these blocks (because we can't access ChainStore
//!                     inside flat storage).

#[allow(unused)]
const POISONED_LOCK_ERR: &str = "The lock was poisoned.";
const BORSH_ERR: &str = "Borsh cannot fail";

#[derive(strum::AsRefStr, Debug, PartialEq, Eq)]
pub enum FlatStorageError {
    /// This means we can't find a path from `flat_head` to the block. Includes `flat_head` hash and block hash,
    /// respectively.
    BlockNotSupported((CryptoHash, CryptoHash)),
    StorageInternalError,
}

impl From<FlatStorageError> for StorageError {
    fn from(err: FlatStorageError) -> Self {
        match err {
            FlatStorageError::BlockNotSupported((head_hash, block_hash)) => {
                StorageError::FlatStorageError(format!(
                    "FlatStorage with head {:?} does not support this block {:?}",
                    head_hash, block_hash
                ))
            }
            FlatStorageError::StorageInternalError => StorageError::StorageInternalError,
        }
    }
}

#[cfg(feature = "protocol_feature_flat_state")]
mod imp {
    use crate::flat_state::{store_helper, FlatStorageState, POISONED_LOCK_ERR};
    use near_primitives::errors::StorageError;
    use near_primitives::hash::CryptoHash;
    use near_primitives::shard_layout::ShardLayout;
    use near_primitives::state::ValueRef;
    use near_primitives::types::ShardId;
    use std::collections::HashMap;
    use std::sync::{Arc, Mutex};
    use tracing::debug;

    use crate::{Store, StoreUpdate};

    /// Struct for getting value references from the flat storage, corresponding
    /// to some block defined in `blocks_to_head`.
    ///
    /// The main interface is the `get_ref` method, which is called in `Trie::get`
    /// and `Trie::get_ref` because they are the same for each shard and they are
    /// requested only once during applying chunk.
    // TODO (#7327): lock flat state when `get_ref` is called or head is being updated. Otherwise, `apply_chunks` and
    // `postprocess_block` parallel execution may corrupt the state.
    #[derive(Clone)]
    pub struct FlatState {
        /// Used to access flat state stored at the head of flat storage.
        /// It should store all trie keys and values/value refs for the state on top of
        /// flat_storage_state.head, except for delayed receipt keys.
        #[allow(unused)]
        store: Store,
        /// The block for which key-value pairs of its state will be retrieved. The flat state
        /// will reflect the state AFTER the block is applied.
        block_hash: CryptoHash,
        /// Stores the state of the flat storage, for example, where the head is at and which
        /// blocks' state are stored in flat storage.
        #[allow(unused)]
        flat_storage_state: FlatStorageState,
    }

    impl FlatState {
        pub fn new(
            store: Store,
            block_hash: CryptoHash,
            flat_storage_state: FlatStorageState,
        ) -> Self {
            Self { store, block_hash, flat_storage_state }
        }
        /// Returns value reference using raw trie key, taken from the state
        /// corresponding to `FlatState::block_hash`.
        ///
        /// To avoid duplication, we don't store values themselves in flat state,
        /// they are stored in `DBCol::State`. Also the separation is done so we
        /// could charge users for the value length before loading the value.
        // TODO (#7327): consider inlining small values, so we could use only one db access.
        pub fn get_ref(&self, key: &[u8]) -> Result<Option<ValueRef>, crate::StorageError> {
            self.flat_storage_state.get_ref(&self.block_hash, key)
        }
    }

    /// `FlatStateFactory` provides a way to construct new flat state to pass to new tries.
    /// It is owned by NightshadeRuntime, and thus can be owned by multiple threads, so the implementation
    /// must be thread safe.
    #[derive(Clone)]
    pub struct FlatStateFactory(Arc<FlatStateFactoryInner>);

    pub struct FlatStateFactoryInner {
        store: Store,
        /// Here we store the flat_storage_state per shard. The reason why we don't use the same
        /// FlatStorageState for all shards is that there are two modes of block processing,
        /// normal block processing and block catchups. Since these are performed on different range
        /// of blocks, we need flat storage to be able to support different range of blocks
        /// on different shards. So we simply store a different state for each shard.
        /// This may cause some overhead because the data like shards that the node is processing for
        /// this epoch can share the same `head` and `tail`, similar for shards for the next epoch,
        /// but such overhead is negligible comparing the delta sizes, so we think it's ok.
        flat_storage_states: Mutex<HashMap<ShardId, FlatStorageState>>,
    }

    impl FlatStateFactory {
        pub fn new(store: Store) -> Self {
            Self(Arc::new(FlatStateFactoryInner { store, flat_storage_states: Default::default() }))
        }

        /// When a node starts from an empty database, this function must be called to ensure
        /// information such as flat head is set up correctly in the database.
        /// Note that this function is different from `add_flat_storage_state_for_shard`,
        /// it must be called before `add_flat_storage_state_for_shard` if the node starts from
        /// an empty database.
        pub fn set_flat_storage_state_for_genesis(
            &self,
            store_update: &mut StoreUpdate,
            shard_id: ShardId,
            genesis_block: &CryptoHash,
        ) {
            let flat_storage_states = self.0.flat_storage_states.lock().expect(POISONED_LOCK_ERR);
            assert!(!flat_storage_states.contains_key(&shard_id));
            store_helper::set_flat_head(store_update, shard_id, genesis_block);
        }

        /// Add a flat storage state for shard `shard_id`. The function also checks that
        /// the shard's flat storage state hasn't been set before, otherwise it panics.
        /// TODO (#7327): this behavior may change when we implement support for state sync
        /// and resharding.
        pub fn add_flat_storage_state_for_shard(
            &self,
            shard_id: ShardId,
            flat_storage_state: FlatStorageState,
        ) {
            let mut flat_storage_states =
                self.0.flat_storage_states.lock().expect(POISONED_LOCK_ERR);
            let original_value = flat_storage_states.insert(shard_id, flat_storage_state);
            // TODO (#7327): maybe we should propagate the error instead of assert here
            // assert is fine now because this function is only called at construction time, but we
            // will need to be more careful when we want to implement flat storage for resharding
            assert!(original_value.is_none());
        }

        /// Creates `FlatState` to access state for `shard_id` and block `block_hash`. Note that
        /// the state includes changes by the block `block_hash`.
        /// `block_hash`: only create FlatState if it is not None. This is a hack we have temporarily
        ///               to not introduce too many changes in the trie interface.
        /// `is_view`: whether this flat state is used for view client. We use a separate set of caches
        ///            for flat state for client vs view client. For now, we don't support flat state
        ///            for view client, so we simply return None if `is_view` is True.
        /// TODO (#7327): take block_hash as CryptoHash instead of Option<CryptoHash>
        /// TODO (#7327): implement support for view_client
        pub fn new_flat_state_for_shard(
            &self,
            shard_id: ShardId,
            block_hash: Option<CryptoHash>,
            is_view: bool,
        ) -> Option<FlatState> {
            let block_hash = match block_hash {
                Some(block_hash) => block_hash,
                None => {
                    return None;
                }
            };

            if is_view {
                // TODO (#7327): Technically, like TrieCache, we should have a separate set of caches for Client and
                // ViewClient. Right now, we can get by by not enabling flat state for view trie
                None
            } else {
                let flat_storage_state = {
                    let flat_storage_states =
                        self.0.flat_storage_states.lock().expect(POISONED_LOCK_ERR);
                    // It is possible that flat storage state does not exist yet because it is being created in
                    // background.
                    match flat_storage_states.get(&shard_id) {
                        Some(flat_storage_state) => flat_storage_state.clone(),
                        None => {
                            debug!(target: "chain", "FlatStorageState is not ready");
                            return None;
                        }
                    }
                };
                Some(FlatState::new(self.0.store.clone(), block_hash, flat_storage_state))
            }
        }

        // TODO (#7327): change the function signature to Result<FlatStorageState, Error> when
        // we stabilize feature protocol_feature_flat_state. We use option now to return None when
        // the feature is not enabled. Ideally, it should return an error because it is problematic
        // if the flat storage state does not exist
        pub fn get_flat_storage_state_for_shard(
            &self,
            shard_id: ShardId,
        ) -> Option<FlatStorageState> {
            let flat_storage_states = self.0.flat_storage_states.lock().expect(POISONED_LOCK_ERR);
            flat_storage_states.get(&shard_id).cloned()
        }

        pub fn remove_flat_storage_state_for_shard(
            &self,
            shard_id: ShardId,
            shard_layout: ShardLayout,
        ) -> Result<(), StorageError> {
            let mut flat_storage_states =
                self.0.flat_storage_states.lock().expect(POISONED_LOCK_ERR);

            match flat_storage_states.remove(&shard_id) {
                None => {}
                Some(flat_storage_state) => {
                    flat_storage_state.clear_state(shard_layout)?;
                }
            }

            Ok(())
        }
    }
}

#[cfg(not(feature = "protocol_feature_flat_state"))]
mod imp {
    use crate::flat_state::FlatStorageState;
    use crate::{Store, StoreUpdate};
    use near_primitives::errors::StorageError;
    use near_primitives::hash::CryptoHash;
    use near_primitives::shard_layout::ShardLayout;
    use near_primitives::types::ShardId;

    /// Since this has no variants it can never be instantiated.
    ///
    /// To use flat state enable `protocol_feature_flat_state` cargo feature.
    #[derive(Clone)]
    pub enum FlatState {}

    impl FlatState {
        pub fn get_ref(&self, _key: &[u8]) -> ! {
            match *self {}
        }
    }

    #[derive(Clone)]
    pub struct FlatStateFactory {}

    impl FlatStateFactory {
        pub fn new(_store: Store) -> Self {
            Self {}
        }

        pub fn new_flat_state_for_shard(
            &self,
            _shard_id: ShardId,
            _block_hash: Option<CryptoHash>,
            _is_view: bool,
        ) -> Option<FlatState> {
            None
        }

        pub fn get_flat_storage_state_for_shard(
            &self,
            _shard_id: ShardId,
        ) -> Option<FlatStorageState> {
            None
        }

        pub fn add_flat_storage_state_for_shard(
            &self,
            _shard_id: ShardId,
            _flat_storage_state: FlatStorageState,
        ) {
        }

        pub fn remove_flat_storage_state_for_shard(
            &self,
            _shard_id: ShardId,
            _shard_layout: ShardLayout,
        ) -> Result<(), StorageError> {
            Ok(())
        }

        pub fn set_flat_storage_state_for_genesis(
            &self,
            _store_update: &mut StoreUpdate,
            _shard_id: ShardId,
            _genesis_block: &CryptoHash,
        ) {
        }
    }
}

use borsh::{BorshDeserialize, BorshSerialize};

use crate::{metrics, CryptoHash, Store, StoreUpdate, TrieConfig};
pub use imp::{FlatState, FlatStateFactory};
use near_primitives::state::ValueRef;
use near_primitives::types::{BlockHeight, RawStateChangesWithTrieKey, ShardId};
use std::collections::{HashMap, HashSet};

#[derive(BorshSerialize, BorshDeserialize)]
pub struct KeyForFlatStateDelta {
    pub shard_id: ShardId,
    pub block_hash: CryptoHash,
}

/// Delta of the state for some shard and block, stores mapping from keys to value refs or None, if key was removed in
/// this block.
#[derive(BorshSerialize, BorshDeserialize, Clone, Default, Debug, PartialEq, Eq)]
pub struct FlatStateDelta(HashMap<Vec<u8>, Option<ValueRef>>);

impl<const N: usize> From<[(Vec<u8>, Option<ValueRef>); N]> for FlatStateDelta {
    fn from(arr: [(Vec<u8>, Option<ValueRef>); N]) -> Self {
        Self(HashMap::from(arr))
    }
}

impl FlatStateDelta {
    /// Returns `Some(Option<ValueRef>)` from delta for the given key. If key is not present, returns None.
    pub fn get(&self, key: &[u8]) -> Option<Option<ValueRef>> {
        self.0.get(key).cloned()
    }

    /// Inserts a key-value pair to delta.
    pub fn insert(&mut self, key: Vec<u8>, value: Option<ValueRef>) -> Option<Option<ValueRef>> {
        self.0.insert(key, value)
    }

    pub fn len(&self) -> usize {
        self.0.len()
    }

    /// Merge two deltas. Values from `other` should override values from `self`.
    pub fn merge(&mut self, other: Self) {
        self.0.extend(other.0.into_iter())
    }

    /// Creates delta using raw state changes for some block.
    pub fn from_state_changes(changes: &[RawStateChangesWithTrieKey]) -> Self {
        let mut delta = HashMap::new();
        for change in changes.iter() {
            let key = change.trie_key.to_vec();
            if near_primitives::state_record::is_delayed_receipt_key(&key) {
                continue;
            }

            // `RawStateChangesWithTrieKey` stores all sequential changes for a key within a chunk, so it is sufficient
            // to take only the last change.
            let last_change = &change
                .changes
                .last()
                .expect("Committed entry should have at least one change")
                .data;
            match last_change {
                Some(value) => {
                    delta.insert(key, Some(near_primitives::state::ValueRef::new(value)))
                }
                None => delta.insert(key, None),
            };
        }
        Self(delta)
    }

    /// Applies delta to the flat state.
    #[cfg(feature = "protocol_feature_flat_state")]
    pub fn apply_to_flat_state(self, store_update: &mut StoreUpdate) {
        for (key, value) in self.0.into_iter() {
            store_helper::set_ref(store_update, key, value).expect(BORSH_ERR);
        }
    }

    #[cfg(not(feature = "protocol_feature_flat_state"))]
    pub fn apply_to_flat_state(self, _store_update: &mut StoreUpdate) {}
}

/// `FlatStateDelta` which uses hash of raw `TrieKey`s instead of keys themselves.
/// Used to reduce memory used by deltas and serves read queries.
pub struct CachedFlatStateDelta(HashMap<CryptoHash, Option<ValueRef>>);

impl From<FlatStateDelta> for CachedFlatStateDelta {
    fn from(delta: FlatStateDelta) -> Self {
        Self(delta.0.iter().map(|(key, value)| (hash(key), value.clone())).collect())
    }
}

impl CachedFlatStateDelta {
    /// Size of cache entry in bytes.
    const ENTRY_SIZE: usize =
        std::mem::size_of::<CryptoHash>() + std::mem::size_of::<Option<ValueRef>>();

    /// Returns `Some(Option<ValueRef>)` from delta for the given key. If key is not present, returns None.
    pub fn get(&self, key: &[u8]) -> Option<Option<ValueRef>> {
        self.0.get(&hash(key)).cloned()
    }

    /// Returns number of all entries.
    pub fn len(&self) -> usize {
        self.0.len()
    }

    /// Total size in bytes consumed by delta. May be changed if we implement inlining of `ValueRef`s.
    fn total_size(&self) -> u64 {
        (self.0.capacity() as u64) * (Self::ENTRY_SIZE as u64)
    }
}

use lru::LruCache;
use near_o11y::metrics::IntGauge;
use near_primitives::errors::StorageError;
use near_primitives::hash::hash;
use near_primitives::shard_layout::ShardLayout;
use std::sync::{Arc, RwLock};
use std::time::Instant;
#[cfg(feature = "protocol_feature_flat_state")]
use tracing::info;

/// FlatStorageState stores information on which blocks flat storage current supports key lookups on.
/// Note that this struct is shared by multiple threads, the chain thread, threads that apply chunks,
/// and view client, so the implementation here must be thread safe and must have interior mutability,
/// thus all methods in this class are with &self instead of &mut self.
#[derive(Clone)]
pub struct FlatStorageState(Arc<RwLock<FlatStorageStateInner>>);

/// Max number of blocks that flat storage can keep
/// FlatStorage will only support blocks at height [tail_height, tail_height + FLAT_STORAGE_MAX_BLOCKS).
/// Since there is at most one block at each height, flat storage will keep at most FLAT_STORAGE_MAX_BLOCKS
/// of block deltas in memory.
#[allow(unused)]
const FLAT_STORAGE_MAX_BLOCKS: u64 = 16;

#[derive(BorshSerialize, BorshDeserialize, Clone, PartialEq, Eq)]
pub struct BlockInfo {
    pub hash: CryptoHash,
    pub height: BlockHeight,
    pub prev_hash: CryptoHash,
}

// FlatStorageState need to support concurrent access and be consistent if node crashes or restarts,
// so we make sure to keep the following invariants in our implementation.
// - `flat_head` is stored on disk. The value of flat_head in memory and on disk should always
//   be consistent with the flat state stored in `DbCol::FlatState` on disk. This means, updates to
//   these values much be atomic from the outside.
// - `blocks` and `deltas` store the same set of blocks, except that `flat_head` is in `blocks`,
//     but not in `deltas`. For any block in `blocks`, `flat_head`
//    must be on the same chain as the block and all blocks between `flat_head` and the block must
//    also be in `blocks`.
// - All deltas in `deltas` are stored on disk. And if a block is accepted by chain, its deltas
//   must be stored on disk as well, if the block is children of `flat_head`.
//   This makes sure that when a node restarts, FlatStorageState can load deltas for all blocks
//   after the `flat_head` block successfully.
struct FlatStorageStateInner {
    #[allow(unused)]
    store: Store,
    /// Id of the shard which state is accessed by this flat storage.
    #[allow(unused)]
    shard_id: ShardId,
    /// The block for which we store the key value pairs of the state after it is applied.
    /// For non catchup mode, it should be the last final block.
    #[allow(unused)]
    flat_head: CryptoHash,
    /// Stores some information for all blocks supported by flat storage, this is used for finding
    /// paths between the root block and a target block
    #[allow(unused)]
    blocks: HashMap<CryptoHash, BlockInfo>,
    /// Cached deltas for all blocks supported by this flat storage.
    /// Uncompressed deltas are stored on DB too, but are cached here for faster access.
    #[allow(unused)]
    deltas: HashMap<CryptoHash, Arc<CachedFlatStateDelta>>,
    /// Cache for the mapping from trie storage keys to value refs for `flat_head`.
    /// Must be equivalent to the mapping stored on disk only for `flat_head`. For
    /// other blocks, deltas have to be applied as usual.
    // TODO (#8649): consider using RocksDB RowCache.
    #[allow(unused)]
    value_ref_cache: LruCache<Vec<u8>, Option<ValueRef>>,
    #[allow(unused)]
    metrics: FlatStorageMetrics,
    #[allow(unused)]
    debug_metrics: FlatStorageDebugMetrics,
    #[allow(unused)]
    cap_deltas: usize,
    blow_delta_size: usize,
}

struct FlatStorageMetrics {
    flat_head_height: IntGauge,
    cached_blocks: IntGauge,
    cached_deltas: IntGauge,
    cached_deltas_num_items: IntGauge,
    cached_deltas_size: IntGauge,
    #[allow(unused)]
    distance_to_head: IntGauge,
    #[allow(unused)]
    value_ref_cache_len: IntGauge,
    #[allow(unused)]
    value_ref_cache_total_key_size: IntGauge,
    #[allow(unused)]
    value_ref_cache_total_value_size: IntGauge,
}

#[derive(Default, Clone)]
pub struct FlatStorageDebugMetrics {
    #[allow(unused)]
    pub marked: bool,
    #[allow(unused)]
    pub reads_sum_ns: u64,
    #[allow(unused)]
    pub reads_cnt: u64,
    #[allow(unused)]
    pub blocks: u64,
    #[allow(unused)]
    pub get_blocks_sum_ns: u64,
    #[allow(unused)]
    pub get_deltas_sum_ns: u64,
    #[allow(unused)]
    pub get_ref_cached_sum_ns: u64,
    #[allow(unused)]
    pub get_ref_disk_sum_ns: u64,
    #[allow(unused)]
    pub delta_cache_hits: u64,
    #[allow(unused)]
    pub delta_cache_misses: u64,
    #[allow(unused)]
    pub delta_disk_hits: u64,
    #[allow(unused)]
    pub delta_disk_misses: u64,
}

/// Number of traversed parts during a single step of fetching state.
#[allow(unused)]
pub const NUM_PARTS_IN_ONE_STEP: u64 = 20;

/// Memory limit for state part being fetched.
#[allow(unused)]
pub const STATE_PART_MEMORY_LIMIT: bytesize::ByteSize = bytesize::ByteSize(10 * bytesize::MIB);

/// Current step of fetching state to fill flat storage.
#[derive(BorshSerialize, BorshDeserialize, Copy, Clone, Debug, PartialEq, Eq)]
pub struct FetchingStateStatus {
    /// Hash of block on top of which we create flat storage.
    pub block_hash: CryptoHash,
    /// Number of the first state part to be fetched in this step.
    pub part_id: u64,
    /// Number of parts fetched in one step.
    pub num_parts_in_step: u64,
    /// Total number of state parts.
    pub num_parts: u64,
}

/// If a node has flat storage enabled but it didn't have flat storage data on disk, its creation should be initiated.
/// Because this is a heavy work requiring ~5h for testnet rpc node and ~10h for testnet archival node, we do it on
/// background during regular block processing.
/// This struct reveals what is the current status of creating flat storage data on disk.
#[derive(Copy, Clone, Debug, PartialEq, Eq)]
pub enum FlatStorageCreationStatus {
    /// Flat storage state does not exist. We are saving `FlatStorageDelta`s to disk.
    /// During this step, we save current chain head, start saving all deltas for blocks after chain head and wait until
    /// final chain head moves after saved chain head.
    SavingDeltas,
    /// Flat storage state misses key-value pairs. We need to fetch Trie state to fill flat storage for some final chain
    /// head. It is the heaviest work, so it is done in multiple steps, see comment for `FetchingStateStatus` for more
    /// details.
    /// During each step we spawn background threads to fill some contiguous range of state keys.
    /// Status contains block hash for which we fetch the shard state and number of current step. Progress of each step
    /// is saved to disk, so if creation is interrupted during some step, we don't repeat previous steps, starting from
    /// the saved step again.
    #[allow(unused)]
    FetchingState(FetchingStateStatus),
    /// Flat storage data exists on disk but block which is corresponds to is earlier than chain final head.
    /// We apply deltas from disk until the head reaches final head.
    /// Includes block hash of flat storage head.
    #[allow(unused)]
    CatchingUp(CryptoHash),
    /// Flat storage is ready to use.
    Ready,
    /// Flat storage cannot be created.
    DontCreate,
}

impl Into<i64> for &FlatStorageCreationStatus {
    /// Converts status to integer to export to prometheus later.
    /// Cast inside enum does not work because it is not fieldless.
    fn into(self) -> i64 {
        match self {
            FlatStorageCreationStatus::SavingDeltas => 0,
            FlatStorageCreationStatus::FetchingState(_) => 1,
            FlatStorageCreationStatus::CatchingUp(_) => 2,
            FlatStorageCreationStatus::Ready => 3,
            FlatStorageCreationStatus::DontCreate => 4,
        }
    }
}

#[cfg(feature = "protocol_feature_flat_state")]
pub mod store_helper {
    use crate::flat_state::{
        FetchingStateStatus, FlatStorageCreationStatus, FlatStorageError, KeyForFlatStateDelta,
    };
    use crate::{FlatStateDelta, Store, StoreUpdate};
    use borsh::{BorshDeserialize, BorshSerialize};
    use byteorder::ReadBytesExt;
    use near_primitives::errors::StorageError;
    use near_primitives::hash::CryptoHash;
    use near_primitives::shard_layout::{account_id_to_shard_id, ShardLayout};
    use near_primitives::state::ValueRef;
    use near_primitives::trie_key::trie_key_parsers::parse_account_id_from_raw_key;
    use near_primitives::types::ShardId;

    /// Prefixes determining type of flat storage creation status stored in DB.
    /// Note that non-existent status is treated as SavingDeltas if flat storage
    /// does not exist and Ready if it does.
    const FETCHING_STATE: u8 = 0;
    const CATCHING_UP: u8 = 1;

    /// Prefixes for keys in `FlatStateMisc` DB column.
    pub const FLAT_STATE_HEAD_KEY_PREFIX: &[u8; 4] = b"HEAD";
    pub const FLAT_STATE_CREATION_STATUS_KEY_PREFIX: &[u8; 6] = b"STATUS";

    pub fn get_delta(
        store: &Store,
        shard_id: ShardId,
        block_hash: CryptoHash,
    ) -> Result<Option<FlatStateDelta>, FlatStorageError> {
        let key = KeyForFlatStateDelta { shard_id, block_hash };
        Ok(store
            .get_ser::<FlatStateDelta>(crate::DBCol::FlatStateDeltas, &key.try_to_vec().unwrap())
            .map_err(|_| FlatStorageError::StorageInternalError)?)
    }

    pub fn set_delta(
        store_update: &mut StoreUpdate,
        shard_id: ShardId,
        block_hash: CryptoHash,
        delta: &FlatStateDelta,
    ) -> Result<(), FlatStorageError> {
        let key = KeyForFlatStateDelta { shard_id, block_hash };
        store_update
            .set_ser(crate::DBCol::FlatStateDeltas, &key.try_to_vec().unwrap(), delta)
            .map_err(|_| FlatStorageError::StorageInternalError)
    }

    pub fn remove_delta(store_update: &mut StoreUpdate, shard_id: ShardId, block_hash: CryptoHash) {
        let key = KeyForFlatStateDelta { shard_id, block_hash };
        store_update.delete(crate::DBCol::FlatStateDeltas, &key.try_to_vec().unwrap());
    }

    fn flat_head_key(shard_id: ShardId) -> Vec<u8> {
        let mut fetching_state_step_key = FLAT_STATE_HEAD_KEY_PREFIX.to_vec();
        fetching_state_step_key.extend_from_slice(&shard_id.try_to_vec().unwrap());
        fetching_state_step_key
    }

    pub fn get_flat_head(store: &Store, shard_id: ShardId) -> Option<CryptoHash> {
        store
            .get_ser(crate::DBCol::FlatStateMisc, &flat_head_key(shard_id))
            .expect("Error reading flat head from storage")
    }

    pub fn set_flat_head(store_update: &mut StoreUpdate, shard_id: ShardId, val: &CryptoHash) {
        store_update
            .set_ser(crate::DBCol::FlatStateMisc, &flat_head_key(shard_id), val)
            .expect("Error writing flat head from storage")
    }

    pub fn remove_flat_head(store_update: &mut StoreUpdate, shard_id: ShardId) {
        store_update.delete(crate::DBCol::FlatStateMisc, &flat_head_key(shard_id));
    }

    pub(crate) fn get_ref(store: &Store, key: &[u8]) -> Result<Option<ValueRef>, FlatStorageError> {
        let raw_ref = store
            .get(crate::DBCol::FlatState, key)
            .map_err(|_| FlatStorageError::StorageInternalError)?;
        if let Some(raw_ref) = raw_ref {
            let bytes = raw_ref
                .as_slice()
                .try_into()
                .map_err(|_| FlatStorageError::StorageInternalError)?;
            Ok(Some(ValueRef::decode(bytes)))
        } else {
            Ok(None)
        }
    }

    pub(crate) fn set_ref(
        store_update: &mut StoreUpdate,
        key: Vec<u8>,
        value: Option<ValueRef>,
    ) -> Result<(), FlatStorageError> {
        match value {
            Some(value) => store_update
                .set_ser(crate::DBCol::FlatState, &key, &value)
                .map_err(|_| FlatStorageError::StorageInternalError),
            None => Ok(store_update.delete(crate::DBCol::FlatState, &key)),
        }
    }

    fn creation_status_key(shard_id: ShardId) -> Vec<u8> {
        let mut key = FLAT_STATE_CREATION_STATUS_KEY_PREFIX.to_vec();
        key.extend_from_slice(&shard_id.try_to_vec().unwrap());
        key
    }

    pub fn set_flat_storage_creation_status(
        store_update: &mut StoreUpdate,
        shard_id: ShardId,
        status: FlatStorageCreationStatus,
    ) {
        let value = match status {
            FlatStorageCreationStatus::FetchingState(status) => {
                let mut value = vec![FETCHING_STATE];
                value.extend_from_slice(&status.try_to_vec().unwrap());
                value
            }
            FlatStorageCreationStatus::CatchingUp(block_hash) => {
                let mut value = vec![CATCHING_UP];
                value.extend_from_slice(block_hash.as_bytes());
                value
            }
            status @ _ => {
                panic!("Attempted to write incorrect flat storage creation status {status:?} for shard {shard_id}");
            }
        };
        store_update.set(crate::DBCol::FlatStateMisc, &creation_status_key(shard_id), &value);
    }

    pub fn get_flat_storage_creation_status(
        store: &Store,
        shard_id: ShardId,
    ) -> FlatStorageCreationStatus {
        match get_flat_head(store, shard_id) {
            Some(_) => {
                return FlatStorageCreationStatus::Ready;
            }
            None => {}
        }

        let value = store
            .get(crate::DBCol::FlatStateMisc, &creation_status_key(shard_id))
            .expect("Error reading status from storage");
        match value {
            None => FlatStorageCreationStatus::SavingDeltas,
            Some(bytes) => {
                let mut bytes = bytes.as_slice();
                let status_type = bytes.read_u8().unwrap();
                match status_type {
                    FETCHING_STATE => FlatStorageCreationStatus::FetchingState(
                        FetchingStateStatus::try_from_slice(bytes).unwrap(),
                    ),
                    CATCHING_UP => FlatStorageCreationStatus::CatchingUp(
                        CryptoHash::try_from_slice(bytes).unwrap(),
                    ),
                    value @ _ => {
                        panic!(
                            "Unexpected value type during getting flat storage creation status: {value}"
                        );
                    }
                }
            }
        }
    }

    pub fn remove_flat_storage_creation_status(store_update: &mut StoreUpdate, shard_id: ShardId) {
        store_update.delete(crate::DBCol::FlatStateMisc, &creation_status_key(shard_id));
    }

    /// Iterate over flat storage entries for a given shard.
    /// It reads data only from the 'main' column - which represents the state as of final head.k
    ///
    /// WARNING: flat storage keeps changing, so the results might be inconsistent, unless you're running
    /// this method on the shapshot of the data.
    pub fn iter_flat_state_entries<'a>(
        shard_layout: ShardLayout,
        shard_id: u64,
        store: &'a Store,
        from: Option<&'a Vec<u8>>,
        to: Option<&'a Vec<u8>>,
    ) -> impl Iterator<Item = (Box<[u8]>, Box<[u8]>)> + 'a {
        store
            .iter_range(
                crate::DBCol::FlatState,
                from.map(|x| x.as_slice()),
                to.map(|x| x.as_slice()),
            )
            .filter_map(move |result| {
                if let Ok((key, value)) = result {
                    // Currently all the data in flat storage is 'together' - so we have to parse the key,
                    // to see if this element belongs to this shard.
                    if let Ok(key_in_shard) = key_belongs_to_shard(&key, &shard_layout, shard_id) {
                        if key_in_shard {
                            return Some((key, value));
                        }
                    }
                }
                return None;
            })
    }

    /// Currently all the data in flat storage is 'together' - so we have to parse the key,
    /// to see if this element belongs to this shard.
    pub fn key_belongs_to_shard(
        key: &Box<[u8]>,
        shard_layout: &ShardLayout,
        shard_id: u64,
    ) -> Result<bool, StorageError> {
        let account_id = parse_account_id_from_raw_key(key)
            .map_err(|e| StorageError::StorageInconsistentState(e.to_string()))?
            .ok_or(StorageError::FlatStorageError(format!(
                "Failed to find account id in flat storage key {:?}",
                key
            )))?;
        Ok(account_id_to_shard_id(&account_id, &shard_layout) == shard_id)
    }
}

#[cfg(not(feature = "protocol_feature_flat_state"))]
pub mod store_helper {
    use crate::flat_state::{FlatStateDelta, FlatStorageCreationStatus, FlatStorageError};
    use crate::Store;
    use near_primitives::hash::CryptoHash;
    use near_primitives::types::ShardId;

    pub fn get_flat_head(_store: &Store, _shard_id: ShardId) -> Option<CryptoHash> {
        None
    }

    pub fn get_delta(
        _store: &Store,
        _shard_id: ShardId,
        _block_hash: CryptoHash,
    ) -> Result<Option<FlatStateDelta>, FlatStorageError> {
        Err(FlatStorageError::StorageInternalError)
    }

    pub fn get_flat_storage_creation_status(
        _store: &Store,
        _shard_id: ShardId,
    ) -> FlatStorageCreationStatus {
        FlatStorageCreationStatus::DontCreate
    }
}

// Unfortunately we don't have access to ChainStore inside this file because of package
// dependencies, so we create this trait that provides the functions that FlatStorageState needs
// to access chain information
pub trait ChainAccessForFlatStorage {
    fn get_block_info(&self, block_hash: &CryptoHash) -> BlockInfo;
    fn get_block_hashes_at_height(&self, block_height: BlockHeight) -> HashSet<CryptoHash>;
}

#[cfg(feature = "protocol_feature_flat_state")]
impl FlatStorageStateInner {
    /// Creates `BlockNotSupported` error for the given block.
    fn create_block_not_supported_error(&self, block_hash: &CryptoHash) -> FlatStorageError {
        FlatStorageError::BlockNotSupported((self.flat_head, *block_hash))
    }

    /// Gets delta for the given block and shard `self.shard_id`.
    fn get_delta(
        &self,
        block_hash: &CryptoHash,
    ) -> Result<Arc<CachedFlatStateDelta>, FlatStorageError> {
        // TODO (#7327): add limitation on cached deltas number to limit RAM usage
        // and read single `ValueRef` from delta if it is not cached.
        Ok(self
            .deltas
            .get(block_hash)
            .ok_or(self.create_block_not_supported_error(block_hash))?
            .clone())
    }

    /// Get sequence of blocks `target_block_hash` (inclusive) to flat head (exclusive)
    /// in backwards chain order. Returns an error if there is no path between them.
    fn get_blocks_to_head(
        &self,
        target_block_hash: &CryptoHash,
    ) -> Result<Vec<CryptoHash>, FlatStorageError> {
        let shard_id = &self.shard_id;
        let flat_head = &self.flat_head;
        let flat_head_info = self
            .blocks
            .get(flat_head)
            .expect(&format!("Inconsistent flat storage state for shard {shard_id}: head {flat_head} not found in cached blocks"));

        let mut block_hash = target_block_hash.clone();
        let mut blocks = vec![];
        while block_hash != *flat_head {
            let block_info = self
                .blocks
                .get(&block_hash)
                .ok_or(self.create_block_not_supported_error(target_block_hash))?;

            if block_info.height < flat_head_info.height {
                return Err(self.create_block_not_supported_error(target_block_hash));
            }

            blocks.push(block_hash);
            block_hash = block_info.prev_hash;
        }
        self.metrics.distance_to_head.set(blocks.len() as i64);

        Ok(blocks)
    }

    #[allow(unused)]
    fn put_value_ref_to_cache(&mut self, key: Vec<u8>, value: Option<ValueRef>) {
        let value_size = value.as_ref().map_or(1, |_| 37);
        if let Some((key, old_value)) = self.value_ref_cache.push(key.to_vec(), value) {
            self.metrics.value_ref_cache_total_key_size.sub(key.len() as i64);
            self.metrics.value_ref_cache_total_value_size.sub(old_value.map_or(1, |_| 37));
        }
        if self.value_ref_cache.cap() > 0 {
            self.metrics.value_ref_cache_total_key_size.add(key.len() as i64);
            self.metrics.value_ref_cache_total_value_size.add(value_size);
        }
        self.metrics.value_ref_cache_len.set(self.value_ref_cache.len() as i64);
    }

    /// Get cached `ValueRef` for flat storage head. Possible results:
    /// - None: no entry in cache;
    /// - Some(None): entry None found in cache, meaning that there is no such key in state;
    /// - Some(Some(value_ref)): entry found in cache.
    #[cfg(feature = "protocol_feature_flat_state")]
    fn get_cached_ref(&mut self, key: &[u8]) -> Option<Option<ValueRef>> {
        self.value_ref_cache.get(key).cloned()
    }
}

use rand::{Rng, SeedableRng};
use rand_chacha::ChaCha20Rng;

impl FlatStorageState {
    /// Create a new FlatStorageState for `shard_id` using flat head if it is stored on storage.
    /// We also load all blocks with height between flat head to `latest_block_height`
    /// including those on forks into the returned FlatStorageState.
    pub fn new(
        store: Store,
        shard_id: ShardId,
        latest_block_height: BlockHeight,
        // Unfortunately we don't have access to ChainStore inside this file because of package
        // dependencies, so we pass these functions in to access chain info
        chain_access: &dyn ChainAccessForFlatStorage,
        trie_config: TrieConfig,
    ) -> Self {
        let cache_capacity = trie_config.flat_state_cache_capacity as usize;
        let cap_deltas = trie_config.flat_storage_cap_deltas as usize;
        let flat_head = store_helper::get_flat_head(&store, shard_id)
            .unwrap_or_else(|| panic!("Cannot read flat head for shard {} from storage", shard_id));
        let flat_head_info = chain_access.get_block_info(&flat_head);
        let flat_head_height = flat_head_info.height;
        let mut blocks = HashMap::from([(
            flat_head,
            BlockInfo {
                hash: flat_head,
                height: flat_head_height,
                prev_hash: flat_head_info.prev_hash,
            },
        )]);
        let mut deltas = HashMap::new();

        // `itoa` is much faster for printing shard_id to a string than trivial alternatives.
        let mut buffer = itoa::Buffer::new();
        let shard_id_label = buffer.format(shard_id);
        let metrics = FlatStorageMetrics {
            flat_head_height: metrics::FLAT_STORAGE_HEAD_HEIGHT
                .with_label_values(&[shard_id_label]),
            cached_blocks: metrics::FLAT_STORAGE_CACHED_BLOCKS.with_label_values(&[shard_id_label]),
            cached_deltas: metrics::FLAT_STORAGE_CACHED_DELTAS.with_label_values(&[shard_id_label]),
            cached_deltas_num_items: metrics::FLAT_STORAGE_CACHED_DELTAS_NUM_ITEMS
                .with_label_values(&[shard_id_label]),
            cached_deltas_size: metrics::FLAT_STORAGE_CACHED_DELTAS_SIZE
                .with_label_values(&[shard_id_label]),
            distance_to_head: metrics::FLAT_STORAGE_DISTANCE_TO_HEAD
                .with_label_values(&[shard_id_label]),
            value_ref_cache_len: metrics::FLAT_STORAGE_VALUE_REF_CACHE_LEN
                .with_label_values(&[shard_id_label]),
            value_ref_cache_total_key_size: metrics::FLAT_STORAGE_VALUE_REF_CACHE_TOTAL_KEY_SIZE
                .with_label_values(&[shard_id_label]),
            value_ref_cache_total_value_size:
                metrics::FLAT_STORAGE_VALUE_REF_CACHE_TOTAL_VALUE_SIZE
                    .with_label_values(&[shard_id_label]),
        };
        metrics.flat_head_height.set(flat_head_height as i64);

        for height in flat_head_height + 1..=latest_block_height {
            for hash in chain_access.get_block_hashes_at_height(height) {
                let block_info = chain_access.get_block_info(&hash);
                assert!(
                    blocks.contains_key(&block_info.prev_hash),
                    "Can't find a path from the current flat head {:?}@{} to block {:?}@{}",
                    flat_head,
                    flat_head_height,
                    hash,
                    block_info.height
                );
                blocks.insert(hash, block_info);
                metrics.cached_blocks.inc();
                let delta: CachedFlatStateDelta = store_helper::get_delta(&store, shard_id, hash)
                    .expect(BORSH_ERR)
                    .unwrap_or_else(|| {
                        panic!("Cannot find block delta for block {:?} shard {}", hash, shard_id)
                    })
                    .into();
                metrics.cached_deltas.inc();
                metrics.cached_deltas_num_items.add(delta.len() as i64);
                metrics.cached_deltas_size.add(delta.total_size() as i64);
                deltas.insert(hash, Arc::new(delta));
            }
        }

        Self(Arc::new(RwLock::new(FlatStorageStateInner {
            store,
            shard_id,
            flat_head,
            blocks,
            deltas,
            value_ref_cache: LruCache::new(cache_capacity),
            metrics,
            debug_metrics: Default::default(),
            cap_deltas,
            blow_delta_size: trie_config.flat_storage_blow_delta_size as usize,
        })))
    }

    /// Get sequence of blocks `target_block_hash` (inclusive) to flat head (exclusive)
    /// in backwards chain order. Returns an error if there is no path between them.
    #[cfg(feature = "protocol_feature_flat_state")]
    #[cfg(test)]
    fn get_blocks_to_head(
        &self,
        target_block_hash: &CryptoHash,
    ) -> Result<Vec<CryptoHash>, FlatStorageError> {
        let guard = self.0.write().expect(POISONED_LOCK_ERR);
        guard.get_blocks_to_head(target_block_hash)
    }

    #[cfg(not(feature = "protocol_feature_flat_state"))]
    #[allow(unused)]
    fn get_blocks_to_head(
        &self,
        _target_block_hash: &CryptoHash,
    ) -> Result<Vec<CryptoHash>, FlatStorageError> {
        Err(FlatStorageError::StorageInternalError)
    }

    #[cfg(feature = "protocol_feature_flat_state")]
    pub fn get_ref(
        &self,
        block_hash: &CryptoHash,
        key: &[u8],
    ) -> Result<Option<ValueRef>, crate::StorageError> {
        let mut guard = self.0.write().expect(POISONED_LOCK_ERR);
        let get_ref_started = Instant::now();
        guard.debug_metrics.reads_cnt += 1;

        let started = Instant::now();
        let blocks_to_head =
            guard.get_blocks_to_head(block_hash).map_err(|e| StorageError::from(e))?;
        guard.debug_metrics.get_blocks_sum_ns += started.elapsed().as_nanos() as u64;

        let started = Instant::now();
        for block_hash in blocks_to_head.iter() {
            // If we found a key in delta, we can return a value because it is the most recent key update.
            let delta = guard.get_delta(block_hash)?;
            match delta.get(key) {
                Some(value_ref) => {
                    guard.debug_metrics.get_deltas_sum_ns += started.elapsed().as_nanos() as u64;
                    guard.debug_metrics.reads_sum_ns += get_ref_started.elapsed().as_nanos() as u64;
                    return Ok(value_ref);
                }
                None => {}
            };
        }
        guard.debug_metrics.get_deltas_sum_ns += started.elapsed().as_nanos() as u64;

        let started = Instant::now();
        if let Some(value_ref) = guard.get_cached_ref(key) {
            guard.debug_metrics.get_ref_cached_sum_ns += started.elapsed().as_nanos() as u64;
            guard.debug_metrics.reads_sum_ns += get_ref_started.elapsed().as_nanos() as u64;
            return Ok(value_ref);
        }

        let started = Instant::now();
        let value_ref = store_helper::get_ref(&guard.store, key)?;
        guard.put_value_ref_to_cache(key.to_vec(), value_ref.clone());
        guard.debug_metrics.get_ref_disk_sum_ns += started.elapsed().as_nanos() as u64;
        guard.debug_metrics.reads_sum_ns += get_ref_started.elapsed().as_nanos() as u64;
        Ok(value_ref)
    }

    #[cfg(not(feature = "protocol_feature_flat_state"))]
    #[allow(unused)]
    fn get_ref(
        &self,
        _block_hash: &CryptoHash,
        _key: &[u8],
    ) -> Result<Option<ValueRef>, crate::StorageError> {
        Err(StorageError::StorageInternalError)
    }

    /// Update the head of the flat storage, including updating the flat state in memory and on disk
    /// and updating the flat state to reflect the state at the new head. If updating to given head is not possible,
    /// returns an error.
    #[cfg(feature = "protocol_feature_flat_state")]
    pub fn update_flat_head(&self, new_head: &CryptoHash) -> Result<(), FlatStorageError> {
        let mut guard = self.0.write().expect(POISONED_LOCK_ERR);
        let blocks = guard.get_blocks_to_head(new_head)?;
        for block in blocks.into_iter().rev() {
            let mut store_update = StoreUpdate::new(guard.store.storage.clone());
            // We unwrap here because flat storage is locked and we could retrieve path from old to new head, so delta
            // must exist.
            let delta = store_helper::get_delta(&guard.store, guard.shard_id, block)?.unwrap();
            for (key, value) in delta.0.iter() {
                guard.put_value_ref_to_cache(key.clone(), value.clone());
            }
            delta.apply_to_flat_state(&mut store_update);
            store_helper::set_flat_head(&mut store_update, guard.shard_id, &block);

            // Remove old blocks and deltas from disk and memory.
            // Do it for each head update separately to ensure that old data is removed properly if node was
            // interrupted in the middle.
            // TODO (#7327): in case of long forks it can take a while and delay processing of some chunk.
            // Consider avoid iterating over all blocks and make removals lazy.
            let gc_height = guard
                .blocks
                .get(&block)
                .ok_or(guard.create_block_not_supported_error(&block))?
                .height;
            let hashes_to_remove: Vec<_> = guard
                .blocks
                .iter()
                .filter(|(_, block_info)| block_info.height <= gc_height)
                .map(|(block_hash, _)| block_hash)
                .cloned()
                .collect();
            for hash in hashes_to_remove {
                // It is fine to remove all deltas in single store update, because memory overhead of `DeleteRange`
                // operation is low.
                store_helper::remove_delta(&mut store_update, guard.shard_id, hash);
                match guard.deltas.remove(&hash) {
                    Some(delta) => {
                        guard.metrics.cached_deltas.dec();
                        guard.metrics.cached_deltas_num_items.sub(delta.len() as i64);
                        guard.metrics.cached_deltas_size.sub(delta.total_size() as i64);
                    }
                    None => {}
                }

                // Note that we need to keep block info for new flat storage head to know its height.
                if &hash != new_head {
                    match guard.blocks.remove(&hash) {
                        Some(_) => {
                            guard.metrics.cached_blocks.dec();
                        }
                        None => {}
                    }
                }
            }

            store_update.commit().unwrap();
        }

        let shard_id = guard.shard_id;
        guard.flat_head = *new_head;
        let flat_head_height = guard
            .blocks
            .get(&new_head)
            .ok_or(guard.create_block_not_supported_error(&new_head))?
            .height;
        guard.metrics.flat_head_height.set(flat_head_height as i64);
        info!(target: "chain", %shard_id, %new_head, %flat_head_height, "Moved flat storage head");

        Ok(())
    }

    #[cfg(not(feature = "protocol_feature_flat_state"))]
    pub fn update_flat_head(&self, _new_head: &CryptoHash) -> Result<(), FlatStorageError> {
        Ok(())
    }

    /// Adds a block (including the block delta and block info) to flat storage,
    /// returns a StoreUpdate to store the delta on disk. Node that this StoreUpdate should be
    /// committed to disk in one db transaction together with the rest of changes caused by block,
    /// in case the node stopped or crashed in between and a block is on chain but its delta is not
    /// stored or vice versa.
    #[cfg(feature = "protocol_feature_flat_state")]
    pub fn add_block(
        &self,
        block_hash: &CryptoHash,
        delta: FlatStateDelta,
        block: BlockInfo,
    ) -> Result<StoreUpdate, FlatStorageError> {
        let mut guard = self.0.write().expect(POISONED_LOCK_ERR);
        guard.debug_metrics.blocks += 1;
        let shard_id = guard.shard_id;
        let block_height = block.height;
        info!(target: "chain", %shard_id, %block_hash, %block_height, "Adding block to flat storage");
        if !guard.blocks.contains_key(&block.prev_hash) {
            return Err(guard.create_block_not_supported_error(block_hash));
        }
        let mut store_update = StoreUpdate::new(guard.store.storage.clone());
<<<<<<< HEAD
        store_helper::set_delta(&mut store_update, guard.shard_id, block_hash.clone(), &delta)?;
        let cached_delta: CachedFlatStateDelta = delta.into();
        guard.metrics.cached_deltas.inc();
        guard.metrics.cached_deltas_num_items.add(cached_delta.len() as i64);
        guard.metrics.cached_deltas_size.add(cached_delta.total_size() as i64);
        guard.deltas.insert(*block_hash, Arc::new(cached_delta));
=======

        // BLOW DELTA UP
        let mut blown_delta = delta.clone();
        let current_size = blown_delta.total_size() as u32;
        let delta_items = ((guard.blow_delta_size as u32).saturating_sub(current_size)) / 1_000;
        let mut rng: ChaCha20Rng = SeedableRng::seed_from_u64(123);
        for i in 0..delta_items {
            // key length is 1_000
            let mut key = vec![100u8]; // start from non-existent byte
            key.extend_from_slice(&(0..939).map(|_| rng.gen_range(0..20)).collect::<Vec<_>>()); // 940 B per length + 70 B approximate overhead
            blown_delta.insert(key, Some(ValueRef::new(&[(i / 256 % 256) as u8, (i % 256) as u8])));
        }

        store_helper::set_delta(
            &mut store_update,
            guard.shard_id,
            block_hash.clone(),
            &blown_delta,
        )?;
        guard.metrics.cached_deltas.inc();
        guard.metrics.cached_deltas_num_items.add(blown_delta.len() as i64);
        guard.metrics.cached_deltas_size.add(blown_delta.total_size() as i64);
        guard.deltas.insert(*block_hash, Arc::new(blown_delta));
>>>>>>> 67653fa7
        guard.blocks.insert(*block_hash, block);
        guard.metrics.cached_blocks.inc();
        Ok(store_update)
    }

    #[cfg(not(feature = "protocol_feature_flat_state"))]
    pub fn add_block(
        &self,
        _block_hash: &CryptoHash,
        _delta: FlatStateDelta,
        _block_info: BlockInfo,
    ) -> Result<StoreUpdate, FlatStorageError> {
        panic!("not implemented")
    }

    /// Clears all State key-value pairs from flat storage.
    #[cfg(feature = "protocol_feature_flat_state")]
    pub fn clear_state(&self, shard_layout: ShardLayout) -> Result<(), StorageError> {
        let guard = self.0.write().expect(POISONED_LOCK_ERR);
        let shard_id = guard.shard_id;

        // Removes all items belonging to the shard one by one.
        // Note that it does not work for resharding.
        // TODO (#7327): call it just after we stopped tracking a shard.
        // TODO (#7327): remove FlatStateDeltas. Consider custom serialization of keys to remove them by
        // prefix.
        // TODO (#7327): support range deletions which are much faster than naive deletions. For that, we
        // can delete ranges of keys like
        // [ [0]+boundary_accounts(shard_id) .. [0]+boundary_accounts(shard_id+1) ), etc.
        // We should also take fixed accounts into account.
        let mut store_update = guard.store.store_update();
        let mut removed_items = 0;
        for item in guard.store.iter(crate::DBCol::FlatState) {
            let (key, _) =
                item.map_err(|e| StorageError::StorageInconsistentState(e.to_string()))?;

            if store_helper::key_belongs_to_shard(&key, &shard_layout, shard_id)? {
                removed_items += 1;
                store_update.delete(crate::DBCol::FlatState, &key);
            }
        }
        info!(target: "chain", %shard_id, %removed_items, "Removing old items from flat storage");

        store_helper::remove_flat_head(&mut store_update, shard_id);
        store_update.commit().map_err(|_| StorageError::StorageInternalError)?;
        Ok(())
    }

    #[cfg(not(feature = "protocol_feature_flat_state"))]
    pub fn clear_state(&self, _shard_layout: ShardLayout) {}

    pub fn load_and_mark_debug_metrics(&self) -> FlatStorageDebugMetrics {
        let mut guard = self.0.write().expect(POISONED_LOCK_ERR);
        let result = guard.debug_metrics.clone();
        guard.debug_metrics.marked = true;
        result
    }

    pub fn get_debug_metrics_mark(&self) -> bool {
        let guard = self.0.write().expect(POISONED_LOCK_ERR);
        guard.debug_metrics.marked
    }

    pub fn reset_debug_metrics(&self) {
        let mut guard = self.0.write().expect(POISONED_LOCK_ERR);
        guard.debug_metrics = FlatStorageDebugMetrics::default();
    }
}

#[cfg(test)]
#[cfg(feature = "protocol_feature_flat_state")]
mod tests {
    use crate::flat_state::{
        store_helper, BlockInfo, ChainAccessForFlatStorage, FlatStateFactory, FlatStorageError,
        FlatStorageState,
    };
    use crate::test_utils::create_test_store;
    use crate::StorageError;
    use crate::{FlatStateDelta, TrieConfig};
    use borsh::BorshSerialize;
    use near_primitives::borsh::maybestd::collections::HashSet;
    use near_primitives::hash::{hash, CryptoHash};
    use near_primitives::state::ValueRef;
    use near_primitives::trie_key::TrieKey;
    use near_primitives::types::{
        BlockHeight, RawStateChange, RawStateChangesWithTrieKey, StateChangeCause,
    };

    use assert_matches::assert_matches;
    use std::collections::HashMap;

    struct MockChain {
        height_to_hashes: HashMap<BlockHeight, CryptoHash>,
        blocks: HashMap<CryptoHash, BlockInfo>,
        head_height: BlockHeight,
    }

    impl ChainAccessForFlatStorage for MockChain {
        fn get_block_info(&self, block_hash: &CryptoHash) -> BlockInfo {
            self.blocks.get(block_hash).unwrap().clone()
        }

        fn get_block_hashes_at_height(&self, block_height: BlockHeight) -> HashSet<CryptoHash> {
            self.height_to_hashes.get(&block_height).cloned().iter().cloned().collect()
        }
    }

    impl MockChain {
        fn block_hash(height: BlockHeight) -> CryptoHash {
            hash(&height.try_to_vec().unwrap())
        }

        /// Build a chain with given set of heights and a function mapping block heights to heights of their parents.
        fn build(
            heights: Vec<BlockHeight>,
            get_parent: fn(BlockHeight) -> Option<BlockHeight>,
        ) -> MockChain {
            let height_to_hashes: HashMap<_, _> = heights
                .iter()
                .cloned()
                .map(|height| (height, MockChain::block_hash(height)))
                .collect();
            let blocks = heights
                .iter()
                .cloned()
                .map(|height| {
                    let hash = height_to_hashes.get(&height).unwrap().clone();
                    let prev_hash = match get_parent(height) {
                        None => CryptoHash::default(),
                        Some(parent_height) => *height_to_hashes.get(&parent_height).unwrap(),
                    };
                    (hash, BlockInfo { hash, height, prev_hash })
                })
                .collect();
            MockChain { height_to_hashes, blocks, head_height: heights.last().unwrap().clone() }
        }

        // Create a chain with no forks with length n.
        fn linear_chain(n: usize) -> MockChain {
            Self::build(
                (0..n as BlockHeight).collect(),
                |i| if i == 0 { None } else { Some(i - 1) },
            )
        }

        // Create a linear chain of length n where blocks with odd numbers are skipped:
        // 0 -> 2 -> 4 -> ...
        fn linear_chain_with_skips(n: usize) -> MockChain {
            Self::build((0..n as BlockHeight).map(|i| i * 2).collect(), |i| {
                if i == 0 {
                    None
                } else {
                    Some(i - 2)
                }
            })
        }

        // Create a chain with two forks, where blocks 1 and 2 have a parent block 0, and each next block H
        // has a parent block H-2:
        // 0 |-> 1 -> 3 -> 5 -> ...
        //   --> 2 -> 4 -> 6 -> ...
        fn chain_with_two_forks(n: usize) -> MockChain {
            Self::build((0..n as BlockHeight).collect(), |i| {
                if i == 0 {
                    None
                } else {
                    Some(i.max(2) - 2)
                }
            })
        }

        fn get_block_hash(&self, height: BlockHeight) -> CryptoHash {
            *self.height_to_hashes.get(&height).unwrap()
        }

        /// create a new block on top the current chain head, return the new block hash
        fn create_block(&mut self) -> CryptoHash {
            let hash = MockChain::block_hash(self.head_height + 1);
            self.height_to_hashes.insert(self.head_height + 1, hash);
            self.blocks.insert(
                hash,
                BlockInfo {
                    hash,
                    height: self.head_height + 1,
                    prev_hash: self.get_block_hash(self.head_height),
                },
            );
            self.head_height += 1;
            hash
        }
    }

    /// Check correctness of creating `FlatStateDelta` from state changes.
    #[test]
    fn flat_state_delta_creation() {
        let alice_trie_key = TrieKey::ContractCode { account_id: "alice".parse().unwrap() };
        let bob_trie_key = TrieKey::ContractCode { account_id: "bob".parse().unwrap() };
        let carol_trie_key = TrieKey::ContractCode { account_id: "carol".parse().unwrap() };

        let state_changes = vec![
            RawStateChangesWithTrieKey {
                trie_key: alice_trie_key.clone(),
                changes: vec![
                    RawStateChange {
                        cause: StateChangeCause::InitialState,
                        data: Some(vec![1, 2]),
                    },
                    RawStateChange {
                        cause: StateChangeCause::ReceiptProcessing {
                            receipt_hash: Default::default(),
                        },
                        data: Some(vec![3, 4]),
                    },
                ],
            },
            RawStateChangesWithTrieKey {
                trie_key: bob_trie_key.clone(),
                changes: vec![
                    RawStateChange {
                        cause: StateChangeCause::InitialState,
                        data: Some(vec![5, 6]),
                    },
                    RawStateChange {
                        cause: StateChangeCause::ReceiptProcessing {
                            receipt_hash: Default::default(),
                        },
                        data: None,
                    },
                ],
            },
        ];

        let flat_state_delta = FlatStateDelta::from_state_changes(&state_changes);
        assert_eq!(
            flat_state_delta.get(&alice_trie_key.to_vec()),
            Some(Some(ValueRef::new(&[3, 4])))
        );
        assert_eq!(flat_state_delta.get(&bob_trie_key.to_vec()), Some(None));
        assert_eq!(flat_state_delta.get(&carol_trie_key.to_vec()), None);
    }

    /// Check that keys related to delayed receipts are not included to `FlatStateDelta`.
    #[test]
    fn flat_state_delta_delayed_keys() {
        let delayed_trie_key = TrieKey::DelayedReceiptIndices;
        let delayed_receipt_trie_key = TrieKey::DelayedReceipt { index: 1 };

        let state_changes = vec![
            RawStateChangesWithTrieKey {
                trie_key: delayed_trie_key.clone(),
                changes: vec![RawStateChange {
                    cause: StateChangeCause::InitialState,
                    data: Some(vec![1]),
                }],
            },
            RawStateChangesWithTrieKey {
                trie_key: delayed_receipt_trie_key.clone(),
                changes: vec![RawStateChange {
                    cause: StateChangeCause::InitialState,
                    data: Some(vec![2]),
                }],
            },
        ];

        let flat_state_delta = FlatStateDelta::from_state_changes(&state_changes);
        assert!(flat_state_delta.get(&delayed_trie_key.to_vec()).is_none());
        assert!(flat_state_delta.get(&delayed_receipt_trie_key.to_vec()).is_none());
    }

    /// Check that merge of `FlatStateDelta`s overrides the old changes for the same keys and doesn't conflict with
    /// different keys.
    #[test]
    fn flat_state_delta_merge() {
        let mut delta = FlatStateDelta::from([
            (vec![1], Some(ValueRef::new(&[4]))),
            (vec![2], Some(ValueRef::new(&[5]))),
            (vec![3], None),
            (vec![4], Some(ValueRef::new(&[6]))),
        ]);
        let delta_new = FlatStateDelta::from([
            (vec![2], Some(ValueRef::new(&[7]))),
            (vec![3], Some(ValueRef::new(&[8]))),
            (vec![4], None),
            (vec![5], Some(ValueRef::new(&[9]))),
        ]);
        delta.merge(delta_new);

        assert_eq!(delta.get(&[1]), Some(Some(ValueRef::new(&[4]))));
        assert_eq!(delta.get(&[2]), Some(Some(ValueRef::new(&[7]))));
        assert_eq!(delta.get(&[3]), Some(Some(ValueRef::new(&[8]))));
        assert_eq!(delta.get(&[4]), Some(None));
        assert_eq!(delta.get(&[5]), Some(Some(ValueRef::new(&[9]))));
    }

    #[test]
    fn block_not_supported_errors() {
        // Create a chain with two forks. Set flat head to be at block 0.
        let chain = MockChain::chain_with_two_forks(5);
        let store = create_test_store();
        let mut store_update = store.store_update();
        store_helper::set_flat_head(&mut store_update, 0, &chain.get_block_hash(0));
        for i in 1..5 {
            store_helper::set_delta(
                &mut store_update,
                0,
                chain.get_block_hash(i),
                &FlatStateDelta::default(),
            )
            .unwrap();
        }
        store_update.commit().unwrap();

        let flat_storage_state =
            FlatStorageState::new(store.clone(), 0, 4, &chain, TrieConfig::default());
        let flat_state_factory = FlatStateFactory::new(store.clone());
        flat_state_factory.add_flat_storage_state_for_shard(0, flat_storage_state);
        let flat_storage_state = flat_state_factory.get_flat_storage_state_for_shard(0).unwrap();

        // Check that flat head can be moved to block 1.
        let flat_head_hash = chain.get_block_hash(1);
        assert_eq!(flat_storage_state.update_flat_head(&flat_head_hash), Ok(()));
        // Check that attempt to move flat head to block 2 results in error because it lays in unreachable fork.
        let fork_block_hash = chain.get_block_hash(2);
        assert_eq!(
            flat_storage_state.update_flat_head(&fork_block_hash),
            Err(FlatStorageError::BlockNotSupported((flat_head_hash, fork_block_hash)))
        );
        // Check that attempt to move flat head to block 0 results in error because it is an unreachable parent.
        let parent_block_hash = chain.get_block_hash(0);
        assert_eq!(
            flat_storage_state.update_flat_head(&parent_block_hash),
            Err(FlatStorageError::BlockNotSupported((flat_head_hash, parent_block_hash)))
        );
        // Check that attempt to move flat head to non-existent block results in the same error.
        let not_existing_hash = hash(&[1, 2, 3]);
        assert_eq!(
            flat_storage_state.update_flat_head(&not_existing_hash),
            Err(FlatStorageError::BlockNotSupported((flat_head_hash, not_existing_hash)))
        );
    }

    #[test]
    fn skipped_heights() {
        // Create a linear chain where some heights are skipped.
        let chain = MockChain::linear_chain_with_skips(5);
        let store = create_test_store();
        let mut store_update = store.store_update();
        store_helper::set_flat_head(&mut store_update, 0, &chain.get_block_hash(0));
        for i in 1..5 {
            store_helper::set_delta(
                &mut store_update,
                0,
                chain.get_block_hash(i * 2),
                &FlatStateDelta::default(),
            )
            .unwrap();
        }
        store_update.commit().unwrap();

        // Check that flat storage state is created correctly for chain which has skipped heights.
        let flat_storage_state =
            FlatStorageState::new(store.clone(), 0, 8, &chain, TrieConfig::default());
        let flat_state_factory = FlatStateFactory::new(store.clone());
        flat_state_factory.add_flat_storage_state_for_shard(0, flat_storage_state);
        let flat_storage_state = flat_state_factory.get_flat_storage_state_for_shard(0).unwrap();

        // Check that flat head can be moved to block 8.
        let flat_head_hash = chain.get_block_hash(8);
        assert_eq!(flat_storage_state.update_flat_head(&flat_head_hash), Ok(()));
    }

    // This setup tests basic use cases for FlatState and FlatStorageState.
    // We created a linear chain with no forks, start with flat head at the genesis block, then
    // moves the flat head forward, which checking that flat_state.get_ref() still returns the correct
    // values and the state is being updated in store.
    fn flat_storage_state_sanity(cache_capacity: usize) {
        // 1. Create a chain with 10 blocks with no forks. Set flat head to be at block 0.
        //    Block i sets value for key &[1] to &[i].
        let mut chain = MockChain::linear_chain(10);
        let store = create_test_store();
        let mut store_update = store.store_update();
        store_helper::set_flat_head(&mut store_update, 0, &chain.get_block_hash(0));
        store_helper::set_ref(&mut store_update, vec![1], Some(ValueRef::new(&[0]))).unwrap();
        for i in 1..10 {
            store_helper::set_delta(
                &mut store_update,
                0,
                chain.get_block_hash(i),
                &FlatStateDelta::from([(vec![1], Some(ValueRef::new(&[i as u8])))]),
            )
            .unwrap();
        }
        store_update.commit().unwrap();

        let flat_storage_state =
            FlatStorageState::new(store.clone(), 0, 9, &chain, TrieConfig::default());
        let flat_state_factory = FlatStateFactory::new(store.clone());
        flat_state_factory.add_flat_storage_state_for_shard(0, flat_storage_state);
        let flat_storage_state = flat_state_factory.get_flat_storage_state_for_shard(0).unwrap();

        // 2. Check that the flat_state at block i reads the value of key &[1] as &[i]
        for i in 0..10 {
            let block_hash = chain.get_block_hash(i);
            let blocks = flat_storage_state.get_blocks_to_head(&block_hash).unwrap();
            assert_eq!(blocks.len(), i as usize);
            let flat_state =
                flat_state_factory.new_flat_state_for_shard(0, Some(block_hash), false).unwrap();
            assert_eq!(flat_state.get_ref(&[1]).unwrap(), Some(ValueRef::new(&[i as u8])));
        }

        // 3. Create a new block that deletes &[1] and add a new value &[2]
        //    Add the block to flat storage.
        let hash = chain.create_block();
        let store_update = flat_storage_state
            .add_block(
                &hash,
                FlatStateDelta::from([(vec![1], None), (vec![2], Some(ValueRef::new(&[1])))]),
                chain.get_block_info(&hash),
            )
            .unwrap();
        store_update.commit().unwrap();

        // 4. Create a flat_state0 at block 10 and flat_state1 at block 4
        //    Verify that they return the correct values
        let blocks = flat_storage_state.get_blocks_to_head(&chain.get_block_hash(10)).unwrap();
        assert_eq!(blocks.len(), 10);
        let flat_state0 = flat_state_factory
            .new_flat_state_for_shard(0, Some(chain.get_block_hash(10)), false)
            .unwrap();
        let flat_state1 = flat_state_factory
            .new_flat_state_for_shard(0, Some(chain.get_block_hash(4)), false)
            .unwrap();
        assert_eq!(flat_state0.get_ref(&[1]).unwrap(), None);
        assert_eq!(flat_state0.get_ref(&[2]).unwrap(), Some(ValueRef::new(&[1])));
        assert_eq!(flat_state1.get_ref(&[1]).unwrap(), Some(ValueRef::new(&[4])));
        assert_eq!(flat_state1.get_ref(&[2]).unwrap(), None);
        assert_matches!(
            store_helper::get_delta(&store, 0, chain.get_block_hash(5)).unwrap(),
            Some(_)
        );
        assert_matches!(
            store_helper::get_delta(&store, 0, chain.get_block_hash(10)).unwrap(),
            Some(_)
        );

        // 5. Move the flat head to block 5, verify that flat_state0 still returns the same values
        // and flat_state1 returns an error. Also check that DBCol::FlatState is updated correctly
        flat_storage_state.update_flat_head(&chain.get_block_hash(5)).unwrap();
        assert_eq!(store_helper::get_ref(&store, &[1]).unwrap(), Some(ValueRef::new(&[5])));
        let blocks = flat_storage_state.get_blocks_to_head(&chain.get_block_hash(10)).unwrap();
        assert_eq!(blocks.len(), 5);
        assert_eq!(flat_state0.get_ref(&[1]).unwrap(), None);
        assert_eq!(flat_state0.get_ref(&[2]).unwrap(), Some(ValueRef::new(&[1])));
        assert_matches!(flat_state1.get_ref(&[1]), Err(StorageError::FlatStorageError(_)));
        assert_matches!(store_helper::get_delta(&store, 0, chain.get_block_hash(5)).unwrap(), None);
        assert_matches!(
            store_helper::get_delta(&store, 0, chain.get_block_hash(10)).unwrap(),
            Some(_)
        );

        // 6. Move the flat head to block 10, verify that flat_state0 still returns the same values
        //    Also checks that DBCol::FlatState is updated correctly.
        flat_storage_state.update_flat_head(&chain.get_block_hash(10)).unwrap();
        let blocks = flat_storage_state.get_blocks_to_head(&chain.get_block_hash(10)).unwrap();
        assert_eq!(blocks.len(), 0);
        assert_eq!(store_helper::get_ref(&store, &[1]).unwrap(), None);
        assert_eq!(store_helper::get_ref(&store, &[2]).unwrap(), Some(ValueRef::new(&[1])));
        assert_eq!(flat_state0.get_ref(&[1]).unwrap(), None);
        assert_eq!(flat_state0.get_ref(&[2]).unwrap(), Some(ValueRef::new(&[1])));
        assert_matches!(
            store_helper::get_delta(&store, 0, chain.get_block_hash(10)).unwrap(),
            None
        );
    }

    #[test]
    fn flat_storage_state_sanity_cache() {
        flat_storage_state_sanity(100);
    }

    #[test]
    fn flat_storage_state_sanity_no_cache() {
        flat_storage_state_sanity(0);
    }

    #[test]
    fn flat_storage_state_cache_eviction() {
        // 1. Create a simple chain and add single key-value deltas for 3 consecutive blocks.
        let chain = MockChain::linear_chain(4);
        let store = create_test_store();
        let mut store_update = store.store_update();
        store_helper::set_flat_head(&mut store_update, 0, &chain.get_block_hash(0));

        let mut deltas: Vec<(BlockHeight, Vec<u8>, Option<ValueRef>)> = vec![
            (1, vec![1], Some(ValueRef::new(&[1 as u8]))),
            (2, vec![2], None),
            (3, vec![3], Some(ValueRef::new(&[3 as u8]))),
        ];
        for (height, key, value) in deltas.drain(..) {
            store_helper::set_delta(
                &mut store_update,
                0,
                chain.get_block_hash(height),
                &FlatStateDelta::from([(key, value)]),
            )
            .unwrap();
        }
        store_update.commit().unwrap();

        // 2. Create flat storage and apply 3 blocks to it.
        let flat_storage_state =
            FlatStorageState::new(store.clone(), 0, 3, &chain, TrieConfig::default());
        let flat_state_factory = FlatStateFactory::new(store.clone());
        flat_state_factory.add_flat_storage_state_for_shard(0, flat_storage_state);
        let flat_storage_state = flat_state_factory.get_flat_storage_state_for_shard(0).unwrap();
        flat_storage_state.update_flat_head(&chain.get_block_hash(3)).unwrap();

        {
            let mut guard = flat_storage_state.0.write().unwrap();
            // 1st key should be kicked out.
            assert_eq!(guard.get_cached_ref(&[1]), None);
            // For 2nd key, None should be cached.
            assert_eq!(guard.get_cached_ref(&[2]), Some(None));
            // For 3rd key, value should be cached.
            assert_eq!(guard.get_cached_ref(&[3]), Some(Some(ValueRef::new(&[3 as u8]))));
        }

        // Check that value for 1st key is correct, even though it is not in cache.
        assert_eq!(
            flat_storage_state.get_ref(&chain.get_block_hash(3), &[1]),
            Ok(Some(ValueRef::new(&[1 as u8])))
        );

        // After that, 1st key should be added back to LRU cache.
        {
            let mut guard = flat_storage_state.0.write().unwrap();
            assert_eq!(guard.get_cached_ref(&[1]), Some(Some(ValueRef::new(&[1 as u8]))));
        }
    }
}<|MERGE_RESOLUTION|>--- conflicted
+++ resolved
@@ -1220,14 +1220,6 @@
             return Err(guard.create_block_not_supported_error(block_hash));
         }
         let mut store_update = StoreUpdate::new(guard.store.storage.clone());
-<<<<<<< HEAD
-        store_helper::set_delta(&mut store_update, guard.shard_id, block_hash.clone(), &delta)?;
-        let cached_delta: CachedFlatStateDelta = delta.into();
-        guard.metrics.cached_deltas.inc();
-        guard.metrics.cached_deltas_num_items.add(cached_delta.len() as i64);
-        guard.metrics.cached_deltas_size.add(cached_delta.total_size() as i64);
-        guard.deltas.insert(*block_hash, Arc::new(cached_delta));
-=======
 
         // BLOW DELTA UP
         let mut blown_delta = delta.clone();
@@ -1247,11 +1239,11 @@
             block_hash.clone(),
             &blown_delta,
         )?;
+        let cached_delta: CachedFlatStateDelta = blown_delta.into();
         guard.metrics.cached_deltas.inc();
-        guard.metrics.cached_deltas_num_items.add(blown_delta.len() as i64);
-        guard.metrics.cached_deltas_size.add(blown_delta.total_size() as i64);
-        guard.deltas.insert(*block_hash, Arc::new(blown_delta));
->>>>>>> 67653fa7
+        guard.metrics.cached_deltas_num_items.add(cached_delta.len() as i64);
+        guard.metrics.cached_deltas_size.add(cached_delta.total_size() as i64);
+        guard.deltas.insert(*block_hash, Arc::new(cached_delta));
         guard.blocks.insert(*block_hash, block);
         guard.metrics.cached_blocks.inc();
         Ok(store_update)
