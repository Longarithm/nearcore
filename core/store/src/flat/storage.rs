use std::collections::HashMap;
use std::sync::{Arc, RwLock};

use lru::LruCache;
use near_o11y::metrics::IntGauge;
use near_primitives::errors::StorageError;
use near_primitives::hash::CryptoHash;
use near_primitives::shard_layout::{ShardLayout, ShardUId};
use near_primitives::state::ValueRef;
use tracing::{info, warn};

use crate::flat::delta::CachedFlatStateChanges;
use crate::flat::store_helper::FlatStateColumn;
use crate::flat::{FlatStorageReadyStatus, FlatStorageStatus};
use crate::{metrics, Store, StoreUpdate};

use super::delta::{CachedFlatStateDelta, FlatStateDelta};
use super::types::FlatStorageError;
use super::{store_helper, BlockInfo};

/// FlatStorage stores information on which blocks flat storage current supports key lookups on.
/// Note that this struct is shared by multiple threads, the chain thread, threads that apply chunks,
/// and view client, so the implementation here must be thread safe and must have interior mutability,
/// thus all methods in this class are with &self instead of &mut self.
#[derive(Clone)]
pub struct FlatStorage(pub(crate) Arc<RwLock<FlatStorageInner>>);

// FlatStorage need to support concurrent access and be consistent if node crashes or restarts,
// so we make sure to keep the following invariants in our implementation.
// - `flat_head` is stored on disk. The value of flat_head in memory and on disk should always
//   be consistent with the flat state stored in `DbCol::FlatState` on disk. This means, updates to
//   these values much be atomic from the outside.
// - All changes and metadata in `deltas` are stored on disk. And if a block is accepted by chain
//   then its changes must be stored on disk as well, if the block is a child of `flat_head`.
//   This makes sure that when a node restarts, FlatStorage can load changes for all blocks
//   after the `flat_head` block successfully.
pub(crate) struct FlatStorageInner {
    store: Store,
    /// UId of the shard which state is accessed by this flat storage.
    shard_uid: ShardUId,
    /// The block for which we store the key value pairs of the state after it is applied.
    /// For non catchup mode, it should be the last final block.
    flat_head: BlockInfo,
    /// Cached deltas for all blocks supported by this flat storage.
    deltas: HashMap<CryptoHash, CachedFlatStateDelta>,
    /// Cache for the mapping from trie storage keys to value refs for `flat_head`.
    /// Must be equivalent to the mapping stored on disk only for `flat_head`. For
    /// other blocks, changes have to be applied as usual.
    // TODO (#8649): consider using RocksDB RowCache.
    value_ref_cache: LruCache<Vec<u8>, Option<ValueRef>>,
    metrics: FlatStorageMetrics,
}

struct FlatStorageMetrics {
    flat_head_height: IntGauge,
    cached_deltas: IntGauge,
    cached_changes_num_items: IntGauge,
    cached_changes_size: IntGauge,
    distance_to_head: IntGauge,
    value_ref_cache_len: IntGauge,
    value_ref_cache_total_key_size: IntGauge,
    value_ref_cache_total_value_size: IntGauge,
}

impl FlatStorageInner {
    /// Creates `BlockNotSupported` error for the given block.
    fn create_block_not_supported_error(&self, block_hash: &CryptoHash) -> FlatStorageError {
        FlatStorageError::BlockNotSupported((self.flat_head.hash, *block_hash))
    }

    /// Gets changes for the given block and shard `self.shard_id`.
    fn get_block_changes(
        &self,
        block_hash: &CryptoHash,
    ) -> Result<Arc<CachedFlatStateChanges>, FlatStorageError> {
        // TODO (#7327): add limitation on cached changes number to limit RAM usage
        // and read single `ValueRef` from delta if it is not cached.
        self.deltas
            .get(block_hash)
            .ok_or_else(|| self.create_block_not_supported_error(block_hash))
            .map(|delta| delta.changes.clone())
    }

    /// Get sequence of blocks `target_block_hash` (inclusive) to flat head (exclusive)
    /// in backwards chain order. Returns an error if there is no path between them.
    fn get_blocks_to_head(
        &self,
        target_block_hash: &CryptoHash,
    ) -> Result<Vec<CryptoHash>, FlatStorageError> {
        let flat_head = &self.flat_head;
        let mut block_hash = *target_block_hash;
        let mut blocks = vec![];
        while block_hash != flat_head.hash {
            blocks.push(block_hash);
            block_hash = self
                .deltas
                .get(&block_hash)
                .ok_or_else(|| self.create_block_not_supported_error(target_block_hash))?
                .metadata
                .block
                .prev_hash;
        }
        self.metrics.distance_to_head.set(blocks.len() as i64);

        Ok(blocks)
    }

    fn put_value_ref_to_cache(&mut self, key: Vec<u8>, value: Option<ValueRef>) {
        let value_size = value.as_ref().map_or(1, |_| 37);
        if let Some((key, old_value)) = self.value_ref_cache.push(key.to_vec(), value) {
            self.metrics.value_ref_cache_total_key_size.sub(key.len() as i64);
            self.metrics.value_ref_cache_total_value_size.sub(old_value.map_or(1, |_| 37));
        }
        if self.value_ref_cache.cap() > 0 {
            self.metrics.value_ref_cache_total_key_size.add(key.len() as i64);
            self.metrics.value_ref_cache_total_value_size.add(value_size);
        }
        self.metrics.value_ref_cache_len.set(self.value_ref_cache.len() as i64);
    }

    /// Get cached `ValueRef` for flat storage head. Possible results:
    /// - None: no entry in cache;
    /// - Some(None): entry None found in cache, meaning that there is no such key in state;
    /// - Some(Some(value_ref)): entry found in cache.
    pub(crate) fn get_cached_ref(&mut self, key: &[u8]) -> Option<Option<ValueRef>> {
        self.value_ref_cache.get(key).cloned()
    }
}

impl FlatStorage {
    /// Expected limits for in-memory stored changes, under which flat storage must keep working.
    /// If they are exceeded, warnings are displayed. Flat storage still will work, but its
    /// performance will slow down, and eventually it can cause OOM error.
    const CACHED_CHANGES_LIMIT: usize = 50;
    const CACHED_CHANGES_SIZE_LIMIT: bytesize::ByteSize = bytesize::ByteSize(150 * bytesize::MIB);

    /// Create a new FlatStorage for `shard_id` using flat head if it is stored on storage.
    /// We also load all blocks with height between flat head to `latest_block_height`
    /// including those on forks into the returned FlatStorage.
    pub fn new(store: Store, shard_uid: ShardUId, cache_capacity: usize) -> Self {
        let shard_id = shard_uid.shard_id();
        let flat_head = match store_helper::get_flat_storage_status(&store, shard_uid) {
            FlatStorageStatus::Ready(ready_status) => ready_status.flat_head,
            status => {
                panic!("cannot create flat storage for shard {shard_id} with status {status:?}")
            }
        };

        // `itoa` is much faster for printing shard_id to a string than trivial alternatives.
        let mut buffer = itoa::Buffer::new();
        let shard_id_label = buffer.format(shard_id);
        let metrics = FlatStorageMetrics {
            flat_head_height: metrics::FLAT_STORAGE_HEAD_HEIGHT
                .with_label_values(&[shard_id_label]),
            cached_deltas: metrics::FLAT_STORAGE_CACHED_DELTAS.with_label_values(&[shard_id_label]),
            cached_changes_num_items: metrics::FLAT_STORAGE_CACHED_CHANGES_NUM_ITEMS
                .with_label_values(&[shard_id_label]),
            cached_changes_size: metrics::FLAT_STORAGE_CACHED_CHANGES_SIZE
                .with_label_values(&[shard_id_label]),
            distance_to_head: metrics::FLAT_STORAGE_DISTANCE_TO_HEAD
                .with_label_values(&[shard_id_label]),
            value_ref_cache_len: metrics::FLAT_STORAGE_VALUE_REF_CACHE_LEN
                .with_label_values(&[shard_id_label]),
            value_ref_cache_total_key_size: metrics::FLAT_STORAGE_VALUE_REF_CACHE_TOTAL_KEY_SIZE
                .with_label_values(&[shard_id_label]),
            value_ref_cache_total_value_size:
                metrics::FLAT_STORAGE_VALUE_REF_CACHE_TOTAL_VALUE_SIZE
                    .with_label_values(&[shard_id_label]),
        };
        metrics.flat_head_height.set(flat_head.height as i64);

        let deltas_metadata = store_helper::get_all_deltas_metadata(&store, shard_uid)
            .unwrap_or_else(|_| {
                panic!("Cannot read flat state deltas metadata for shard {shard_id} from storage")
            });
        let mut deltas = HashMap::new();
        for delta_metadata in deltas_metadata {
            let block_hash = delta_metadata.block.hash;
            let changes: CachedFlatStateChanges =
                store_helper::get_delta_changes(&store, shard_uid, block_hash)
                    .expect("Borsh cannot fail")
                    .unwrap_or_else(|| {
                        panic!("Cannot find block delta for block {block_hash:?} shard {shard_id}")
                    })
                    .into();
            metrics.cached_deltas.inc();
            metrics.cached_changes_num_items.add(changes.len() as i64);
            metrics.cached_changes_size.add(changes.total_size() as i64);
            deltas.insert(
                block_hash,
                CachedFlatStateDelta { metadata: delta_metadata, changes: Arc::new(changes) },
            );
        }

        Self(Arc::new(RwLock::new(FlatStorageInner {
            store,
            shard_uid,
            flat_head,
            deltas,
            value_ref_cache: LruCache::new(cache_capacity),
            metrics,
        })))
    }

    /// Get sequence of blocks `target_block_hash` (inclusive) to flat head (exclusive)
    /// in backwards chain order. Returns an error if there is no path between them.
    #[cfg(test)]
    #[allow(unused)]
    pub(crate) fn get_blocks_to_head(
        &self,
        target_block_hash: &CryptoHash,
    ) -> Result<Vec<CryptoHash>, FlatStorageError> {
        let guard = self.0.write().expect(super::POISONED_LOCK_ERR);
        guard.get_blocks_to_head(target_block_hash)
    }

    pub fn get_ref(
        &self,
        block_hash: &CryptoHash,
        key: &[u8],
    ) -> Result<Option<ValueRef>, crate::StorageError> {
        let mut guard = self.0.write().expect(super::POISONED_LOCK_ERR);
        let blocks_to_head =
            guard.get_blocks_to_head(block_hash).map_err(|e| StorageError::from(e))?;
        for block_hash in blocks_to_head.iter() {
            // If we found a key in changes, we can return a value because it is the most recent key update.
            let changes = guard.get_block_changes(block_hash)?;
            match changes.get(key) {
                Some(value_ref) => {
                    return Ok(value_ref);
                }
                None => {}
            };
        }

        if let Some(value_ref) = guard.get_cached_ref(key) {
            return Ok(value_ref);
        }

        let value_ref = store_helper::get_ref(&guard.store, guard.shard_uid, key)?;
        guard.put_value_ref_to_cache(key.to_vec(), value_ref.clone());
        Ok(value_ref)
    }

    /// Update the head of the flat storage, including updating the flat state in memory and on disk
    /// and updating the flat state to reflect the state at the new head. If updating to given head is not possible,
    /// returns an error.
    pub fn update_flat_head(&self, new_head: &CryptoHash) -> Result<(), FlatStorageError> {
        let mut guard = self.0.write().expect(crate::flat::POISONED_LOCK_ERR);
        let shard_uid = guard.shard_uid;
        let shard_id = shard_uid.shard_id();
        let blocks = guard.get_blocks_to_head(new_head)?;
        if blocks.is_empty() {
            // This effectively means that new flat head is the same as the current one,
            // so we are not updating it
            return Err(guard.create_block_not_supported_error(new_head));
        }
        for block_hash in blocks.into_iter().rev() {
            let mut store_update = StoreUpdate::new(guard.store.storage.clone());
            // We unwrap here because flat storage is locked and we could retrieve path from old to new head,
            // so delta must exist.
            let changes =
                store_helper::get_delta_changes(&guard.store, shard_uid, block_hash)?.unwrap();
            for (key, value) in changes.0.iter() {
                guard.put_value_ref_to_cache(key.clone(), value.clone());
            }
            changes.apply_to_flat_state(&mut store_update, guard.shard_uid);
            let block = &guard.deltas[&block_hash].metadata.block;
            store_helper::set_flat_storage_status(
                &mut store_update,
                shard_uid,
                FlatStorageStatus::Ready(FlatStorageReadyStatus { flat_head: block.clone() }),
            );
            guard.metrics.flat_head_height.set(block.height as i64);
            guard.flat_head = block.clone();

            // Remove old deltas from disk and memory.
            // Do it for each head update separately to ensure that old data is removed properly if node was
            // interrupted in the middle.
            // TODO (#7327): in case of long forks it can take a while and delay processing of some chunk.
            // Consider avoid iterating over all blocks and make removals lazy.
            let gc_height = guard
                .deltas
                .get(&block_hash)
                .ok_or(guard.create_block_not_supported_error(&block_hash))?
                .metadata
                .block
                .height;
            let hashes_to_remove: Vec<_> = guard
                .deltas
                .iter()
                .filter(|(_, delta)| delta.metadata.block.height <= gc_height)
                .map(|(block_hash, _)| block_hash)
                .cloned()
                .collect();
            for hash in hashes_to_remove {
                store_helper::remove_delta(&mut store_update, shard_uid, hash);
                match guard.deltas.remove(&hash) {
                    Some(delta) => {
                        guard.metrics.cached_deltas.dec();
                        guard.metrics.cached_changes_num_items.sub(delta.changes.len() as i64);
                        guard.metrics.cached_changes_size.sub(delta.changes.total_size() as i64);
                    }
                    None => {
                        warn!(target: "chain", %shard_id, %hash, "Attempted to remove delta not existing in cache");
                    }
                }
            }

            store_update.commit().unwrap();
            guard.flat_head = block;
        }

<<<<<<< HEAD
        guard.metrics.flat_head_height.set(new_head_height as i64);
=======
        let new_head_height = guard.flat_head.height;
>>>>>>> ffb16d1c
        info!(target: "chain", %shard_id, %new_head, %new_head_height, "Moved flat storage head");

        Ok(())
    }

    /// Adds a delta (including the changes and block info) to flat storage,
    /// returns a StoreUpdate to store the delta on disk. Node that this StoreUpdate should be
    /// committed to disk in one db transaction together with the rest of changes caused by block,
    /// in case the node stopped or crashed in between and a block is on chain but its delta is not
    /// stored or vice versa.
    pub fn add_delta(&self, delta: FlatStateDelta) -> Result<StoreUpdate, FlatStorageError> {
        let mut guard = self.0.write().expect(super::POISONED_LOCK_ERR);
        let shard_uid = guard.shard_uid;
        let shard_id = shard_uid.shard_id();
        let block = &delta.metadata.block;
        let block_hash = block.hash;
        let block_height = block.height;
        info!(target: "chain", %shard_id, %block_hash, %block_height, "Adding block to flat storage");
        if block.prev_hash != guard.flat_head.hash && !guard.deltas.contains_key(&block.prev_hash) {
            return Err(guard.create_block_not_supported_error(&block_hash));
        }
        let mut store_update = StoreUpdate::new(guard.store.storage.clone());
        store_helper::set_delta(&mut store_update, shard_uid, &delta)?;
        let cached_changes: CachedFlatStateChanges = delta.changes.into();
        guard.metrics.cached_deltas.inc();
        guard.metrics.cached_changes_num_items.add(cached_changes.len() as i64);
        guard.metrics.cached_changes_size.add(cached_changes.total_size() as i64);
        guard.deltas.insert(
            block_hash,
            CachedFlatStateDelta { metadata: delta.metadata, changes: Arc::new(cached_changes) },
        );
        let cached_changes_num_items = guard.metrics.cached_changes_num_items.get() as usize;
        let cached_changes_size =
            bytesize::ByteSize(guard.metrics.cached_changes_size.get() as u64);

        if cached_changes_num_items >= Self::CACHED_CHANGES_LIMIT
            || cached_changes_size >= Self::CACHED_CHANGES_SIZE_LIMIT
        {
            warn!(target: "chain", %shard_id, %block_height, %cached_changes_num_items, %cached_changes_size, "Flat storage cached changes exceeded expected limits");
        }
        Ok(store_update)
    }

    /// Clears all State key-value pairs from flat storage.
    pub fn clear_state(&self, shard_layout: ShardLayout) -> Result<(), StorageError> {
        let guard = self.0.write().expect(super::POISONED_LOCK_ERR);
        let shard_id = guard.shard_uid.shard_id();

        // Removes all items belonging to the shard one by one.
        // Note that it does not work for resharding.
        // TODO (#7327): call it just after we stopped tracking a shard.
        // TODO (#7327): remove FlatStateChanges. Consider custom serialization of keys to remove them by
        // prefix.
        // TODO (#7327): support range deletions which are much faster than naive deletions. For that, we
        // can delete ranges of keys like
        // [ [0]+boundary_accounts(shard_id) .. [0]+boundary_accounts(shard_id+1) ), etc.
        // We should also take fixed accounts into account.
        let mut store_update = guard.store.store_update();
        let mut removed_items = 0;
        for item in guard.store.iter(FlatStateColumn::State.to_db_col()) {
            let (key, _) =
                item.map_err(|e| StorageError::StorageInconsistentState(e.to_string()))?;

            if store_helper::key_belongs_to_shard(&key, &shard_layout, shard_id)? {
                removed_items += 1;
                store_update.delete(FlatStateColumn::State.to_db_col(), &key);
            }
        }
        info!(target: "chain", %shard_id, %removed_items, "Removing old items from flat storage");

<<<<<<< HEAD
        store_helper::remove_flat_head(&mut store_update, shard_id);
        store_helper::remove_all_deltas(&mut store_update, guard.shard_uid);
=======
        store_helper::set_flat_storage_status(
            &mut store_update,
            guard.shard_uid,
            FlatStorageStatus::Empty,
        );
>>>>>>> ffb16d1c
        store_update.commit().map_err(|_| StorageError::StorageInternalError)?;
        Ok(())
    }
}

#[cfg(feature = "protocol_feature_flat_state")]
#[cfg(test)]
mod tests {
    use crate::flat::delta::{FlatStateChanges, FlatStateDelta, FlatStateDeltaMetadata};
    use crate::flat::manager::FlatStorageManager;
    use crate::flat::storage::FlatStorage;
    use crate::flat::types::{BlockInfo, FlatStorageError};
    use crate::flat::{store_helper, FlatStorageReadyStatus, FlatStorageStatus};
    use crate::test_utils::create_test_store;
    use crate::StorageError;
    use borsh::BorshSerialize;
    use near_primitives::hash::{hash, CryptoHash};
    use near_primitives::state::ValueRef;
    use near_primitives::types::BlockHeight;

    use assert_matches::assert_matches;
    use near_primitives::shard_layout::ShardUId;
    use std::collections::HashMap;

    struct MockChain {
        height_to_hashes: HashMap<BlockHeight, CryptoHash>,
        blocks: HashMap<CryptoHash, BlockInfo>,
        head_height: BlockHeight,
    }

    impl MockChain {
        fn get_block_info(&self, block_hash: &CryptoHash) -> BlockInfo {
            self.blocks.get(block_hash).unwrap().clone()
        }

        fn block_hash(height: BlockHeight) -> CryptoHash {
            hash(&height.try_to_vec().unwrap())
        }

        /// Build a chain with given set of heights and a function mapping block heights to heights of their parents.
        fn build(
            heights: Vec<BlockHeight>,
            get_parent: fn(BlockHeight) -> Option<BlockHeight>,
        ) -> MockChain {
            let height_to_hashes: HashMap<_, _> = heights
                .iter()
                .cloned()
                .map(|height| (height, MockChain::block_hash(height)))
                .collect();
            let blocks = heights
                .iter()
                .cloned()
                .map(|height| {
                    let hash = height_to_hashes.get(&height).unwrap().clone();
                    let prev_hash = match get_parent(height) {
                        None => CryptoHash::default(),
                        Some(parent_height) => *height_to_hashes.get(&parent_height).unwrap(),
                    };
                    (hash, BlockInfo { hash, height, prev_hash })
                })
                .collect();
            MockChain { height_to_hashes, blocks, head_height: heights.last().unwrap().clone() }
        }

        // Create a chain with no forks with length n.
        fn linear_chain(n: usize) -> MockChain {
            Self::build(
                (0..n as BlockHeight).collect(),
                |i| if i == 0 { None } else { Some(i - 1) },
            )
        }

        // Create a linear chain of length n where blocks with odd numbers are skipped:
        // 0 -> 2 -> 4 -> ...
        fn linear_chain_with_skips(n: usize) -> MockChain {
            Self::build((0..n as BlockHeight).map(|i| i * 2).collect(), |i| {
                if i == 0 {
                    None
                } else {
                    Some(i - 2)
                }
            })
        }

        // Create a chain with two forks, where blocks 1 and 2 have a parent block 0, and each next block H
        // has a parent block H-2:
        // 0 |-> 1 -> 3 -> 5 -> ...
        //   --> 2 -> 4 -> 6 -> ...
        fn chain_with_two_forks(n: usize) -> MockChain {
            Self::build((0..n as BlockHeight).collect(), |i| {
                if i == 0 {
                    None
                } else {
                    Some(i.max(2) - 2)
                }
            })
        }

        fn get_block_hash(&self, height: BlockHeight) -> CryptoHash {
            *self.height_to_hashes.get(&height).unwrap()
        }

        fn get_block(&self, height: BlockHeight) -> BlockInfo {
            self.blocks[&self.height_to_hashes[&height]].clone()
        }

        /// create a new block on top the current chain head, return the new block hash
        fn create_block(&mut self) -> CryptoHash {
            let hash = MockChain::block_hash(self.head_height + 1);
            self.height_to_hashes.insert(self.head_height + 1, hash);
            self.blocks.insert(
                hash,
                BlockInfo {
                    hash,
                    height: self.head_height + 1,
                    prev_hash: self.get_block_hash(self.head_height),
                },
            );
            self.head_height += 1;
            hash
        }
    }

    #[test]
    fn block_not_supported_errors() {
        // Create a chain with two forks. Set flat head to be at block 0.
        let chain = MockChain::chain_with_two_forks(5);
        let shard_uid = ShardUId::single_shard();
        let shard_id = shard_uid.shard_id();
        let store = create_test_store();
        let mut store_update = store.store_update();
        store_helper::set_flat_storage_status(
            &mut store_update,
            shard_uid,
            FlatStorageStatus::Ready(FlatStorageReadyStatus { flat_head: chain.get_block(0) }),
        );
        for i in 1..5 {
            let delta = FlatStateDelta {
                changes: FlatStateChanges::default(),
                metadata: FlatStateDeltaMetadata { block: chain.get_block(i) },
            };
            store_helper::set_delta(&mut store_update, shard_uid, &delta).unwrap();
        }
        store_update.commit().unwrap();

        let flat_storage = FlatStorage::new(store.clone(), shard_uid, 0);
        let flat_storage_manager = FlatStorageManager::new(store.clone());
        flat_storage_manager.add_flat_storage_for_shard(shard_id, flat_storage);
        let flat_storage = flat_storage_manager.get_flat_storage_for_shard(shard_id).unwrap();

        // Check that flat head can be moved to block 1.
        let flat_head_hash = chain.get_block_hash(1);
        assert_eq!(flat_storage.update_flat_head(&flat_head_hash), Ok(()));
        // Check that attempt to move flat head to block 2 results in error because it lays in unreachable fork.
        let fork_block_hash = chain.get_block_hash(2);
        assert_eq!(
            flat_storage.update_flat_head(&fork_block_hash),
            Err(FlatStorageError::BlockNotSupported((flat_head_hash, fork_block_hash)))
        );
        // Check that attempt to move flat head to block 0 results in error because it is an unreachable parent.
        let parent_block_hash = chain.get_block_hash(0);
        assert_eq!(
            flat_storage.update_flat_head(&parent_block_hash),
            Err(FlatStorageError::BlockNotSupported((flat_head_hash, parent_block_hash)))
        );
        // Check that attempt to move flat head to non-existent block results in the same error.
        let not_existing_hash = hash(&[1, 2, 3]);
        assert_eq!(
            flat_storage.update_flat_head(&not_existing_hash),
            Err(FlatStorageError::BlockNotSupported((flat_head_hash, not_existing_hash)))
        );
    }

    #[test]
    fn skipped_heights() {
        // Create a linear chain where some heights are skipped.
        let chain = MockChain::linear_chain_with_skips(5);
        let shard_uid = ShardUId::single_shard();
        let shard_id = shard_uid.shard_id();
        let store = create_test_store();
        let mut store_update = store.store_update();
        store_helper::set_flat_storage_status(
            &mut store_update,
            shard_uid,
            FlatStorageStatus::Ready(FlatStorageReadyStatus { flat_head: chain.get_block(0) }),
        );
        for i in 1..5 {
            let delta = FlatStateDelta {
                changes: FlatStateChanges::default(),
                metadata: FlatStateDeltaMetadata { block: chain.get_block(i * 2) },
            };
            store_helper::set_delta(&mut store_update, shard_uid, &delta).unwrap();
        }
        store_update.commit().unwrap();

        // Check that flat storage state is created correctly for chain which has skipped heights.
        let flat_storage = FlatStorage::new(store.clone(), shard_uid, 0);
        let flat_storage_manager = FlatStorageManager::new(store.clone());
        flat_storage_manager.add_flat_storage_for_shard(shard_id, flat_storage);
        let flat_storage = flat_storage_manager.get_flat_storage_for_shard(shard_id).unwrap();

        // Check that flat head can be moved to block 8.
        let flat_head_hash = chain.get_block_hash(8);
        assert_eq!(flat_storage.update_flat_head(&flat_head_hash), Ok(()));
    }

    // This setup tests basic use cases for FlatStorageChunkView and FlatStorage.
    // We created a linear chain with no forks, start with flat head at the genesis block, then
    // moves the flat head forward, which checking that chunk_view.get_ref() still returns the correct
    // values and the state is being updated in store.
    fn flat_storage_sanity(cache_capacity: usize) {
        // 1. Create a chain with 10 blocks with no forks. Set flat head to be at block 0.
        //    Block i sets value for key &[1] to &[i].
        let mut chain = MockChain::linear_chain(10);
        let shard_uid = ShardUId::single_shard();
        let shard_id = shard_uid.shard_id();
        let store = create_test_store();
        let mut store_update = store.store_update();
        store_helper::set_flat_storage_status(
            &mut store_update,
            shard_uid,
            FlatStorageStatus::Ready(FlatStorageReadyStatus { flat_head: chain.get_block(0) }),
        );
        store_helper::set_ref(&mut store_update, shard_uid, vec![1], Some(ValueRef::new(&[0])))
            .unwrap();
        for i in 1..10 {
            let delta = FlatStateDelta {
                changes: FlatStateChanges::from([(vec![1], Some(ValueRef::new(&[i as u8])))]),
                metadata: FlatStateDeltaMetadata { block: chain.get_block(i) },
            };
            store_helper::set_delta(&mut store_update, shard_uid, &delta).unwrap();
        }
        store_update.commit().unwrap();

        let flat_storage = FlatStorage::new(store.clone(), shard_uid, cache_capacity);
        let flat_storage_manager = FlatStorageManager::new(store.clone());
        flat_storage_manager.add_flat_storage_for_shard(shard_id, flat_storage);
        let flat_storage = flat_storage_manager.get_flat_storage_for_shard(0).unwrap();

        // 2. Check that the chunk_view at block i reads the value of key &[1] as &[i]
        for i in 0..10 {
            let block_hash = chain.get_block_hash(i);
            let blocks = flat_storage.get_blocks_to_head(&block_hash).unwrap();
            assert_eq!(blocks.len(), i as usize);
            let chunk_view =
                flat_storage_manager.chunk_view(shard_id, Some(block_hash), false).unwrap();
            assert_eq!(chunk_view.get_ref(&[1]).unwrap(), Some(ValueRef::new(&[i as u8])));
        }

        // 3. Create a new block that deletes &[1] and add a new value &[2]
        //    Add the block to flat storage.
        let hash = chain.create_block();
        let store_update = flat_storage
            .add_delta(FlatStateDelta {
                changes: FlatStateChanges::from([
                    (vec![1], None),
                    (vec![2], Some(ValueRef::new(&[1]))),
                ]),
                metadata: FlatStateDeltaMetadata { block: chain.get_block_info(&hash) },
            })
            .unwrap();
        store_update.commit().unwrap();

        // 4. Create a flat_state0 at block 10 and flat_state1 at block 4
        //    Verify that they return the correct values
        let blocks = flat_storage.get_blocks_to_head(&chain.get_block_hash(10)).unwrap();
        assert_eq!(blocks.len(), 10);
        let chunk_view0 = flat_storage_manager
            .chunk_view(shard_id, Some(chain.get_block_hash(10)), false)
            .unwrap();
        let chunk_view1 = flat_storage_manager
            .chunk_view(shard_id, Some(chain.get_block_hash(4)), false)
            .unwrap();
        assert_eq!(chunk_view0.get_ref(&[1]).unwrap(), None);
        assert_eq!(chunk_view0.get_ref(&[2]).unwrap(), Some(ValueRef::new(&[1])));
        assert_eq!(chunk_view1.get_ref(&[1]).unwrap(), Some(ValueRef::new(&[4])));
        assert_eq!(chunk_view1.get_ref(&[2]).unwrap(), None);
        assert_matches!(
            store_helper::get_delta_changes(&store, shard_uid, chain.get_block_hash(5)).unwrap(),
            Some(_)
        );
        assert_matches!(
            store_helper::get_delta_changes(&store, shard_uid, chain.get_block_hash(10)).unwrap(),
            Some(_)
        );

        // 5. Move the flat head to block 5, verify that chunk_view0 still returns the same values
        // and chunk_view1 returns an error. Also check that DBCol::FlatState is updated correctly
        flat_storage.update_flat_head(&chain.get_block_hash(5)).unwrap();
        assert_eq!(
            store_helper::get_ref(&store, shard_uid, &[1]).unwrap(),
            Some(ValueRef::new(&[5]))
        );
        let blocks = flat_storage.get_blocks_to_head(&chain.get_block_hash(10)).unwrap();
        assert_eq!(blocks.len(), 5);
        assert_eq!(chunk_view0.get_ref(&[1]).unwrap(), None);
        assert_eq!(chunk_view0.get_ref(&[2]).unwrap(), Some(ValueRef::new(&[1])));
        assert_matches!(chunk_view1.get_ref(&[1]), Err(StorageError::FlatStorageError(_)));
        assert_matches!(
            store_helper::get_delta_changes(&store, shard_uid, chain.get_block_hash(5)).unwrap(),
            None
        );
        assert_matches!(
            store_helper::get_delta_changes(&store, shard_uid, chain.get_block_hash(10)).unwrap(),
            Some(_)
        );

        // 6. Move the flat head to block 10, verify that chunk_view0 still returns the same values
        //    Also checks that DBCol::FlatState is updated correctly.
        flat_storage.update_flat_head(&chain.get_block_hash(10)).unwrap();
        let blocks = flat_storage.get_blocks_to_head(&chain.get_block_hash(10)).unwrap();
        assert_eq!(blocks.len(), 0);
        assert_eq!(store_helper::get_ref(&store, shard_uid, &[1]).unwrap(), None);
        assert_eq!(
            store_helper::get_ref(&store, shard_uid, &[2]).unwrap(),
            Some(ValueRef::new(&[1]))
        );
        assert_eq!(chunk_view0.get_ref(&[1]).unwrap(), None);
        assert_eq!(chunk_view0.get_ref(&[2]).unwrap(), Some(ValueRef::new(&[1])));
        assert_matches!(
            store_helper::get_delta_changes(&store, shard_uid, chain.get_block_hash(10)).unwrap(),
            None
        );
    }

    #[test]
    fn flat_storage_sanity_cache() {
        flat_storage_sanity(100);
    }

    #[test]
    fn flat_storage_sanity_no_cache() {
        flat_storage_sanity(0);
    }

    #[test]
    fn flat_storage_cache_eviction() {
        // 1. Create a simple chain and add single key-value changes for 3 consecutive blocks.
        let chain = MockChain::linear_chain(4);
        let store = create_test_store();
        let shard_uid = ShardUId::single_shard();
        let shard_id = shard_uid.shard_id();
        let mut store_update = store.store_update();
        store_helper::set_flat_storage_status(
            &mut store_update,
            shard_uid,
            FlatStorageStatus::Ready(FlatStorageReadyStatus { flat_head: chain.get_block(0) }),
        );

        let mut changes: Vec<(BlockHeight, Vec<u8>, Option<ValueRef>)> = vec![
            (1, vec![1], Some(ValueRef::new(&[1 as u8]))),
            (2, vec![2], None),
            (3, vec![3], Some(ValueRef::new(&[3 as u8]))),
        ];
        for (height, key, value) in changes.drain(..) {
            let delta = FlatStateDelta {
                changes: FlatStateChanges::from([(key, value)]),
                metadata: FlatStateDeltaMetadata { block: chain.get_block(height) },
            };
            store_helper::set_delta(&mut store_update, shard_uid, &delta).unwrap();
        }
        store_update.commit().unwrap();

        // 2. Create flat storage and apply 3 blocks to it.
        let flat_storage = FlatStorage::new(store.clone(), shard_uid, 2);
        let flat_storage_manager = FlatStorageManager::new(store.clone());
        flat_storage_manager.add_flat_storage_for_shard(shard_id, flat_storage);
        let flat_storage = flat_storage_manager.get_flat_storage_for_shard(shard_id).unwrap();
        flat_storage.update_flat_head(&chain.get_block_hash(3)).unwrap();

        {
            let mut guard = flat_storage.0.write().unwrap();
            // 1st key should be kicked out.
            assert_eq!(guard.get_cached_ref(&[1]), None);
            // For 2nd key, None should be cached.
            assert_eq!(guard.get_cached_ref(&[2]), Some(None));
            // For 3rd key, value should be cached.
            assert_eq!(guard.get_cached_ref(&[3]), Some(Some(ValueRef::new(&[3 as u8]))));
        }

        // Check that value for 1st key is correct, even though it is not in cache.
        assert_eq!(
            flat_storage.get_ref(&chain.get_block_hash(3), &[1]),
            Ok(Some(ValueRef::new(&[1 as u8])))
        );

        // After that, 1st key should be added back to LRU cache.
        {
            let mut guard = flat_storage.0.write().unwrap();
            assert_eq!(guard.get_cached_ref(&[1]), Some(Some(ValueRef::new(&[1 as u8]))));
        }
    }
}<|MERGE_RESOLUTION|>--- conflicted
+++ resolved
@@ -308,14 +308,9 @@
             }
 
             store_update.commit().unwrap();
-            guard.flat_head = block;
-        }
-
-<<<<<<< HEAD
-        guard.metrics.flat_head_height.set(new_head_height as i64);
-=======
+        }
+
         let new_head_height = guard.flat_head.height;
->>>>>>> ffb16d1c
         info!(target: "chain", %shard_id, %new_head, %new_head_height, "Moved flat storage head");
 
         Ok(())
@@ -386,16 +381,13 @@
         }
         info!(target: "chain", %shard_id, %removed_items, "Removing old items from flat storage");
 
-<<<<<<< HEAD
-        store_helper::remove_flat_head(&mut store_update, shard_id);
         store_helper::remove_all_deltas(&mut store_update, guard.shard_uid);
-=======
         store_helper::set_flat_storage_status(
             &mut store_update,
             guard.shard_uid,
             FlatStorageStatus::Empty,
         );
->>>>>>> ffb16d1c
+
         store_update.commit().map_err(|_| StorageError::StorageInternalError)?;
         Ok(())
     }
