--- conflicted
+++ resolved
@@ -437,15 +437,9 @@
     }
 
     pub fn from_recorded_storage(partial_storage: PartialStorage, root: StateRoot) -> Self {
-<<<<<<< HEAD
         let PartialState::Nodes(nodes) = partial_storage.nodes;
         let recorded_storage = nodes.into_iter().map(|value| (hash(&value), value)).collect();
-        let storage = Box::new(TrieMemoryPartialStorage {
-=======
-        let recorded_storage =
-            partial_storage.nodes.0.into_iter().map(|value| (hash(&value), value)).collect();
         let storage = Rc::new(TrieMemoryPartialStorage {
->>>>>>> 7419d659
             recorded_storage,
             visited_nodes: Default::default(),
         });
