use std::borrow::Borrow;
use std::collections::{HashMap, HashSet};
use std::sync::{Arc, Mutex};

use near_primitives::hash::CryptoHash;

use crate::db::refcount::decode_value_with_rc;
use crate::trie::POISONED_LOCK_ERR;
use crate::{DBCol, StorageError, Store};
use lru::LruCache;
use near_primitives::shard_layout::ShardUId;
use near_primitives::types::{TrieCacheMode, TrieNodesCount};
use std::cell::{Cell, RefCell};
use std::cmp::max;
use std::io::ErrorKind;

/// Wrapper over LruCache which doesn't hold too large elements.
#[derive(Clone)]
pub struct TrieCache(pub Arc<Mutex<SafeTrieCache>>);
// pub struct TrieCache(Arc<Mutex<LruCache<CryptoHash, Arc<[u8]>>>>);

pub struct SafeTrieCache {
    pub cache: LruCache<CryptoHash, Arc<[u8]>>,
    pub hits: u64,
    pub misses: u64,
    pub evictions: u64,
    pub max_size: u64,
}

impl TrieCache {
    pub fn new() -> Self {
        Self::with_capacity(TRIE_DEFAULT_SHARD_CACHE_SIZE)
    }

    pub fn with_capacity(cap: usize) -> Self {
        Self(Arc::new(Mutex::new(SafeTrieCache {
            cache: LruCache::new(cap),
            hits: 0,
            misses: 0,
            evictions: 0,
            max_size: 0,
        })))
    }

    pub fn get(&self, key: &CryptoHash) -> Option<Arc<[u8]>> {
        self.0.lock().expect(POISONED_LOCK_ERR).cache.get(key).cloned()
    }

    pub fn clear(&self) {
        self.0.lock().expect(POISONED_LOCK_ERR).cache.clear()
    }

    pub fn update_cache(&self, ops: Vec<(CryptoHash, Option<&Vec<u8>>)>) {
        let mut guard = self.0.lock().expect(POISONED_LOCK_ERR);
        for (hash, opt_value_rc) in ops {
            if let Some(value_rc) = opt_value_rc {
                if let (Some(value), _rc) = decode_value_with_rc(&value_rc) {
                    if value.len() < TRIE_LIMIT_CACHED_VALUE_SIZE {
                        guard.cache.put(hash, value.into());
                    }
                } else {
                    guard.cache.pop(&hash);
                }
            } else {
                guard.cache.pop(&hash);
            }
        }
    }

    #[cfg(test)]
    pub(crate) fn len(&self) -> usize {
        let guard = self.0.lock().expect(POISONED_LOCK_ERR);
        guard.cache.len()
    }

    pub fn inc_hits(&self) {
        let mut guard = self.0.lock().expect(POISONED_LOCK_ERR);
        guard.hits += 1;
    }
}

pub trait TrieStorage {
    /// Get bytes of a serialized TrieNode.
    /// # Errors
    /// StorageError if the storage fails internally or the hash is not present.
    fn retrieve_raw_bytes(&self, hash: &CryptoHash) -> Result<Arc<[u8]>, StorageError>;

    fn as_caching_storage(&self) -> Option<&TrieCachingStorage> {
        None
    }

    fn as_recording_storage(&self) -> Option<&TrieRecordingStorage> {
        None
    }

    fn as_partial_storage(&self) -> Option<&TrieMemoryPartialStorage> {
        None
    }

    fn get_trie_nodes_count(&self) -> TrieNodesCount;
}

/// Records every value read by retrieve_raw_bytes.
/// Used for obtaining state parts (and challenges in the future).
/// TODO (#6316): implement proper nodes counting logic as in TrieCachingStorage
pub struct TrieRecordingStorage {
    pub(crate) store: Store,
    pub(crate) shard_uid: ShardUId,
    pub(crate) recorded: RefCell<HashMap<CryptoHash, Vec<u8>>>,
}

impl TrieStorage for TrieRecordingStorage {
    fn retrieve_raw_bytes(&self, hash: &CryptoHash) -> Result<Arc<[u8]>, StorageError> {
        if let Some(val) = self.recorded.borrow().get(hash) {
            return Ok(val.as_slice().into());
        }
        let key = TrieCachingStorage::get_key_from_shard_uid_and_hash(self.shard_uid, hash);
        let val = self
            .store
            .get(DBCol::State, key.as_ref())
            .map_err(|_| StorageError::StorageInternalError)?;
        if let Some(val) = val {
            self.recorded.borrow_mut().insert(*hash, val.clone());
            Ok(val.into())
        } else {
            Err(StorageError::StorageInconsistentState("Trie node missing".to_string()))
        }
    }

    fn as_recording_storage(&self) -> Option<&TrieRecordingStorage> {
        Some(self)
    }

    fn get_trie_nodes_count(&self) -> TrieNodesCount {
        unimplemented!();
    }
}

/// Storage for validating recorded partial storage.
/// visited_nodes are to validate that partial storage doesn't contain unnecessary nodes.
pub struct TrieMemoryPartialStorage {
    pub(crate) recorded_storage: HashMap<CryptoHash, Vec<u8>>,
    pub(crate) visited_nodes: RefCell<HashSet<CryptoHash>>,
}

impl TrieStorage for TrieMemoryPartialStorage {
    fn retrieve_raw_bytes(&self, hash: &CryptoHash) -> Result<Arc<[u8]>, StorageError> {
        let result = self
            .recorded_storage
            .get(hash)
            .map_or_else(|| Err(StorageError::TrieNodeMissing), |val| Ok(val.as_slice().into()));
        if result.is_ok() {
            self.visited_nodes.borrow_mut().insert(*hash);
        }
        result
    }

    fn as_partial_storage(&self) -> Option<&TrieMemoryPartialStorage> {
        Some(self)
    }

    fn get_trie_nodes_count(&self) -> TrieNodesCount {
        unimplemented!();
    }
}

/// Default number of cache entries.
/// It was chosen to fit into RAM well. RAM spend on trie cache should not exceed 50_000 * 4 (number of shards) *
/// TRIE_LIMIT_CACHED_VALUE_SIZE * 2 (number of caches - for regular and view client) = 0.4 GB.
/// In our tests on a single shard, it barely occupied 40 MB, which is dominated by state cache size
/// with 512 MB limit. The total RAM usage for a single shard was 1 GB.
#[cfg(not(feature = "no_cache"))]
const TRIE_DEFAULT_SHARD_CACHE_SIZE: usize = 50000;

#[cfg(feature = "no_cache")]
const TRIE_DEFAULT_SHARD_CACHE_SIZE: usize = 1;

/// Values above this size (in bytes) are never cached.
<<<<<<< HEAD
/// Note that Trie inner nodes are always smaller than this.
=======
/// Note that most of Trie inner nodes are smaller than this - e.g. branches use around 32 * 16 = 512 bytes.
>>>>>>> 933881a0
pub(crate) const TRIE_LIMIT_CACHED_VALUE_SIZE: usize = 1000;

pub struct TrieCachingStorage {
    pub(crate) store: Store,
    pub(crate) shard_uid: ShardUId,

    /// Caches ever requested items for the shard `shard_uid`. Used to speed up DB operations, presence of any item is
    /// not guaranteed.
    pub(crate) shard_cache: TrieCache,
    /// Caches all items requested in the mode `TrieCacheMode::CachingChunk`. It is created in
    /// `apply_transactions_with_optional_storage_proof` by calling `get_trie_for_shard`. Before we start to apply
    /// txs and receipts in the chunk, it must be empty, and all items placed here must remain until applying
    /// txs/receipts ends. Then cache is removed automatically in `apply_transactions_with_optional_storage_proof` when
    /// `TrieCachingStorage` is removed.
    /// Note that for both caches key is the hash of value, so for the fixed key the value is unique.
    pub(crate) chunk_cache: RefCell<HashMap<CryptoHash, Arc<[u8]>>>,
    pub(crate) cache_mode: Cell<TrieCacheMode>,

    /// Counts potentially expensive trie node reads which are served from disk in the worst case. Here we count reads
    /// from DB or shard cache.
    pub(crate) db_read_nodes: Cell<u64>,
    /// Counts trie nodes retrieved from the chunk cache.
    pub(crate) mem_read_nodes: Cell<u64>,
}

impl TrieCachingStorage {
    pub fn new(store: Store, shard_cache: TrieCache, shard_uid: ShardUId) -> TrieCachingStorage {
        TrieCachingStorage {
            store,
            shard_uid,
            shard_cache,
            cache_mode: Cell::new(TrieCacheMode::CachingShard),
            chunk_cache: RefCell::new(Default::default()),
            db_read_nodes: Cell::new(0),
            mem_read_nodes: Cell::new(0),
        }
    }

    pub(crate) fn get_shard_uid_and_hash_from_key(
        key: &[u8],
    ) -> Result<(ShardUId, CryptoHash), std::io::Error> {
        if key.len() != 40 {
            return Err(std::io::Error::new(ErrorKind::Other, "Key is always shard_uid + hash"));
        }
        let id = ShardUId::try_from(&key[..8]).unwrap();
        let hash = CryptoHash::try_from(&key[8..]).unwrap();
        Ok((id, hash))
    }

    pub(crate) fn get_key_from_shard_uid_and_hash(
        shard_uid: ShardUId,
        hash: &CryptoHash,
    ) -> [u8; 40] {
        let mut key = [0; 40];
        key[0..8].copy_from_slice(&shard_uid.to_bytes());
        key[8..].copy_from_slice(hash.as_ref());
        key
    }

    fn inc_db_read_nodes(&self) {
        self.db_read_nodes.set(self.db_read_nodes.get() + 1);
    }

    fn inc_mem_read_nodes(&self) {
        self.mem_read_nodes.set(self.mem_read_nodes.get() + 1);
    }

    /// Set cache mode.
    pub fn set_mode(&self, state: TrieCacheMode) {
        self.cache_mode.set(state);
    }
}

impl TrieStorage for TrieCachingStorage {
    fn retrieve_raw_bytes(&self, hash: &CryptoHash) -> Result<Arc<[u8]>, StorageError> {
        // Try to get value from chunk cache containing nodes with cheaper access. We can do it for any `TrieCacheMode`,
        // because we charge for reading nodes only when `CachingChunk` mode is enabled anyway.
        if let Some(val) = self.chunk_cache.borrow_mut().get(hash) {
            self.shard_cache.inc_hits();
            self.inc_mem_read_nodes();
            return Ok(val.clone());
        }

        // Try to get value from shard cache containing most recently touched nodes.
        let mut guard = self.shard_cache.0.lock().expect(POISONED_LOCK_ERR);
        let mut is_hit = false;
        let val = match guard.cache.get(hash) {
            Some(val) => {
                is_hit = true;
                val.clone()
            }
            None => {
                is_hit = false;
                // If value is not present in cache, get it from the storage.
                let key = Self::get_key_from_shard_uid_and_hash(self.shard_uid, hash);
                let val = self
                    .store
                    .get(DBCol::State, key.as_ref())
                    .map_err(|_| StorageError::StorageInternalError)?
                    .ok_or_else(|| {
                        StorageError::StorageInconsistentState("Trie node missing".to_string())
                    })?;
                let val: Arc<[u8]> = val.into();

                // Insert value to shard cache, if its size is small enough.
                // It is fine to have a size limit for shard cache and **not** have a limit for chunk cache, because key
                // is always a value hash, so for each key there could be only one value, and it is impossible to have
                // **different** values for the given key in shard and chunk caches.
                if val.len() < TRIE_LIMIT_CACHED_VALUE_SIZE {
                    if guard.cache.cap() == guard.cache.len() {
                        guard.evictions += 1;
                    }
                    guard.max_size = max(guard.max_size, guard.cache.len() as u64);
                    guard.cache.put(*hash, val.clone());
                }

                val
            }
        };

        if is_hit {
            guard.hits += 1;
        } else {
            guard.misses += 1;
        }
        // Because node is not present in chunk cache, increment the nodes counter and optionally insert it into the
        // chunk cache.
        // Note that we don't have a size limit for values in the chunk cache. There are two reasons:
        // - for nodes, value size is an implementation detail. If we change internal representation of a node (e.g.
        // change `memory_usage` field from `RawTrieNodeWithSize`), this would have to be a protocol upgrade.
        // - total size of all values is limited by the runtime fees. More thoroughly:
        // - - number of nodes is limited by receipt gas limit / touching trie node fee ~= 500 Tgas / 16 Ggas = 31_250;
        // - - size of trie keys and values is limited by receipt gas limit / lowest per byte fee
        // (`storage_read_value_byte`) ~= (500 * 10**12 / 5611005) / 2**20 ~= 85 MB.
        // All values are given as of 16/03/2022. We may consider more precise limit for the chunk cache as well.
        self.inc_db_read_nodes();
        if let TrieCacheMode::CachingChunk = self.cache_mode.borrow().get() {
            self.chunk_cache.borrow_mut().insert(*hash, val.clone());
        };

        Ok(val)
    }

    fn as_caching_storage(&self) -> Option<&TrieCachingStorage> {
        Some(self)
    }

    fn get_trie_nodes_count(&self) -> TrieNodesCount {
        TrieNodesCount { db_reads: self.db_read_nodes.get(), mem_reads: self.mem_read_nodes.get() }
    }
}<|MERGE_RESOLUTION|>--- conflicted
+++ resolved
@@ -176,11 +176,7 @@
 const TRIE_DEFAULT_SHARD_CACHE_SIZE: usize = 1;
 
 /// Values above this size (in bytes) are never cached.
-<<<<<<< HEAD
-/// Note that Trie inner nodes are always smaller than this.
-=======
 /// Note that most of Trie inner nodes are smaller than this - e.g. branches use around 32 * 16 = 512 bytes.
->>>>>>> 933881a0
 pub(crate) const TRIE_LIMIT_CACHED_VALUE_SIZE: usize = 1000;
 
 pub struct TrieCachingStorage {
