--- conflicted
+++ resolved
@@ -81,15 +81,11 @@
 
 impl TrieCache {
     pub fn new() -> Self {
-<<<<<<< HEAD
         Self::with_capacity(TRIE_MAX_SHARD_CACHE_SIZE, 0)
     }
 
     pub fn new_with_id(shard_id: u32) -> Self {
         Self::with_capacity(TRIE_MAX_SHARD_CACHE_SIZE, shard_id)
-=======
-        Self::with_capacity(TRIE_DEFAULT_SHARD_CACHE_SIZE)
->>>>>>> fc16eb25
     }
 
     pub fn with_capacity(cap: usize, shard_id: u32) -> Self {
