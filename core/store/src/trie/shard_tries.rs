--- conflicted
+++ resolved
@@ -37,7 +37,7 @@
     /// Create new cache for the given shard uid.
     pub fn create_cache(&self, shard_uid: &ShardUId) -> TrieCache {
         match self.capacities.get(shard_uid) {
-            Some(capacity) => TrieCache::with_capacity(*capacity),
+            Some(capacity) => TrieCache::with_capacity(*capacity, shard_uid.shard_id),
             None => TrieCache::new(),
         }
     }
@@ -65,24 +65,9 @@
 pub struct ShardTries(Arc<ShardTriesInner>);
 
 impl ShardTries {
-<<<<<<< HEAD
-    fn get_new_cache(shards: &[ShardUId]) -> HashMap<ShardUId, TrieCache> {
-        shards
-            .iter()
-            .map(|&shard_id| (shard_id, TrieCache::new_with_id(shard_id.shard_id)))
-            .collect()
-    }
-
-    pub fn new(store: Store, shard_version: ShardVersion, num_shards: NumShards) -> Self {
-        assert_ne!(num_shards, 0);
-        let shards: Vec<_> = (0..num_shards)
-            .map(|shard_id| ShardUId { version: shard_version, shard_id: shard_id as u32 })
-            .collect();
-=======
     pub fn new(store: Store, trie_cache_factory: TrieCacheFactory) -> Self {
         let caches = trie_cache_factory.create_initial_caches();
         let view_caches = trie_cache_factory.create_initial_caches();
->>>>>>> fc16eb25
         ShardTries(Arc::new(ShardTriesInner {
             store,
             trie_cache_factory,
@@ -111,14 +96,10 @@
         let caches_to_use = if is_view { &self.0.view_caches } else { &self.0.caches };
         let cache = {
             let mut caches = caches_to_use.write().expect(POISONED_LOCK_ERR);
-<<<<<<< HEAD
-            caches.entry(shard_uid).or_insert(TrieCache::new_with_id(shard_uid.shard_id)).clone()
-=======
             caches
                 .entry(shard_uid)
                 .or_insert_with(|| self.0.trie_cache_factory.create_cache(&shard_uid))
                 .clone()
->>>>>>> fc16eb25
         };
         let store = Box::new(TrieCachingStorage::new(self.0.store.clone(), cache, shard_uid));
         Trie::new(store, shard_uid)
@@ -160,11 +141,7 @@
         for (shard_uid, ops) in shards {
             let cache = caches
                 .entry(shard_uid)
-<<<<<<< HEAD
-                .or_insert(TrieCache::new_with_id(shard_uid.shard_id))
-=======
                 .or_insert_with(|| self.0.trie_cache_factory.create_cache(&shard_uid))
->>>>>>> fc16eb25
                 .clone();
             cache.update_cache(ops);
         }
