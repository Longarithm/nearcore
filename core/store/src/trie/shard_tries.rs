--- conflicted
+++ resolved
@@ -19,44 +19,6 @@
 use crate::{metrics, DBCol, DBOp, DBTransaction, PrefetchApi};
 use crate::{Store, StoreUpdate, Trie, TrieChanges, TrieUpdate};
 
-<<<<<<< HEAD
-/// Responsible for creation of trie caches, stores necessary configuration for it.
-#[derive(Default)]
-pub struct TrieCacheFactory {
-    capacities: HashMap<ShardUId, usize>,
-    shard_version: ShardVersion,
-    num_shards: NumShards,
-}
-
-impl TrieCacheFactory {
-    pub fn new(
-        capacities: HashMap<ShardUId, usize>,
-        shard_version: ShardVersion,
-        num_shards: NumShards,
-    ) -> Self {
-        Self { capacities, shard_version, num_shards }
-    }
-
-    /// Create new cache for the given shard uid.
-    pub fn create_cache(&self, shard_uid: &ShardUId) -> TrieCache {
-        match self.capacities.get(shard_uid) {
-            Some(capacity) => TrieCache::with_capacity(*capacity, shard_uid.shard_id),
-            None => TrieCache::new_with_id(shard_uid.shard_id),
-        }
-    }
-
-    /// Create caches on the initialization of storage structures.
-    pub fn create_initial_caches(&self) -> HashMap<ShardUId, TrieCache> {
-        assert_ne!(self.num_shards, 0);
-        let shards: Vec<_> = (0..self.num_shards)
-            .map(|shard_id| ShardUId { version: self.shard_version, shard_id: shard_id as u32 })
-            .collect();
-        shards.iter().map(|&shard_uid| (shard_uid, self.create_cache(&shard_uid))).collect()
-    }
-}
-
-=======
->>>>>>> 437ca30f
 struct ShardTriesInner {
     store: Store,
     trie_config: TrieConfig,
