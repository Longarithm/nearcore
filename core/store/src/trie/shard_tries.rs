--- conflicted
+++ resolved
@@ -17,9 +17,6 @@
 use crate::{DBCol, DBOp, DBTransaction};
 use crate::{Store, StoreUpdate, Trie, TrieChanges, TrieUpdate};
 
-<<<<<<< HEAD
-pub struct ShardTriesInner {
-=======
 /// Responsible for creation of trie caches, stores necessary configuration for it.
 #[derive(Default)]
 pub struct TrieCacheFactory {
@@ -55,8 +52,7 @@
     }
 }
 
-struct ShardTriesInner {
->>>>>>> 933881a0
+pub struct ShardTriesInner {
     store: Store,
     trie_cache_factory: TrieCacheFactory,
     /// Cache reserved for client actor to use
@@ -69,34 +65,9 @@
 pub struct ShardTries(pub Arc<ShardTriesInner>);
 
 impl ShardTries {
-<<<<<<< HEAD
-    fn get_new_cache(shards: &[ShardUId]) -> HashMap<ShardUId, TrieCache> {
-        shards
-            .iter()
-            .map(|&shard_id| {
-                (
-                    shard_id,
-                    if shard_id.shard_id == 2 {
-                        TrieCache::with_capacity(500_000)
-                        // TrieCache::new()
-                    } else {
-                        TrieCache::new()
-                    },
-                )
-            })
-            .collect()
-    }
-
-    pub fn new(store: Store, shard_version: ShardVersion, num_shards: NumShards) -> Self {
-        assert_ne!(num_shards, 0);
-        let shards: Vec<_> = (0..num_shards)
-            .map(|shard_id| ShardUId { version: shard_version, shard_id: shard_id as u32 })
-            .collect();
-=======
     pub fn new(store: Store, trie_cache_factory: TrieCacheFactory) -> Self {
         let caches = trie_cache_factory.create_initial_caches();
         let view_caches = trie_cache_factory.create_initial_caches();
->>>>>>> 933881a0
         ShardTries(Arc::new(ShardTriesInner {
             store,
             trie_cache_factory,
@@ -127,18 +98,7 @@
             let mut caches = caches_to_use.write().expect(POISONED_LOCK_ERR);
             caches
                 .entry(shard_uid)
-<<<<<<< HEAD
-                .or_insert({
-                    if shard_uid.shard_id == 2 {
-                        TrieCache::with_capacity(500_000)
-                        // TrieCache::new()
-                    } else {
-                        TrieCache::new()
-                    }
-                })
-=======
                 .or_insert_with(|| self.0.trie_cache_factory.create_cache(&shard_uid))
->>>>>>> 933881a0
                 .clone()
         };
         let store = Box::new(TrieCachingStorage::new(self.0.store.clone(), cache, shard_uid));
