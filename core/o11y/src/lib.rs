--- conflicted
+++ resolved
@@ -2,21 +2,15 @@
 
 pub use {backtrace, tracing, tracing_appender, tracing_subscriber};
 
-<<<<<<< HEAD
 use clap::lazy_static::lazy_static;
-=======
 use clap::Parser;
->>>>>>> cd09a0fd
 use once_cell::sync::OnceCell;
 use opentelemetry::sdk::trace::{self, IdGenerator, Sampler, Tracer};
 use std::borrow::Cow;
-<<<<<<< HEAD
 use std::fs::File;
 use std::io::Write;
 use std::sync::Mutex;
-=======
 use tracing::level_filters::LevelFilter;
->>>>>>> cd09a0fd
 use tracing_appender::non_blocking::NonBlocking;
 use tracing_opentelemetry::OpenTelemetryLayer;
 use tracing_subscriber::filter::{Filtered, ParseError};
@@ -26,7 +20,6 @@
 use tracing_subscriber::reload::{Error, Handle};
 use tracing_subscriber::{EnvFilter, Layer, Registry};
 
-<<<<<<< HEAD
 pub struct StorageLogger {
     file: File,
 }
@@ -57,9 +50,6 @@
     // TRIE_CHANGES_LOGGER.lock().unwrap().write(value);
 }
 
-static ENV_FILTER_RELOAD_HANDLE: OnceCell<
-    Handle<EnvFilter, Layered<Layer<Registry, DefaultFields, Format, NonBlocking>, Registry>>,
-=======
 static LOG_LAYER_RELOAD_HANDLE: OnceCell<
     Handle<
         Filtered<
@@ -69,7 +59,6 @@
         >,
         Registry,
     >,
->>>>>>> cd09a0fd
 > = OnceCell::new();
 
 /// The default value for the `RUST_LOG` environment variable if one isn't specified otherwise.
