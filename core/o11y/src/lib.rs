--- conflicted
+++ resolved
@@ -2,21 +2,15 @@
 
 pub use {backtrace, tracing, tracing_appender, tracing_subscriber};
 
-<<<<<<< HEAD
 use clap::lazy_static::lazy_static;
-=======
 use clap::Parser;
->>>>>>> 4662aade
 use once_cell::sync::OnceCell;
 use opentelemetry::sdk::trace::{self, IdGenerator, Sampler, Tracer};
 use std::borrow::Cow;
-<<<<<<< HEAD
 use std::fs::File;
 use std::io::Write;
 use std::sync::Mutex;
-=======
 use tracing::level_filters::LevelFilter;
->>>>>>> 4662aade
 use tracing_appender::non_blocking::NonBlocking;
 use tracing_opentelemetry::OpenTelemetryLayer;
 use tracing_subscriber::filter::{Filtered, ParseError};
@@ -26,40 +20,6 @@
 use tracing_subscriber::reload::{Error, Handle};
 use tracing_subscriber::{EnvFilter, Layer, Registry};
 
-<<<<<<< HEAD
-pub struct StorageLogger {
-    file: File,
-}
-
-impl StorageLogger {
-    pub fn new(file: &str) -> Self {
-        return Self { file: File::create(file).unwrap() };
-    }
-
-    pub fn write(&mut self, value: serde_json::Value) {
-        self.file.write(value.to_string().as_bytes());
-        self.file.write(b"\n");
-    }
-}
-
-lazy_static! {
-    static ref STORAGE_LOGGER: Mutex<StorageLogger> =
-        Mutex::new(StorageLogger::new("/tmp/storage.log"));
-    static ref TRIE_CHANGES_LOGGER: Mutex<StorageLogger> =
-        Mutex::new(StorageLogger::new("/tmp/trie_changes.log"));
-}
-
-pub fn storage_log(value: serde_json::Value) {
-    STORAGE_LOGGER.lock().unwrap().write(value);
-}
-
-pub fn trie_changes_log(value: serde_json::Value) {
-    TRIE_CHANGES_LOGGER.lock().unwrap().write(value);
-}
-
-static ENV_FILTER_RELOAD_HANDLE: OnceCell<
-    Handle<EnvFilter, Layered<Layer<Registry, DefaultFields, Format, NonBlocking>, Registry>>,
-=======
 static LOG_LAYER_RELOAD_HANDLE: OnceCell<
     Handle<
         Filtered<
@@ -69,7 +29,6 @@
         >,
         Registry,
     >,
->>>>>>> 4662aade
 > = OnceCell::new();
 
 /// The default value for the `RUST_LOG` environment variable if one isn't specified otherwise.
@@ -416,4 +375,34 @@
             }
         }
     };
+}
+
+pub struct StorageLogger {
+    file: File,
+}
+
+impl StorageLogger {
+    pub fn new(file: &str) -> Self {
+        return Self { file: File::create(file).unwrap() };
+    }
+
+    pub fn write(&mut self, value: serde_json::Value) {
+        self.file.write(value.to_string().as_bytes());
+        self.file.write(b"\n");
+    }
+}
+
+lazy_static! {
+    static ref STORAGE_LOGGER: Mutex<StorageLogger> =
+        Mutex::new(StorageLogger::new("/tmp/storage.log"));
+    static ref TRIE_CHANGES_LOGGER: Mutex<StorageLogger> =
+        Mutex::new(StorageLogger::new("/tmp/trie_changes.log"));
+}
+
+pub fn storage_log(value: serde_json::Value) {
+    STORAGE_LOGGER.lock().unwrap().write(value);
+}
+
+pub fn trie_changes_log(value: serde_json::Value) {
+    TRIE_CHANGES_LOGGER.lock().unwrap().write(value);
 }