use assert_matches::assert_matches;
use itertools::Itertools;
use near_async::test_loop::data::TestLoopData;
use near_async::time::Duration;
use near_chain_configs::test_genesis::{TestGenesisBuilder, ValidatorsSpec};
use near_o11y::testonly::init_test_logger;
use near_primitives::action::{Action, FunctionCallAction};
use near_primitives::epoch_manager::EpochConfigStore;
use near_primitives::shard_layout::ShardLayout;
use near_primitives::types::{AccountId, BlockHeightDelta, ShardId, ShardIndex};
use near_primitives::version::{ProtocolFeature, PROTOCOL_VERSION};
use std::cell::Cell;
use std::collections::{BTreeMap, HashMap};
use std::sync::Arc;

use crate::test_loop::builder::TestLoopBuilder;
use crate::test_loop::utils::loop_action::{LoopAction, LoopActionStatus};
use crate::test_loop::utils::receipts::{
    check_receipts_presence_after_resharding_block, check_receipts_presence_at_resharding_block,
    ReceiptKind,
};
#[cfg(feature = "test_features")]
use crate::test_loop::utils::resharding::fork_before_resharding_block;
use crate::test_loop::utils::resharding::{
    call_burn_gas_contract, call_promise_yield, execute_money_transfers,
    temporary_account_during_resharding,
};
use crate::test_loop::utils::sharding::print_and_assert_shard_accounts;
use crate::test_loop::utils::transactions::{
    check_txs, create_account, deploy_contract, get_smallest_height_head,
};
use crate::test_loop::utils::trie_sanity::{
    check_state_shard_uid_mapping_after_resharding, TrieSanityCheck,
};
use crate::test_loop::utils::{ONE_NEAR, TGAS};
use near_parameters::{vm, RuntimeConfig, RuntimeConfigStore};

/// Default and minimal epoch length used in resharding tests.
const DEFAULT_EPOCH_LENGTH: u64 = 6;

/// Increased epoch length that has to be used in some tests due to the delay caused by catch up.
///
/// With shorter epoch length, a chunk producer might not finish catch up on time,
/// before it is supposed to accept transactions for the next epoch.
/// That would result in chunk producer rejecting a transaction
/// and later we would hit the `DBNotFoundErr("Transaction ...)` error in tests.
const INCREASED_EPOCH_LENGTH: u64 = 8;

#[derive(derive_builder::Builder)]
#[builder(pattern = "owned", build_fn(skip))]
#[allow(unused)]
struct TestReshardingParameters {
    base_shard_layout_version: u64,
    /// Number of accounts.
    num_accounts: u64,
    /// Number of clients.
    num_clients: u64,
    /// Number of block and chunk producers.
    num_producers: u64,
    /// Number of chunk validators.
    num_validators: u64,
    /// Number of RPC clients.
    num_rpcs: u64,
    /// Number of archival clients.
    num_archivals: u64,
    #[builder(setter(skip))]
    accounts: Vec<AccountId>,
    #[builder(setter(skip))]
    clients: Vec<AccountId>,
    #[builder(setter(skip))]
    producers: Vec<AccountId>,
    #[builder(setter(skip))]
    validators: Vec<AccountId>,
    #[builder(setter(skip))]
    rpcs: Vec<AccountId>,
    // Index of the client used to serve requests (RPC node if available, otherwise first from `clients`)
    #[builder(setter(skip))]
    client_index: usize,
    #[builder(setter(skip))]
    archivals: Vec<AccountId>,
    #[builder(setter(skip))]
    new_boundary_account: AccountId,
    initial_balance: u128,
    epoch_length: BlockHeightDelta,
    chunk_ranges_to_drop: HashMap<ShardIndex, std::ops::Range<i64>>,
    shuffle_shard_assignment_for_chunk_producers: bool,
    track_all_shards: bool,
    load_mem_tries_for_tracked_shards: bool,
    /// Custom behavior executed at every iteration of test loop.
    #[builder(setter(custom))]
    loop_actions: Vec<LoopAction>,
    // When enabling shard shuffling with a short epoch length, sometimes a node might not finish
    // catching up by the end of the epoch, and then misses a chunk. This can be fixed by using a longer
    // epoch length, but it's good to also check what happens with shorter ones.
    all_chunks_expected: bool,
    /// Optionally deploy the test contract
    /// (see nearcore/runtime/near-test-contracts/test-contract-rs/src/lib.rs) on the provided accounts.
    #[builder(setter(custom))]
    deploy_test_contract: Vec<AccountId>,
    /// Enable a stricter limit on outgoing gas to easily trigger congestion control.
    limit_outgoing_gas: bool,
    /// If non zero, split parent shard for flat state resharding will be delayed by an additional
    /// `BlockHeightDelta` number of blocks. Useful to simulate slower task completion.
    delay_flat_state_resharding: BlockHeightDelta,
    /// Make promise yield timeout much shorter than normal.
    short_yield_timeout: bool,
    // TODO(resharding) Remove this when negative refcounts are properly handled.
    /// Whether to allow negative refcount being a result of the database update.
    allow_negative_refcount: bool,
    /// If not disabled, use testloop action that will delete an account after resharding
    /// and check that the account is accessible through archival node but not through a regular node.
    disable_temporary_account_test: bool,
    #[builder(setter(skip))]
    temporary_account_id: AccountId,
}

impl TestReshardingParametersBuilder {
    fn build(self) -> TestReshardingParameters {
        let epoch_length = self.epoch_length.unwrap_or(DEFAULT_EPOCH_LENGTH);

        let num_accounts = self.num_accounts.unwrap_or(8);
        let num_clients = self.num_clients.unwrap_or(7);
        let num_producers = self.num_producers.unwrap_or(3);
        let num_validators = self.num_validators.unwrap_or(2);
        let num_rpcs = self.num_rpcs.unwrap_or(1);
        let num_archivals = self.num_archivals.unwrap_or(1);

        assert!(num_clients >= num_producers + num_validators + num_rpcs + num_archivals);

        // #12195 prevents number of BPs bigger than `epoch_length`.
        assert!(num_producers > 0 && num_producers <= epoch_length);

        let accounts = Self::compute_initial_accounts(num_accounts);

        // This piece of code creates `num_clients` from `accounts`. First client is at index 0 and
        // other clients are spaced in the accounts' space as evenly as possible.
        let clients_per_account = num_clients as f64 / accounts.len() as f64;
        let mut client_parts = 1.0 - clients_per_account;
        let clients: Vec<_> = accounts
            .iter()
            .filter(|_| {
                client_parts += clients_per_account;
                if client_parts >= 1.0 {
                    client_parts -= 1.0;
                    true
                } else {
                    false
                }
            })
            .cloned()
            .collect();

        // Split the clients into producers, validators, rpc and archivals node.
        let tmp = clients.clone();
        let (producers, tmp) = tmp.split_at(num_producers as usize);
        let producers = producers.to_vec();
        let (validators, tmp) = tmp.split_at(num_validators as usize);
        let validators = validators.to_vec();
        let (rpcs, tmp) = tmp.split_at(num_rpcs as usize);
        let rpcs = rpcs.to_vec();
        let (archivals, _) = tmp.split_at(num_archivals as usize);
        let archivals = archivals.to_vec();

        let client_index =
            if rpcs.is_empty() { 0 } else { num_producers + num_validators } as usize;
        let client_id = clients[client_index].clone();

        println!("Clients setup:");
        println!("Producers: {producers:?}");
        println!("Validators: {validators:?}");
        println!("Rpcs: {rpcs:?}, to serve requests we use client: {client_id}");
        println!("Archivals: {archivals:?}");

        let new_boundary_account: AccountId = "account6".parse().unwrap();
        let temporary_account_id: AccountId =
            format!("{}.{}", new_boundary_account, new_boundary_account).parse().unwrap();
        let mut loop_actions = self.loop_actions.unwrap_or_default();
        let disable_temporary_account_test = self.disable_temporary_account_test.unwrap_or(false);
        if !disable_temporary_account_test {
            let archival_id = archivals.iter().next().cloned();
            loop_actions.push(temporary_account_during_resharding(
                archival_id,
                client_id,
                new_boundary_account.clone(),
                temporary_account_id.clone(),
            ));
        }

        TestReshardingParameters {
            base_shard_layout_version: self.base_shard_layout_version.unwrap_or(2),
            num_accounts,
            num_clients,
            num_producers,
            num_validators,
            num_rpcs,
            num_archivals,
            accounts,
            clients,
            producers,
            validators,
            rpcs,
            client_index,
            archivals,
            new_boundary_account,
            initial_balance: self.initial_balance.unwrap_or(1_000_000 * ONE_NEAR),
            epoch_length,
            chunk_ranges_to_drop: self.chunk_ranges_to_drop.unwrap_or_default(),
            shuffle_shard_assignment_for_chunk_producers: self
                .shuffle_shard_assignment_for_chunk_producers
                .unwrap_or(false),
            track_all_shards: self.track_all_shards.unwrap_or(false),
            load_mem_tries_for_tracked_shards: self
                .load_mem_tries_for_tracked_shards
                .unwrap_or(true),
            loop_actions,
            all_chunks_expected: self.all_chunks_expected.unwrap_or(false),
            deploy_test_contract: self.deploy_test_contract.unwrap_or_default(),
            limit_outgoing_gas: self.limit_outgoing_gas.unwrap_or(false),
            delay_flat_state_resharding: self.delay_flat_state_resharding.unwrap_or(0),
            short_yield_timeout: self.short_yield_timeout.unwrap_or(false),
            allow_negative_refcount: self.allow_negative_refcount.unwrap_or(false),
            disable_temporary_account_test,
            temporary_account_id,
        }
    }

    fn add_loop_action(mut self, loop_action: LoopAction) -> Self {
        self.loop_actions.get_or_insert_default().push(loop_action);
        self
    }

    fn deploy_test_contract(mut self, account_id: AccountId) -> Self {
        self.deploy_test_contract.get_or_insert_default().push(account_id);
        self
    }

    fn compute_initial_accounts(num_accounts: u64) -> Vec<AccountId> {
        (0..num_accounts)
            .map(|i| format!("account{}", i).parse().unwrap())
            .collect::<Vec<AccountId>>()
    }
}

<<<<<<< HEAD
// Returns a callable function that, when invoked inside a test loop iteration, can force the creation of a chain fork.
#[cfg(feature = "test_features")]
fn fork_before_resharding_block(double_signing: bool) -> LoopActionFn {
    use crate::test_loop::utils::retrieve_client_actor;
    use near_client::client_actor::AdvProduceBlockHeightSelection;

    let done = Cell::new(false);
    Box::new(
        move |node_datas: &[TestData],
              test_loop_data: &mut TestLoopData,
              client_account_id: AccountId| {
            // It must happen only for the first resharding block encountered.
            if done.get() {
                return;
            }
            let client_actor =
                retrieve_client_actor(node_datas, test_loop_data, &client_account_id);
            let tip = client_actor.client.chain.head().unwrap();

            // If there's a new shard layout force a chain fork.
            if next_block_has_new_shard_layout(client_actor.client.epoch_manager.as_ref(), &tip) {
                println!("creating chain fork at height {}", tip.height);
                let height_selection = if double_signing {
                    // In the double signing scenario we want a new block on top of prev block, with consecutive height.
                    AdvProduceBlockHeightSelection::NextHeightOnSelectedBlock {
                        base_block_height: tip.height - 1,
                    }
                } else {
                    // To avoid double signing skip already produced height.
                    AdvProduceBlockHeightSelection::SelectedHeightOnSelectedBlock {
                        produced_block_height: tip.height + 1,
                        base_block_height: tip.height - 1,
                    }
                };
                client_actor.adv_produce_blocks_on(3, true, height_selection);
                done.set(true);
            }
        },
    )
}

/// Returns a loop action that sends money transfers to random accounts at
/// every block height.
fn execute_money_transfers(account_ids: Vec<AccountId>) -> LoopActionFn {
    const NUM_TRANSFERS_PER_BLOCK: usize = 20;

    let latest_height = Cell::new(0);
    let seed = rand::thread_rng().gen::<u64>();
    println!("Random seed: {}", seed);

    Box::new(
        move |node_datas: &[TestData],
              test_loop_data: &mut TestLoopData,
              client_account_id: AccountId| {
            let client_actor =
                retrieve_client_actor(node_datas, test_loop_data, &client_account_id);
            let tip = client_actor.client.chain.head().unwrap();

            // Run this action only once at every block height.
            if latest_height.get() == tip.height {
                return;
            }
            latest_height.set(tip.height);

            let mut slice = [0u8; 32];
            slice[0..8].copy_from_slice(&seed.to_le_bytes());
            slice[8..16].copy_from_slice(&tip.height.to_le_bytes());
            let mut rng: ChaCha20Rng = SeedableRng::from_seed(slice);

            for _ in 0..NUM_TRANSFERS_PER_BLOCK {
                let sender = account_ids.choose(&mut rng).unwrap().clone();
                let receiver = account_ids.choose(&mut rng).unwrap().clone();

                let clients = node_datas
                    .iter()
                    .map(|test_data| {
                        &test_loop_data.get(&test_data.client_sender.actor_handle()).client
                    })
                    .collect_vec();

                let anchor_hash = get_anchor_hash(&clients);
                let nonce = get_next_nonce(&test_loop_data, &node_datas, &sender);
                let amount = ONE_NEAR * rng.gen_range(1..=10);
                let tx = SignedTransaction::send_money(
                    nonce,
                    sender.clone(),
                    receiver.clone(),
                    &create_user_test_signer(&sender).into(),
                    amount,
                    anchor_hash,
                );
                submit_tx(&node_datas, &client_account_id, tx);
            }
        },
    )
}

/// Returns a loop action that makes storage read and write at every block
/// height.
fn execute_storage_operations(sender_id: AccountId, receiver_id: AccountId) -> LoopActionFn {
    const TX_CHECK_DEADLINE: u64 = 5;
    let latest_height = Cell::new(0);
    let txs = Cell::new(vec![]);
    let nonce = Cell::new(102);

    Box::new(
        move |node_datas: &[TestData],
              test_loop_data: &mut TestLoopData,
              client_account_id: AccountId| {
            let client_actor =
                retrieve_client_actor(node_datas, test_loop_data, &client_account_id);
            let tip = client_actor.client.chain.head().unwrap();

            // Run this action only once at every block height.
            if latest_height.get() == tip.height {
                return;
            }
            latest_height.set(tip.height);

            let mut remaining_txs = vec![];
            for (tx, tx_height) in txs.take() {
                if tx_height + TX_CHECK_DEADLINE >= tip.height {
                    remaining_txs.push((tx, tx_height));
                    continue;
                }

                let tx_outcome = client_actor.client.chain.get_partial_transaction_result(&tx);
                let status = tx_outcome.as_ref().map(|o| o.status.clone());
                assert_matches!(status, Ok(FinalExecutionStatus::SuccessValue(_)));
            }
            txs.set(remaining_txs);

            let clients = node_datas
                .iter()
                .map(|test_data| {
                    &test_loop_data.get(&test_data.client_sender.actor_handle()).client
                })
                .collect_vec();

            // Send transaction which reads a key and writes a key-value pair
            // to the contract storage.
            let anchor_hash = get_anchor_hash(&clients);
            let gas = 20 * TGAS;
            let salt = 2 * tip.height;
            nonce.set(nonce.get() + 1);
            let tx = SignedTransaction::from_actions(
                nonce.get(),
                sender_id.clone(),
                receiver_id.clone(),
                &create_user_test_signer(&sender_id).into(),
                vec![
                    Action::FunctionCall(Box::new(FunctionCallAction {
                        args: near_primitives::test_utils::encode(&[salt]),
                        method_name: "read_value".to_string(),
                        gas,
                        deposit: 0,
                    })),
                    Action::FunctionCall(Box::new(FunctionCallAction {
                        args: near_primitives::test_utils::encode(&[salt + 1, salt * 10]),
                        method_name: "write_key_value".to_string(),
                        gas,
                        deposit: 0,
                    })),
                ],
                anchor_hash,
                0,
            );

            store_and_submit_tx(
                &node_datas,
                &client_account_id,
                &txs,
                &sender_id,
                &receiver_id,
                tip.height,
                tx,
            );
        },
    )
}

/// Returns a loop action that invokes a costly method from a contract
/// `CALLS_PER_BLOCK_HEIGHT` times per block height.
///
/// The account invoking the contract is taken in sequential order from `signed_ids`.
///
/// The account receiving the contract call is taken in sequential order from `receiver_ids`.
fn call_burn_gas_contract(
    signer_ids: Vec<AccountId>,
    receiver_ids: Vec<AccountId>,
    gas_burnt_per_call: Gas,
) -> LoopActionFn {
    const TX_CHECK_BLOCKS_AFTER_RESHARDING: u64 = 5;
    const CALLS_PER_BLOCK_HEIGHT: usize = 5;

    let resharding_height = Cell::new(None);
    let nonce = Cell::new(102);
    let txs = Cell::new(vec![]);
    let latest_height = Cell::new(0);

    Box::new(
        move |node_datas: &[TestData],
              test_loop_data: &mut TestLoopData,
              client_account_id: AccountId| {
            let client_actor =
                retrieve_client_actor(node_datas, test_loop_data, &client_account_id);
            let tip = client_actor.client.chain.head().unwrap();

            // Run this action only once at every block height.
            if latest_height.get() == tip.height {
                return;
            }
            latest_height.set(tip.height);

            // After resharding: wait some blocks and check that all txs have been executed correctly.
            if let Some(height) = resharding_height.get() {
                if tip.height > height + TX_CHECK_BLOCKS_AFTER_RESHARDING {
                    for (tx, tx_height) in txs.take() {
                        let tx_outcome =
                            client_actor.client.chain.get_partial_transaction_result(&tx);
                        let status = tx_outcome.as_ref().map(|o| o.status.clone());
                        let status = status.unwrap();
                        tracing::debug!(target: "test", ?tx_height, ?tx, ?status, "transaction status");
                        assert_matches!(status, FinalExecutionStatus::SuccessValue(_));
                    }
                }
            } else {
                if next_block_has_new_shard_layout(client_actor.client.epoch_manager.as_ref(), &tip)
                {
                    tracing::debug!(target: "test", height=tip.height, "resharding height set");
                    resharding_height.set(Some(tip.height));
                }
            }
            // Before resharding and one block after: call the test contract a few times per block.
            // The objective is to pile up receipts (e.g. delayed).
            if tip.height <= resharding_height.get().unwrap_or(1000) + 1 {
                for i in 0..CALLS_PER_BLOCK_HEIGHT {
                    // Note that if the number of signers and receivers is the
                    // same then the traffic will always flow the same way. It
                    // would be nice to randomize it a bit.
                    let signer_id = &signer_ids[i % signer_ids.len()];
                    let receiver_id = &receiver_ids[i % receiver_ids.len()];
                    let signer: Signer = create_user_test_signer(signer_id).into();
                    nonce.set(nonce.get() + 1);
                    let method_name = "burn_gas_raw".to_owned();
                    let burn_gas: u64 = gas_burnt_per_call;
                    let args = burn_gas.to_le_bytes().to_vec();
                    let tx = SignedTransaction::call(
                        nonce.get(),
                        signer_id.clone(),
                        receiver_id.clone(),
                        &signer,
                        1,
                        method_name,
                        args,
                        gas_burnt_per_call + 10 * TGAS,
                        tip.last_block_hash,
                    );
                    store_and_submit_tx(
                        &node_datas,
                        &client_account_id,
                        &txs,
                        &signer_id,
                        &receiver_id,
                        tip.height,
                        tx,
                    );
                }
            }
        },
    )
}

/// Sends a promise-yield transaction before resharding. Then, if `call_resume` is `true` also sends
/// a yield-resume transaction after resharding, otherwise it lets the promise-yield go into timeout.
///
/// Each `signer_id` sends transaction to the corresponding `receiver_id`.
///
/// A few blocks after resharding all transactions outcomes are checked for successful execution.
fn call_promise_yield(
    call_resume: bool,
    signer_ids: Vec<AccountId>,
    receiver_ids: Vec<AccountId>,
) -> LoopActionFn {
    let resharding_height: Cell<Option<u64>> = Cell::new(None);
    let txs = Cell::new(vec![]);
    let latest_height = Cell::new(0);
    let promise_txs_sent = Cell::new(false);
    let nonce = Cell::new(102);
    let yield_payload = vec![];

    Box::new(
        move |node_datas: &[TestData],
              test_loop_data: &mut TestLoopData,
              client_account_id: AccountId| {
            let client_actor =
                retrieve_client_actor(node_datas, test_loop_data, &client_account_id);
            let tip = client_actor.client.chain.head().unwrap();

            // Run this action only once at every block height.
            if latest_height.get() == tip.height {
                return;
            }
            latest_height.set(tip.height);

            // The operation to be done depends on the current block height in relation to the
            // resharding height.
            match (resharding_height.get(), latest_height.get()) {
                // Resharding happened in the previous block.
                // Maybe send the resume transaction.
                (Some(resharding), latest) if latest == resharding + 1 && call_resume => {
                    for (signer_id, receiver_id) in
                        signer_ids.clone().into_iter().zip(receiver_ids.clone().into_iter())
                    {
                        let signer: Signer = create_user_test_signer(&signer_id).into();
                        nonce.set(nonce.get() + 1);
                        let tx = SignedTransaction::call(
                            nonce.get(),
                            signer_id.clone(),
                            receiver_id.clone(),
                            &signer,
                            1,
                            "call_yield_resume_read_data_id_from_storage".to_string(),
                            yield_payload.clone(),
                            300 * TGAS,
                            tip.last_block_hash,
                        );
                        store_and_submit_tx(
                            &node_datas,
                            &client_account_id,
                            &txs,
                            &signer_id,
                            &receiver_id,
                            tip.height,
                            tx,
                        );
                    }
                }
                // Resharding happened a few blocks in the past.
                // Check transactions' outcomes.
                (Some(resharding), latest) if latest == resharding + 4 => {
                    let txs = txs.take();
                    assert_ne!(txs.len(), 0);
                    for (tx, tx_height) in txs {
                        let tx_outcome =
                            client_actor.client.chain.get_partial_transaction_result(&tx);
                        let status = tx_outcome.as_ref().map(|o| o.status.clone());
                        let status = status.unwrap();
                        tracing::debug!(target: "test", ?tx_height, ?tx, ?status, "transaction status");
                        assert_matches!(status, FinalExecutionStatus::SuccessValue(_));
                    }
                }
                (Some(_resharding), _latest) => {}
                // Resharding didn't happen in the past.
                (None, _) => {
                    // Check if resharding will happen in this block.
                    if next_block_has_new_shard_layout(
                        client_actor.client.epoch_manager.as_ref(),
                        &tip,
                    ) {
                        tracing::debug!(target: "test", height=tip.height, "resharding height set");
                        resharding_height.set(Some(tip.height));
                        return;
                    }
                    // Before resharding, send a set of promise transactions, just once.
                    if promise_txs_sent.get() {
                        return;
                    }
                    for (signer_id, receiver_id) in
                        signer_ids.clone().into_iter().zip(receiver_ids.clone().into_iter())
                    {
                        let signer: Signer = create_user_test_signer(&signer_id).into();
                        nonce.set(nonce.get() + 1);
                        let tx = SignedTransaction::call(
                            nonce.get(),
                            signer_id.clone(),
                            receiver_id.clone(),
                            &signer,
                            0,
                            "call_yield_create_return_promise".to_string(),
                            yield_payload.clone(),
                            300 * TGAS,
                            tip.last_block_hash,
                        );
                        store_and_submit_tx(
                            &node_datas,
                            &client_account_id,
                            &txs,
                            &signer_id,
                            &receiver_id,
                            tip.height,
                            tx,
                        );
                    }
                    promise_txs_sent.set(true);
                }
            }
        },
    )
}

=======
>>>>>>> 21b5109a
fn get_base_shard_layout(version: u64) -> ShardLayout {
    let boundary_accounts = vec!["account1".parse().unwrap(), "account3".parse().unwrap()];
    match version {
        1 => {
            let shards_split_map = vec![vec![ShardId::new(0), ShardId::new(1), ShardId::new(2)]];
            #[allow(deprecated)]
            ShardLayout::v1(boundary_accounts, Some(shards_split_map), 3)
        }
        2 => {
            let shard_ids = vec![ShardId::new(5), ShardId::new(3), ShardId::new(6)];
            let shards_split_map = [(ShardId::new(0), shard_ids.clone())].into_iter().collect();
            let shards_split_map = Some(shards_split_map);
            ShardLayout::v2(boundary_accounts, shard_ids, shards_split_map)
        }
        _ => panic!("Unsupported shard layout version {}", version),
    }
}

/// Base setup to check sanity of Resharding V3.
fn test_resharding_v3_base(params: TestReshardingParameters) {
    if !ProtocolFeature::SimpleNightshadeV4.enabled(PROTOCOL_VERSION) {
        return;
    }

    init_test_logger();
    let mut builder = TestLoopBuilder::new();

    // Adjust the resharding configuration to make the tests faster.
    builder = builder.config_modifier(|config, _| {
        let mut resharding_config = config.resharding_config.get();
        resharding_config.batch_delay = Duration::milliseconds(1);
        config.resharding_config.update(resharding_config);
    });

    // Prepare shard split configuration.
    let base_epoch_config_store = EpochConfigStore::for_chain_id("mainnet", None).unwrap();
    let base_protocol_version = ProtocolFeature::SimpleNightshadeV4.protocol_version() - 1;
    let mut base_epoch_config =
        base_epoch_config_store.get_config(base_protocol_version).as_ref().clone();
    base_epoch_config.num_block_producer_seats = params.num_producers;
    base_epoch_config.num_chunk_producer_seats = params.num_producers;
    base_epoch_config.num_chunk_validator_seats = params.num_producers + params.num_validators;
    base_epoch_config.shuffle_shard_assignment_for_chunk_producers =
        params.shuffle_shard_assignment_for_chunk_producers;
    if !params.chunk_ranges_to_drop.is_empty() {
        base_epoch_config.block_producer_kickout_threshold = 0;
        base_epoch_config.chunk_producer_kickout_threshold = 0;
        base_epoch_config.chunk_validator_only_kickout_threshold = 0;
    }

    let base_shard_layout = get_base_shard_layout(params.base_shard_layout_version);
    base_epoch_config.shard_layout = base_shard_layout.clone();

    let new_boundary_account = params.new_boundary_account;
    let parent_shard_uid = base_shard_layout.account_id_to_shard_uid(&new_boundary_account);
    let mut epoch_config = base_epoch_config.clone();
    epoch_config.shard_layout =
        ShardLayout::derive_shard_layout(&base_shard_layout, new_boundary_account.clone());
    tracing::info!(target: "test", ?base_shard_layout, new_shard_layout=?epoch_config.shard_layout, "shard layout");

    let expected_num_shards = epoch_config.shard_layout.num_shards();
    let epoch_config_store = EpochConfigStore::test(BTreeMap::from_iter(vec![
        (base_protocol_version, Arc::new(base_epoch_config)),
        (base_protocol_version + 1, Arc::new(epoch_config)),
    ]));

    let genesis = TestGenesisBuilder::new()
        .genesis_time_from_clock(&builder.clock())
        .shard_layout(base_shard_layout)
        .protocol_version(base_protocol_version)
        .epoch_length(params.epoch_length)
        .validators_spec(ValidatorsSpec::desired_roles(
            &params.producers.iter().map(|account_id| account_id.as_str()).collect_vec(),
            &params.validators.iter().map(|account_id| account_id.as_str()).collect_vec(),
        ))
        .add_user_accounts_simple(&params.accounts, params.initial_balance)
        .build();

    if params.track_all_shards {
        builder = builder.track_all_shards();
    }

    if params.allow_negative_refcount {
        builder = builder.allow_negative_refcount();
    }

    if params.limit_outgoing_gas || params.short_yield_timeout {
        let mut runtime_config = RuntimeConfig::test();
        if params.limit_outgoing_gas {
            runtime_config.congestion_control_config.max_outgoing_gas = 100 * TGAS;
            runtime_config.congestion_control_config.min_outgoing_gas = 100 * TGAS;
        }
        if params.short_yield_timeout {
            let mut wasm_config = vm::Config::clone(&runtime_config.wasm_config);
            // Assuming the promise yield is sent at h=9 and resharding happens at h=13, let's set
            // the timeout to trigger at h=14.
            wasm_config.limit_config.yield_timeout_length_in_blocks = 5;
            runtime_config.wasm_config = Arc::new(wasm_config);
        }
        let runtime_config_store = RuntimeConfigStore::with_one_config(runtime_config);
        builder = builder.runtime_config_store(runtime_config_store);
    }

    let client_index = params.client_index;
    let client_account_id = params.clients[client_index].clone();

    let mut env = builder
        .genesis(genesis)
        .epoch_config_store(epoch_config_store)
        .clients(params.clients)
        .archival_clients(params.archivals.iter().cloned().collect())
        .load_mem_tries_for_tracked_shards(params.load_mem_tries_for_tracked_shards)
        .drop_protocol_upgrade_chunks(
            base_protocol_version + 1,
            params.chunk_ranges_to_drop.clone(),
        )
        .build();

    let mut test_setup_transactions = vec![];
    for contract_id in &params.deploy_test_contract {
        let deploy_contract_tx = deploy_contract(
            &mut env.test_loop,
            &env.datas,
            &client_account_id,
            contract_id,
            near_test_contracts::rs_contract().into(),
            1,
        );
        test_setup_transactions.push(deploy_contract_tx);
    }
    if !params.disable_temporary_account_test {
        let create_account_tx = create_account(
            &mut env,
            &client_account_id,
            &new_boundary_account,
            &params.temporary_account_id,
            10 * ONE_NEAR,
            2,
        );
        test_setup_transactions.push(create_account_tx);
    }
    // Wait for the test setup transactions to settle and ensure they all succeeded.
    env.test_loop.run_for(Duration::seconds(2));
    check_txs(&env.test_loop.data, &env.datas, &client_account_id, &test_setup_transactions);

    let client_handles =
        env.datas.iter().map(|data| data.client_sender.actor_handle()).collect_vec();

    #[cfg(feature = "test_features")]
    {
        if params.delay_flat_state_resharding > 0 {
            client_handles.iter().for_each(|handle| {
                let client = &mut env.test_loop.data.get_mut(handle).client;
                client.chain.resharding_manager.flat_storage_resharder.adv_task_delay_by_blocks =
                    params.delay_flat_state_resharding;
            });
        }
    }

    let clients =
        client_handles.iter().map(|handle| &env.test_loop.data.get(handle).client).collect_vec();
    let mut trie_sanity_check =
        TrieSanityCheck::new(&clients, params.load_mem_tries_for_tracked_shards);
    let gc_num_epochs_to_keep = clients[client_index].config.gc.gc_num_epochs_to_keep;

    let latest_block_height = Cell::new(0u64);
    // Height of a block after resharding.
    let new_layout_block_height = Cell::new(None);
    // Height of an epoch after resharding.
    let new_layout_epoch_height = Cell::new(None);
    let success_condition = |test_loop_data: &mut TestLoopData| -> bool {
        params
            .loop_actions
            .iter()
            .for_each(|action| action.call(&env.datas, test_loop_data, client_account_id.clone()));

        let clients =
            client_handles.iter().map(|handle| &test_loop_data.get(handle).client).collect_vec();

        // Skip if we already checked the latest height
        let tip = get_smallest_height_head(&clients);
        if latest_block_height.get() == tip.height {
            return false;
        }
        if latest_block_height.get() == 0 {
            println!("State before resharding:");
            print_and_assert_shard_accounts(&clients, &tip);
        }
        latest_block_height.set(tip.height);

        // Check that all chunks are included.
        let client = clients[client_index];
        let block_header = client.chain.get_block_header(&tip.last_block_hash).unwrap();
<<<<<<< HEAD
        if latest_block_height.get() < tip.height {
            if latest_block_height.get() == 0 {
                println!("State before resharding:");
                print_and_assert_shard_accounts(&clients, &tip);
            }
            trie_sanity_check.assert_state_sanity(&clients, expected_num_shards);
            latest_block_height.set(tip.height);
            let shard_layout =
                client.epoch_manager.get_epoch_config(&tip.epoch_id).unwrap().shard_layout;
            println!(
                "Block: {:?} {} {:?}",
                tip.last_block_hash,
                tip.height,
                block_header.chunk_mask()
            );
            println!("Shard IDs: {:?}", shard_layout.shard_ids().collect_vec());
            if params.all_chunks_expected && params.chunk_ranges_to_drop.is_empty() {
                assert!(block_header.chunk_mask().iter().all(|chunk_bit| *chunk_bit));
            }
=======
        if params.all_chunks_expected && params.chunk_ranges_to_drop.is_empty() {
            assert!(block_header.chunk_mask().iter().all(|chunk_bit| *chunk_bit));
>>>>>>> 21b5109a
        }

        trie_sanity_check.assert_state_sanity(&clients, expected_num_shards);

        let epoch_height =
            client.epoch_manager.get_epoch_height_from_prev_block(&tip.prev_block_hash).unwrap();

        // Return false if we have not yet passed an epoch with increased number of shards.
        if new_layout_epoch_height.get().is_none() {
            assert!(epoch_height < 6);
            let prev_epoch_id = client
                .epoch_manager
                .get_prev_epoch_id_from_prev_block(&tip.prev_block_hash)
                .unwrap();
            let epoch_config = client.epoch_manager.get_epoch_config(&prev_epoch_id).unwrap();
            if epoch_config.shard_layout.num_shards() != expected_num_shards {
                return false;
            }
            // Just passed an epoch with increased number of shards.
            new_layout_block_height.set(Some(latest_block_height.get()));
            new_layout_epoch_height.set(Some(epoch_height));
            println!("State after resharding:");
            print_and_assert_shard_accounts(&clients, &tip);
        }

        check_state_shard_uid_mapping_after_resharding(
            &client,
            parent_shard_uid,
            params.allow_negative_refcount,
        );

        // Return false if garbage collection window has not passed yet since resharding.
        if epoch_height <= new_layout_epoch_height.get().unwrap() + gc_num_epochs_to_keep {
            return false;
        }
        for loop_action in &params.loop_actions {
            assert_matches!(loop_action.get_status(), LoopActionStatus::Succeeded);
        }
        return true;
    };

    env.test_loop.run_until(
        success_condition,
        // Give enough time to produce ~7 epochs.
        Duration::seconds((7 * params.epoch_length) as i64),
    );
    let client = &env.test_loop.data.get(&client_handles[client_index]).client;
    trie_sanity_check.check_epochs(client);

    env.shutdown_and_drain_remaining_events(Duration::seconds(20));
}

#[test]
fn test_resharding_v3() {
    test_resharding_v3_base(TestReshardingParametersBuilder::default().build());
}

#[test]
fn test_resharding_v3_track_all_shards() {
    test_resharding_v3_base(
        TestReshardingParametersBuilder::default()
            .track_all_shards(true)
            .all_chunks_expected(true)
            .build(),
    );
}

#[test]
fn test_resharding_v3_drop_chunks_before() {
    let chunk_ranges_to_drop = HashMap::from([(1, -2..0)]);
    test_resharding_v3_base(
        TestReshardingParametersBuilder::default()
            .chunk_ranges_to_drop(chunk_ranges_to_drop)
            .epoch_length(INCREASED_EPOCH_LENGTH)
            .build(),
    );
}

#[test]
fn test_resharding_v3_drop_chunks_after() {
    let chunk_ranges_to_drop = HashMap::from([(2, 0..2)]);
    test_resharding_v3_base(
        TestReshardingParametersBuilder::default()
            .chunk_ranges_to_drop(chunk_ranges_to_drop)
            .build(),
    );
}

#[test]
fn test_resharding_v3_drop_chunks_before_and_after() {
    let chunk_ranges_to_drop = HashMap::from([(0, -2..2)]);
    test_resharding_v3_base(
        TestReshardingParametersBuilder::default()
            .chunk_ranges_to_drop(chunk_ranges_to_drop)
            .epoch_length(INCREASED_EPOCH_LENGTH)
            .build(),
    );
}

#[test]
fn test_resharding_v3_drop_chunks_all() {
    let chunk_ranges_to_drop = HashMap::from([(0, -1..2), (1, -3..0), (2, 0..3), (3, 0..1)]);
    test_resharding_v3_base(
        TestReshardingParametersBuilder::default()
            .chunk_ranges_to_drop(chunk_ranges_to_drop)
            .build(),
    );
}

#[test]
// TODO(resharding): fix nearcore and un-ignore this test
#[ignore]
#[cfg(feature = "test_features")]
fn test_resharding_v3_resharding_block_in_fork() {
    test_resharding_v3_base(
        TestReshardingParametersBuilder::default()
            .num_clients(1)
            .num_producers(1)
            .num_validators(0)
            .num_rpcs(0)
            .num_archivals(0)
            .add_loop_action(fork_before_resharding_block(false))
            .build(),
    );
}

#[test]
// TODO(resharding): fix nearcore and un-ignore this test
// TODO(resharding): duplicate this test so that in one case resharding is performed on block
//                   B(height=13) and in another case resharding is performed on block B'(height=13)
#[ignore]
#[cfg(feature = "test_features")]
fn test_resharding_v3_double_sign_resharding_block() {
    test_resharding_v3_base(
        TestReshardingParametersBuilder::default()
            .num_clients(1)
            .num_producers(1)
            .num_validators(0)
            .num_rpcs(0)
            .num_archivals(0)
            .add_loop_action(fork_before_resharding_block(true))
            .build(),
    );
}

#[test]
fn test_resharding_v3_shard_shuffling() {
    let params = TestReshardingParametersBuilder::default()
        .shuffle_shard_assignment_for_chunk_producers(true)
        .build();
    test_resharding_v3_base(params);
}

#[test]
fn test_resharding_v3_shard_shuffling_intense() {
    let chunk_ranges_to_drop = HashMap::from([(0, -1..2), (1, -3..0), (2, -3..3), (3, 0..1)]);
    let params = TestReshardingParametersBuilder::default()
        .num_accounts(8)
        .epoch_length(INCREASED_EPOCH_LENGTH)
        .shuffle_shard_assignment_for_chunk_producers(true)
        .chunk_ranges_to_drop(chunk_ranges_to_drop)
        .add_loop_action(execute_money_transfers(
            TestReshardingParametersBuilder::compute_initial_accounts(8),
        ))
        .build();
    test_resharding_v3_base(params);
}

/// Executes storage operations at every block height.
/// In particular, checks that storage gas costs are computed correctly during
/// resharding. Caught a bug with invalid storage costs computed during flat
/// storage resharding.
#[test]
fn test_resharding_v3_storage_operations() {
    let sender_account: AccountId = "account1".parse().unwrap();
    let account_in_parent: AccountId = "account4".parse().unwrap();
    let params = TestReshardingParametersBuilder::default()
        .deploy_test_contract(account_in_parent.clone())
        .add_loop_action(execute_storage_operations(sender_account, account_in_parent))
        .all_chunks_expected(true)
        .delay_flat_state_resharding(2)
        .epoch_length(13)
        .build();
    test_resharding_v3_base(params);
}

#[test]
#[cfg_attr(not(feature = "test_features"), ignore)]
fn test_resharding_v3_delayed_receipts_left_child() {
    let account: AccountId = "account4".parse().unwrap();
    let params = TestReshardingParametersBuilder::default()
        .deploy_test_contract(account.clone())
        .add_loop_action(call_burn_gas_contract(
            vec![account.clone()],
            vec![account.clone()],
            275 * TGAS,
            DEFAULT_EPOCH_LENGTH,
        ))
        .add_loop_action(check_receipts_presence_at_resharding_block(
            vec![account],
            ReceiptKind::Delayed,
        ))
        .allow_negative_refcount(true)
        .build();
    test_resharding_v3_base(params);
}

#[test]
#[cfg_attr(not(feature = "test_features"), ignore)]
fn test_resharding_v3_delayed_receipts_right_child() {
    let account: AccountId = "account6".parse().unwrap();
    let params = TestReshardingParametersBuilder::default()
        .deploy_test_contract(account.clone())
        .add_loop_action(call_burn_gas_contract(
            vec![account.clone()],
            vec![account.clone()],
            275 * TGAS,
            INCREASED_EPOCH_LENGTH,
        ))
        .add_loop_action(check_receipts_presence_at_resharding_block(
            vec![account],
            ReceiptKind::Delayed,
        ))
        .allow_negative_refcount(true)
        .epoch_length(INCREASED_EPOCH_LENGTH)
        .build();
    test_resharding_v3_base(params);
}

fn test_resharding_v3_split_parent_buffered_receipts_base(base_shard_layout_version: u64) {
    let receiver_account: AccountId = "account0".parse().unwrap();
    let account_in_parent: AccountId = "account4".parse().unwrap();
    let account_in_left_child: AccountId = "account4".parse().unwrap();
    let account_in_right_child: AccountId = "account6".parse().unwrap();
    let params = TestReshardingParametersBuilder::default()
        .base_shard_layout_version(base_shard_layout_version)
        .deploy_test_contract(receiver_account.clone())
        .limit_outgoing_gas(true)
        .add_loop_action(call_burn_gas_contract(
            vec![account_in_left_child.clone(), account_in_right_child],
            vec![receiver_account],
            10 * TGAS,
            INCREASED_EPOCH_LENGTH,
        ))
        .add_loop_action(check_receipts_presence_at_resharding_block(
            vec![account_in_parent],
            ReceiptKind::Buffered,
        ))
        .add_loop_action(check_receipts_presence_after_resharding_block(
            vec![account_in_left_child],
            ReceiptKind::Buffered,
        ))
        .epoch_length(INCREASED_EPOCH_LENGTH)
        .build();
    test_resharding_v3_base(params);
}

#[test]
#[cfg_attr(not(feature = "test_features"), ignore)]
fn test_resharding_v3_split_parent_buffered_receipts_v1() {
    test_resharding_v3_split_parent_buffered_receipts_base(1);
}

#[test]
#[cfg_attr(not(feature = "test_features"), ignore)]
fn test_resharding_v3_split_parent_buffered_receipts_v2() {
    test_resharding_v3_split_parent_buffered_receipts_base(2);
}

fn test_resharding_v3_buffered_receipts_towards_splitted_shard_base(
    base_shard_layout_version: u64,
) {
    let account_in_left_child: AccountId = "account4".parse().unwrap();
    let account_in_right_child: AccountId = "account6".parse().unwrap();
    let account_in_stable_shard: AccountId = "account1".parse().unwrap();

    let params = TestReshardingParametersBuilder::default()
        .base_shard_layout_version(base_shard_layout_version)
        .deploy_test_contract(account_in_left_child.clone())
        .deploy_test_contract(account_in_right_child.clone())
        .limit_outgoing_gas(true)
        .add_loop_action(call_burn_gas_contract(
            vec![account_in_stable_shard.clone()],
            vec![account_in_left_child, account_in_right_child],
            10 * TGAS,
            DEFAULT_EPOCH_LENGTH,
        ))
        .add_loop_action(check_receipts_presence_at_resharding_block(
            vec![account_in_stable_shard.clone()],
            ReceiptKind::Buffered,
        ))
        .add_loop_action(check_receipts_presence_after_resharding_block(
            vec![account_in_stable_shard],
            ReceiptKind::Buffered,
        ))
        .build();
    test_resharding_v3_base(params);
}

#[test]
#[cfg_attr(not(feature = "test_features"), ignore)]
fn test_resharding_v3_buffered_receipts_towards_splitted_shard_v1() {
    test_resharding_v3_buffered_receipts_towards_splitted_shard_base(1);
}

#[test]
#[cfg_attr(not(feature = "test_features"), ignore)]
fn test_resharding_v3_buffered_receipts_towards_splitted_shard_v2() {
    test_resharding_v3_buffered_receipts_towards_splitted_shard_base(2);
}

#[test]
#[cfg_attr(not(feature = "test_features"), ignore)]
fn test_resharding_v3_outgoing_receipts_towards_splitted_shard() {
    let receiver_account: AccountId = "account4".parse().unwrap();
    let account_1_in_stable_shard: AccountId = "account1".parse().unwrap();
    let account_2_in_stable_shard: AccountId = "account2".parse().unwrap();
    let params = TestReshardingParametersBuilder::default()
        .deploy_test_contract(receiver_account.clone())
        .add_loop_action(call_burn_gas_contract(
            vec![account_1_in_stable_shard, account_2_in_stable_shard],
            vec![receiver_account],
            5 * TGAS,
            DEFAULT_EPOCH_LENGTH,
        ))
        .build();
    test_resharding_v3_base(params);
}

#[test]
#[cfg_attr(not(feature = "test_features"), ignore)]
fn test_resharding_v3_outgoing_receipts_from_splitted_shard() {
    let receiver_account: AccountId = "account0".parse().unwrap();
    let account_in_left_child: AccountId = "account4".parse().unwrap();
    let account_in_right_child: AccountId = "account6".parse().unwrap();
    let params = TestReshardingParametersBuilder::default()
        .deploy_test_contract(receiver_account.clone())
        .add_loop_action(call_burn_gas_contract(
            vec![account_in_left_child, account_in_right_child],
            vec![receiver_account],
            5 * TGAS,
            INCREASED_EPOCH_LENGTH,
        ))
        .epoch_length(INCREASED_EPOCH_LENGTH)
        .build();
    test_resharding_v3_base(params);
}

#[test]
fn test_resharding_v3_load_mem_trie_v1() {
    let params = TestReshardingParametersBuilder::default()
        .base_shard_layout_version(1)
        .load_mem_tries_for_tracked_shards(false)
        // TODO(resharding): should it work without tracking all shards?
        .track_all_shards(true)
        .build();
    test_resharding_v3_base(params);
}

#[test]
fn test_resharding_v3_load_mem_trie_v2() {
    let params = TestReshardingParametersBuilder::default()
        .base_shard_layout_version(2)
        .load_mem_tries_for_tracked_shards(false)
        // TODO(resharding): should it work without tracking all shards?
        .track_all_shards(true)
        .build();
    test_resharding_v3_base(params);
}

#[test]
#[cfg_attr(not(feature = "test_features"), ignore)]
fn test_resharding_v3_slower_post_processing_tasks() {
    // When there's a resharding task delay and single-shard tracking, the delay might be pushed out
    // even further because the resharding task might have to wait for the state snapshot to be made
    // before it can proceed, which might mean that flat storage won't be ready for the child shard for a whole epoch.
    // So we extend the epoch length a bit in this case.
    test_resharding_v3_base(
        TestReshardingParametersBuilder::default()
            .delay_flat_state_resharding(2)
            .epoch_length(INCREASED_EPOCH_LENGTH)
            .build(),
    );
}

#[test]
#[cfg_attr(not(feature = "test_features"), ignore)]
fn test_resharding_v3_shard_shuffling_slower_post_processing_tasks() {
    let params = TestReshardingParametersBuilder::default()
        .shuffle_shard_assignment_for_chunk_producers(true)
        .delay_flat_state_resharding(2)
        .epoch_length(INCREASED_EPOCH_LENGTH)
        .build();
    test_resharding_v3_base(params);
}

#[test]
fn test_resharding_v3_yield_resume() {
    let account_in_left_child: AccountId = "account4".parse().unwrap();
    let account_in_right_child: AccountId = "account6".parse().unwrap();
    let params = TestReshardingParametersBuilder::default()
        .deploy_test_contract(account_in_left_child.clone())
        .deploy_test_contract(account_in_right_child.clone())
        .add_loop_action(call_promise_yield(
            true,
            vec![account_in_left_child.clone(), account_in_right_child.clone()],
            vec![account_in_left_child.clone(), account_in_right_child.clone()],
        ))
        .add_loop_action(check_receipts_presence_at_resharding_block(
            vec![account_in_left_child.clone(), account_in_right_child.clone()],
            ReceiptKind::PromiseYield,
        ))
        .add_loop_action(check_receipts_presence_after_resharding_block(
            vec![account_in_left_child, account_in_right_child],
            ReceiptKind::PromiseYield,
        ))
        // TODO(resharding): test should work without changes to track_all_shards
        .track_all_shards(true)
        .build();
    test_resharding_v3_base(params);
}

#[test]
fn test_resharding_v3_yield_timeout() {
    let account_in_left_child: AccountId = "account4".parse().unwrap();
    let account_in_right_child: AccountId = "account6".parse().unwrap();
    let params = TestReshardingParametersBuilder::default()
        .deploy_test_contract(account_in_left_child.clone())
        .deploy_test_contract(account_in_right_child.clone())
        .short_yield_timeout(true)
        .add_loop_action(call_promise_yield(
            false,
            vec![account_in_left_child.clone(), account_in_right_child.clone()],
            vec![account_in_left_child.clone(), account_in_right_child.clone()],
        ))
        .add_loop_action(check_receipts_presence_at_resharding_block(
            vec![account_in_left_child.clone(), account_in_right_child.clone()],
            ReceiptKind::PromiseYield,
        ))
        .add_loop_action(check_receipts_presence_after_resharding_block(
            vec![account_in_left_child, account_in_right_child],
            ReceiptKind::PromiseYield,
        ))
        .allow_negative_refcount(true)
        .build();
    test_resharding_v3_base(params);
}<|MERGE_RESOLUTION|>--- conflicted
+++ resolved
@@ -4,7 +4,6 @@
 use near_async::time::Duration;
 use near_chain_configs::test_genesis::{TestGenesisBuilder, ValidatorsSpec};
 use near_o11y::testonly::init_test_logger;
-use near_primitives::action::{Action, FunctionCallAction};
 use near_primitives::epoch_manager::EpochConfigStore;
 use near_primitives::shard_layout::ShardLayout;
 use near_primitives::types::{AccountId, BlockHeightDelta, ShardId, ShardIndex};
@@ -23,7 +22,7 @@
 use crate::test_loop::utils::resharding::fork_before_resharding_block;
 use crate::test_loop::utils::resharding::{
     call_burn_gas_contract, call_promise_yield, execute_money_transfers,
-    temporary_account_during_resharding,
+    execute_storage_operations, temporary_account_during_resharding,
 };
 use crate::test_loop::utils::sharding::print_and_assert_shard_accounts;
 use crate::test_loop::utils::transactions::{
@@ -241,410 +240,6 @@
     }
 }
 
-<<<<<<< HEAD
-// Returns a callable function that, when invoked inside a test loop iteration, can force the creation of a chain fork.
-#[cfg(feature = "test_features")]
-fn fork_before_resharding_block(double_signing: bool) -> LoopActionFn {
-    use crate::test_loop::utils::retrieve_client_actor;
-    use near_client::client_actor::AdvProduceBlockHeightSelection;
-
-    let done = Cell::new(false);
-    Box::new(
-        move |node_datas: &[TestData],
-              test_loop_data: &mut TestLoopData,
-              client_account_id: AccountId| {
-            // It must happen only for the first resharding block encountered.
-            if done.get() {
-                return;
-            }
-            let client_actor =
-                retrieve_client_actor(node_datas, test_loop_data, &client_account_id);
-            let tip = client_actor.client.chain.head().unwrap();
-
-            // If there's a new shard layout force a chain fork.
-            if next_block_has_new_shard_layout(client_actor.client.epoch_manager.as_ref(), &tip) {
-                println!("creating chain fork at height {}", tip.height);
-                let height_selection = if double_signing {
-                    // In the double signing scenario we want a new block on top of prev block, with consecutive height.
-                    AdvProduceBlockHeightSelection::NextHeightOnSelectedBlock {
-                        base_block_height: tip.height - 1,
-                    }
-                } else {
-                    // To avoid double signing skip already produced height.
-                    AdvProduceBlockHeightSelection::SelectedHeightOnSelectedBlock {
-                        produced_block_height: tip.height + 1,
-                        base_block_height: tip.height - 1,
-                    }
-                };
-                client_actor.adv_produce_blocks_on(3, true, height_selection);
-                done.set(true);
-            }
-        },
-    )
-}
-
-/// Returns a loop action that sends money transfers to random accounts at
-/// every block height.
-fn execute_money_transfers(account_ids: Vec<AccountId>) -> LoopActionFn {
-    const NUM_TRANSFERS_PER_BLOCK: usize = 20;
-
-    let latest_height = Cell::new(0);
-    let seed = rand::thread_rng().gen::<u64>();
-    println!("Random seed: {}", seed);
-
-    Box::new(
-        move |node_datas: &[TestData],
-              test_loop_data: &mut TestLoopData,
-              client_account_id: AccountId| {
-            let client_actor =
-                retrieve_client_actor(node_datas, test_loop_data, &client_account_id);
-            let tip = client_actor.client.chain.head().unwrap();
-
-            // Run this action only once at every block height.
-            if latest_height.get() == tip.height {
-                return;
-            }
-            latest_height.set(tip.height);
-
-            let mut slice = [0u8; 32];
-            slice[0..8].copy_from_slice(&seed.to_le_bytes());
-            slice[8..16].copy_from_slice(&tip.height.to_le_bytes());
-            let mut rng: ChaCha20Rng = SeedableRng::from_seed(slice);
-
-            for _ in 0..NUM_TRANSFERS_PER_BLOCK {
-                let sender = account_ids.choose(&mut rng).unwrap().clone();
-                let receiver = account_ids.choose(&mut rng).unwrap().clone();
-
-                let clients = node_datas
-                    .iter()
-                    .map(|test_data| {
-                        &test_loop_data.get(&test_data.client_sender.actor_handle()).client
-                    })
-                    .collect_vec();
-
-                let anchor_hash = get_anchor_hash(&clients);
-                let nonce = get_next_nonce(&test_loop_data, &node_datas, &sender);
-                let amount = ONE_NEAR * rng.gen_range(1..=10);
-                let tx = SignedTransaction::send_money(
-                    nonce,
-                    sender.clone(),
-                    receiver.clone(),
-                    &create_user_test_signer(&sender).into(),
-                    amount,
-                    anchor_hash,
-                );
-                submit_tx(&node_datas, &client_account_id, tx);
-            }
-        },
-    )
-}
-
-/// Returns a loop action that makes storage read and write at every block
-/// height.
-fn execute_storage_operations(sender_id: AccountId, receiver_id: AccountId) -> LoopActionFn {
-    const TX_CHECK_DEADLINE: u64 = 5;
-    let latest_height = Cell::new(0);
-    let txs = Cell::new(vec![]);
-    let nonce = Cell::new(102);
-
-    Box::new(
-        move |node_datas: &[TestData],
-              test_loop_data: &mut TestLoopData,
-              client_account_id: AccountId| {
-            let client_actor =
-                retrieve_client_actor(node_datas, test_loop_data, &client_account_id);
-            let tip = client_actor.client.chain.head().unwrap();
-
-            // Run this action only once at every block height.
-            if latest_height.get() == tip.height {
-                return;
-            }
-            latest_height.set(tip.height);
-
-            let mut remaining_txs = vec![];
-            for (tx, tx_height) in txs.take() {
-                if tx_height + TX_CHECK_DEADLINE >= tip.height {
-                    remaining_txs.push((tx, tx_height));
-                    continue;
-                }
-
-                let tx_outcome = client_actor.client.chain.get_partial_transaction_result(&tx);
-                let status = tx_outcome.as_ref().map(|o| o.status.clone());
-                assert_matches!(status, Ok(FinalExecutionStatus::SuccessValue(_)));
-            }
-            txs.set(remaining_txs);
-
-            let clients = node_datas
-                .iter()
-                .map(|test_data| {
-                    &test_loop_data.get(&test_data.client_sender.actor_handle()).client
-                })
-                .collect_vec();
-
-            // Send transaction which reads a key and writes a key-value pair
-            // to the contract storage.
-            let anchor_hash = get_anchor_hash(&clients);
-            let gas = 20 * TGAS;
-            let salt = 2 * tip.height;
-            nonce.set(nonce.get() + 1);
-            let tx = SignedTransaction::from_actions(
-                nonce.get(),
-                sender_id.clone(),
-                receiver_id.clone(),
-                &create_user_test_signer(&sender_id).into(),
-                vec![
-                    Action::FunctionCall(Box::new(FunctionCallAction {
-                        args: near_primitives::test_utils::encode(&[salt]),
-                        method_name: "read_value".to_string(),
-                        gas,
-                        deposit: 0,
-                    })),
-                    Action::FunctionCall(Box::new(FunctionCallAction {
-                        args: near_primitives::test_utils::encode(&[salt + 1, salt * 10]),
-                        method_name: "write_key_value".to_string(),
-                        gas,
-                        deposit: 0,
-                    })),
-                ],
-                anchor_hash,
-                0,
-            );
-
-            store_and_submit_tx(
-                &node_datas,
-                &client_account_id,
-                &txs,
-                &sender_id,
-                &receiver_id,
-                tip.height,
-                tx,
-            );
-        },
-    )
-}
-
-/// Returns a loop action that invokes a costly method from a contract
-/// `CALLS_PER_BLOCK_HEIGHT` times per block height.
-///
-/// The account invoking the contract is taken in sequential order from `signed_ids`.
-///
-/// The account receiving the contract call is taken in sequential order from `receiver_ids`.
-fn call_burn_gas_contract(
-    signer_ids: Vec<AccountId>,
-    receiver_ids: Vec<AccountId>,
-    gas_burnt_per_call: Gas,
-) -> LoopActionFn {
-    const TX_CHECK_BLOCKS_AFTER_RESHARDING: u64 = 5;
-    const CALLS_PER_BLOCK_HEIGHT: usize = 5;
-
-    let resharding_height = Cell::new(None);
-    let nonce = Cell::new(102);
-    let txs = Cell::new(vec![]);
-    let latest_height = Cell::new(0);
-
-    Box::new(
-        move |node_datas: &[TestData],
-              test_loop_data: &mut TestLoopData,
-              client_account_id: AccountId| {
-            let client_actor =
-                retrieve_client_actor(node_datas, test_loop_data, &client_account_id);
-            let tip = client_actor.client.chain.head().unwrap();
-
-            // Run this action only once at every block height.
-            if latest_height.get() == tip.height {
-                return;
-            }
-            latest_height.set(tip.height);
-
-            // After resharding: wait some blocks and check that all txs have been executed correctly.
-            if let Some(height) = resharding_height.get() {
-                if tip.height > height + TX_CHECK_BLOCKS_AFTER_RESHARDING {
-                    for (tx, tx_height) in txs.take() {
-                        let tx_outcome =
-                            client_actor.client.chain.get_partial_transaction_result(&tx);
-                        let status = tx_outcome.as_ref().map(|o| o.status.clone());
-                        let status = status.unwrap();
-                        tracing::debug!(target: "test", ?tx_height, ?tx, ?status, "transaction status");
-                        assert_matches!(status, FinalExecutionStatus::SuccessValue(_));
-                    }
-                }
-            } else {
-                if next_block_has_new_shard_layout(client_actor.client.epoch_manager.as_ref(), &tip)
-                {
-                    tracing::debug!(target: "test", height=tip.height, "resharding height set");
-                    resharding_height.set(Some(tip.height));
-                }
-            }
-            // Before resharding and one block after: call the test contract a few times per block.
-            // The objective is to pile up receipts (e.g. delayed).
-            if tip.height <= resharding_height.get().unwrap_or(1000) + 1 {
-                for i in 0..CALLS_PER_BLOCK_HEIGHT {
-                    // Note that if the number of signers and receivers is the
-                    // same then the traffic will always flow the same way. It
-                    // would be nice to randomize it a bit.
-                    let signer_id = &signer_ids[i % signer_ids.len()];
-                    let receiver_id = &receiver_ids[i % receiver_ids.len()];
-                    let signer: Signer = create_user_test_signer(signer_id).into();
-                    nonce.set(nonce.get() + 1);
-                    let method_name = "burn_gas_raw".to_owned();
-                    let burn_gas: u64 = gas_burnt_per_call;
-                    let args = burn_gas.to_le_bytes().to_vec();
-                    let tx = SignedTransaction::call(
-                        nonce.get(),
-                        signer_id.clone(),
-                        receiver_id.clone(),
-                        &signer,
-                        1,
-                        method_name,
-                        args,
-                        gas_burnt_per_call + 10 * TGAS,
-                        tip.last_block_hash,
-                    );
-                    store_and_submit_tx(
-                        &node_datas,
-                        &client_account_id,
-                        &txs,
-                        &signer_id,
-                        &receiver_id,
-                        tip.height,
-                        tx,
-                    );
-                }
-            }
-        },
-    )
-}
-
-/// Sends a promise-yield transaction before resharding. Then, if `call_resume` is `true` also sends
-/// a yield-resume transaction after resharding, otherwise it lets the promise-yield go into timeout.
-///
-/// Each `signer_id` sends transaction to the corresponding `receiver_id`.
-///
-/// A few blocks after resharding all transactions outcomes are checked for successful execution.
-fn call_promise_yield(
-    call_resume: bool,
-    signer_ids: Vec<AccountId>,
-    receiver_ids: Vec<AccountId>,
-) -> LoopActionFn {
-    let resharding_height: Cell<Option<u64>> = Cell::new(None);
-    let txs = Cell::new(vec![]);
-    let latest_height = Cell::new(0);
-    let promise_txs_sent = Cell::new(false);
-    let nonce = Cell::new(102);
-    let yield_payload = vec![];
-
-    Box::new(
-        move |node_datas: &[TestData],
-              test_loop_data: &mut TestLoopData,
-              client_account_id: AccountId| {
-            let client_actor =
-                retrieve_client_actor(node_datas, test_loop_data, &client_account_id);
-            let tip = client_actor.client.chain.head().unwrap();
-
-            // Run this action only once at every block height.
-            if latest_height.get() == tip.height {
-                return;
-            }
-            latest_height.set(tip.height);
-
-            // The operation to be done depends on the current block height in relation to the
-            // resharding height.
-            match (resharding_height.get(), latest_height.get()) {
-                // Resharding happened in the previous block.
-                // Maybe send the resume transaction.
-                (Some(resharding), latest) if latest == resharding + 1 && call_resume => {
-                    for (signer_id, receiver_id) in
-                        signer_ids.clone().into_iter().zip(receiver_ids.clone().into_iter())
-                    {
-                        let signer: Signer = create_user_test_signer(&signer_id).into();
-                        nonce.set(nonce.get() + 1);
-                        let tx = SignedTransaction::call(
-                            nonce.get(),
-                            signer_id.clone(),
-                            receiver_id.clone(),
-                            &signer,
-                            1,
-                            "call_yield_resume_read_data_id_from_storage".to_string(),
-                            yield_payload.clone(),
-                            300 * TGAS,
-                            tip.last_block_hash,
-                        );
-                        store_and_submit_tx(
-                            &node_datas,
-                            &client_account_id,
-                            &txs,
-                            &signer_id,
-                            &receiver_id,
-                            tip.height,
-                            tx,
-                        );
-                    }
-                }
-                // Resharding happened a few blocks in the past.
-                // Check transactions' outcomes.
-                (Some(resharding), latest) if latest == resharding + 4 => {
-                    let txs = txs.take();
-                    assert_ne!(txs.len(), 0);
-                    for (tx, tx_height) in txs {
-                        let tx_outcome =
-                            client_actor.client.chain.get_partial_transaction_result(&tx);
-                        let status = tx_outcome.as_ref().map(|o| o.status.clone());
-                        let status = status.unwrap();
-                        tracing::debug!(target: "test", ?tx_height, ?tx, ?status, "transaction status");
-                        assert_matches!(status, FinalExecutionStatus::SuccessValue(_));
-                    }
-                }
-                (Some(_resharding), _latest) => {}
-                // Resharding didn't happen in the past.
-                (None, _) => {
-                    // Check if resharding will happen in this block.
-                    if next_block_has_new_shard_layout(
-                        client_actor.client.epoch_manager.as_ref(),
-                        &tip,
-                    ) {
-                        tracing::debug!(target: "test", height=tip.height, "resharding height set");
-                        resharding_height.set(Some(tip.height));
-                        return;
-                    }
-                    // Before resharding, send a set of promise transactions, just once.
-                    if promise_txs_sent.get() {
-                        return;
-                    }
-                    for (signer_id, receiver_id) in
-                        signer_ids.clone().into_iter().zip(receiver_ids.clone().into_iter())
-                    {
-                        let signer: Signer = create_user_test_signer(&signer_id).into();
-                        nonce.set(nonce.get() + 1);
-                        let tx = SignedTransaction::call(
-                            nonce.get(),
-                            signer_id.clone(),
-                            receiver_id.clone(),
-                            &signer,
-                            0,
-                            "call_yield_create_return_promise".to_string(),
-                            yield_payload.clone(),
-                            300 * TGAS,
-                            tip.last_block_hash,
-                        );
-                        store_and_submit_tx(
-                            &node_datas,
-                            &client_account_id,
-                            &txs,
-                            &signer_id,
-                            &receiver_id,
-                            tip.height,
-                            tx,
-                        );
-                    }
-                    promise_txs_sent.set(true);
-                }
-            }
-        },
-    )
-}
-
-=======
->>>>>>> 21b5109a
 fn get_base_shard_layout(version: u64) -> ShardLayout {
     let boundary_accounts = vec!["account1".parse().unwrap(), "account3".parse().unwrap()];
     match version {
@@ -835,33 +430,15 @@
         }
         latest_block_height.set(tip.height);
 
-        // Check that all chunks are included.
         let client = clients[client_index];
         let block_header = client.chain.get_block_header(&tip.last_block_hash).unwrap();
-<<<<<<< HEAD
-        if latest_block_height.get() < tip.height {
-            if latest_block_height.get() == 0 {
-                println!("State before resharding:");
-                print_and_assert_shard_accounts(&clients, &tip);
-            }
-            trie_sanity_check.assert_state_sanity(&clients, expected_num_shards);
-            latest_block_height.set(tip.height);
-            let shard_layout =
-                client.epoch_manager.get_epoch_config(&tip.epoch_id).unwrap().shard_layout;
-            println!(
-                "Block: {:?} {} {:?}",
-                tip.last_block_hash,
-                tip.height,
-                block_header.chunk_mask()
-            );
-            println!("Shard IDs: {:?}", shard_layout.shard_ids().collect_vec());
-            if params.all_chunks_expected && params.chunk_ranges_to_drop.is_empty() {
-                assert!(block_header.chunk_mask().iter().all(|chunk_bit| *chunk_bit));
-            }
-=======
+        let shard_layout = client.epoch_manager.get_shard_layout(&tip.epoch_id).unwrap();
+        println!("Block: {:?} {} {:?}", tip.last_block_hash, tip.height, block_header.chunk_mask());
+        println!("Shard IDs: {:?}", shard_layout.shard_ids().collect_vec());
+
+        // Check that all chunks are included.
         if params.all_chunks_expected && params.chunk_ranges_to_drop.is_empty() {
             assert!(block_header.chunk_mask().iter().all(|chunk_bit| *chunk_bit));
->>>>>>> 21b5109a
         }
 
         trie_sanity_check.assert_state_sanity(&clients, expected_num_shards);
