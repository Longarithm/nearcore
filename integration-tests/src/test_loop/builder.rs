use std::collections::HashSet;
use std::sync::{Arc, Mutex, RwLock};

use near_async::futures::FutureSpawner;
use near_async::messaging::{noop, IntoMultiSender, IntoSender, LateBoundSender};
use near_async::test_loop::sender::TestLoopSender;
use near_async::test_loop::TestLoopV2;
use near_async::time::{Clock, Duration};
use near_chain::runtime::NightshadeRuntime;
use near_chain::state_snapshot_actor::{
    get_delete_snapshot_callback, get_make_snapshot_callback, SnapshotCallbacks, StateSnapshotActor,
};
use near_chain::types::RuntimeAdapter;
use near_chain::ChainGenesis;
use near_chain_configs::{
    ClientConfig, DumpConfig, ExternalStorageConfig, ExternalStorageLocation, Genesis,
    MutableConfigValue, StateSyncConfig, SyncConfig,
};
use near_chunks::shards_manager_actor::ShardsManagerActor;
use near_client::client_actor::ClientActorInner;
use near_client::gc_actor::GCActor;
use near_client::sync_jobs_actor::SyncJobsActor;
use near_client::test_utils::test_loop::test_loop_sync_actor_maker;
use near_client::{Client, PartialWitnessActor, SyncAdapter, ViewClientActorInner};
use near_epoch_manager::shard_tracker::{ShardTracker, TrackedConfig};
use near_epoch_manager::{EpochManager, EpochManagerAdapter};
use near_network::test_loop::{TestLoopNetworkSharedState, TestLoopPeerManagerActor};
use near_parameters::RuntimeConfigStore;
use near_primitives::epoch_manager::EpochConfigStore;
use near_primitives::network::PeerId;
use near_primitives::test_utils::create_test_signer;
use near_primitives::types::AccountId;
use near_store::adapter::StoreAdapter;
use near_store::config::StateSnapshotType;
use near_store::genesis::initialize_genesis_state;
use near_store::test_utils::{create_test_split_store, create_test_store};
use near_store::{Store, StoreConfig, TrieConfig};
use near_vm_runner::{ContractRuntimeCache, FilesystemContractRuntimeCache};
use nearcore::state_sync::StateSyncDumper;
use tempfile::TempDir;

use super::env::{ClientToShardsManagerSender, TestData, TestLoopChunksStorage, TestLoopEnv};
use super::utils::network::{chunk_endorsement_dropper, partial_encoded_chunks_dropper};

pub(crate) struct TestLoopBuilder {
    test_loop: TestLoopV2,
    genesis: Option<Genesis>,
    epoch_config_store: Option<EpochConfigStore>,
    clients: Vec<AccountId>,
    /// Overrides the stores; rather than constructing fresh new stores, use
    /// the provided ones (to test with existing data).
    /// Each element in the vector is (hot_store, split_store).
    stores_override: Option<Vec<(Store, Option<Store>)>>,
    /// Overrides the directory used for test loop shared data; rather than
    /// constructing fresh new tempdir, use the provided one (to test with
    /// existing data from a previous test loop run).
    test_loop_data_dir: Option<TempDir>,
    /// Accounts whose clients should be configured as an archival node.
    /// This should be a subset of the accounts in the `clients` list.
    archival_clients: HashSet<AccountId>,
    /// Will store all chunks produced within the test loop.
    chunks_storage: Arc<Mutex<TestLoopChunksStorage>>,
    /// Whether test loop should drop all chunks validated by the given account.
    drop_chunks_validated_by: Option<AccountId>,
    /// Whether test loop should drop all endorsements from the given account.
    drop_endorsements_from: Option<AccountId>,
    /// Number of latest epochs to keep before garbage collecting associated data.
    gc_num_epochs_to_keep: Option<u64>,
    /// The store of runtime configurations to be passed into runtime adapters.
    runtime_config_store: Option<RuntimeConfigStore>,
    /// Custom function to change the configs before constructing each client.
    config_modifier: Option<Box<dyn Fn(&mut ClientConfig, usize)>>,
    /// Whether to do the warmup or not. See `skip_warmup` for more details.
    warmup: bool,
    /// Whether all nodes must track all shards.
    track_all_shards: bool,
}

impl TestLoopBuilder {
    pub(crate) fn new() -> Self {
        Self {
            test_loop: TestLoopV2::new(),
            genesis: None,
            epoch_config_store: None,
            clients: vec![],
            stores_override: None,
            test_loop_data_dir: None,
            archival_clients: HashSet::new(),
            chunks_storage: Default::default(),
            drop_chunks_validated_by: None,
            drop_endorsements_from: None,
            gc_num_epochs_to_keep: None,
            runtime_config_store: None,
            config_modifier: None,
            warmup: true,
            track_all_shards: false,
        }
    }

    /// Get the clock for the test loop.
    pub(crate) fn clock(&self) -> Clock {
        self.test_loop.clock()
    }

    /// Set the genesis configuration for the test loop.
    pub(crate) fn genesis(mut self, genesis: Genesis) -> Self {
        self.genesis = Some(genesis);
        self
    }

    pub(crate) fn epoch_config_store(mut self, epoch_config_store: EpochConfigStore) -> Self {
        self.epoch_config_store = Some(epoch_config_store);
        self
    }

    /// Set the clients for the test loop.
    pub(crate) fn clients(mut self, clients: Vec<AccountId>) -> Self {
        self.clients = clients;
        self
    }

    /// Uses the provided stores instead of generating new ones.
    /// Each element in the vector is (hot_store, split_store).
    pub fn stores_override(mut self, stores: Vec<(Store, Option<Store>)>) -> Self {
        self.stores_override = Some(stores);
        self
    }

    /// Like stores_override, but all cold stores are None.
    pub fn stores_override_hot_only(mut self, stores: Vec<Store>) -> Self {
        self.stores_override = Some(stores.into_iter().map(|store| (store, None)).collect());
        self
    }

    /// Set the accounts whose clients should be configured as archival nodes in the test loop.
    /// These accounts should be a subset of the accounts provided to the `clients` method.
    pub(crate) fn archival_clients(mut self, clients: HashSet<AccountId>) -> Self {
        self.archival_clients = clients;
        self
    }

    pub(crate) fn drop_chunks_validated_by(mut self, account_id: &str) -> Self {
        self.drop_chunks_validated_by = Some(account_id.parse().unwrap());
        self
    }

    pub(crate) fn drop_endorsements_from(mut self, account_id: &str) -> Self {
        self.drop_endorsements_from = Some(account_id.parse().unwrap());
        self
    }

    pub(crate) fn gc_num_epochs_to_keep(mut self, num_epochs: u64) -> Self {
        self.gc_num_epochs_to_keep = Some(num_epochs);
        self
    }

    /// Custom function to change the configs before constructing each client.
    #[allow(dead_code)]
    pub fn config_modifier(
        mut self,
        modifier: impl Fn(&mut ClientConfig, usize) + 'static,
    ) -> Self {
        self.config_modifier = Some(Box::new(modifier));
        self
    }

    /// Do not automatically warmup the chain. Start from genesis instead.
    /// Note that this can cause unexpected issues, as the chain behaves
    /// somewhat differently (and correctly so) at genesis. So only skip
    /// warmup if you are interested in the behavior of starting from genesis.
    pub fn skip_warmup(mut self) -> Self {
        self.warmup = false;
        self
    }

    pub fn track_all_shards(mut self) -> Self {
        self.track_all_shards = true;
        self
    }

    /// Overrides the tempdir (which contains state dump, etc.) instead
    /// of creating a new one.
    pub fn test_loop_data_dir(mut self, dir: TempDir) -> Self {
        self.test_loop_data_dir = Some(dir);
        self
    }

    /// Build the test loop environment.
    pub(crate) fn build(self) -> TestLoopEnv {
        self.ensure_genesis().ensure_clients().build_impl()
    }

    fn ensure_genesis(self) -> Self {
        assert!(self.genesis.is_some(), "Genesis must be provided to the test loop");
        self
    }

    fn ensure_clients(self) -> Self {
        assert!(!self.clients.is_empty(), "Clients must be provided to the test loop");
        assert!(
            self.archival_clients.is_subset(&HashSet::from_iter(self.clients.iter().cloned())),
            "Archival accounts must be subset of the clients"
        );
        self
    }

    fn build_impl(mut self) -> TestLoopEnv {
        let mut datas = Vec::new();
        let mut network_adapters = Vec::new();
        let mut epoch_manager_adapters = Vec::new();
        let tempdir =
            self.test_loop_data_dir.take().unwrap_or_else(|| tempfile::tempdir().unwrap());
        for idx in 0..self.clients.len() {
            let account = &self.clients[idx];
            let is_archival = self.archival_clients.contains(account);
            let (data, network_adapter, epoch_manager_adapter) =
                self.setup_client(idx, &tempdir, is_archival);
            datas.push(data);
            network_adapters.push(network_adapter);
            epoch_manager_adapters.push(epoch_manager_adapter);
        }
        self.setup_network(&datas, &network_adapters, &epoch_manager_adapters);

        let env = TestLoopEnv { test_loop: self.test_loop, datas, tempdir };
        if self.warmup {
            env.warmup()
        } else {
            env
        }
    }

    fn setup_client(
        &mut self,
        idx: usize,
        tempdir: &TempDir,
        is_archival: bool,
    ) -> (
        TestData,
        Arc<LateBoundSender<TestLoopSender<TestLoopPeerManagerActor>>>,
        Arc<dyn EpochManagerAdapter>,
    ) {
        let client_adapter = LateBoundSender::new();
        let network_adapter = LateBoundSender::new();
        let state_snapshot_adapter = LateBoundSender::new();
        let partial_witness_adapter = LateBoundSender::new();
        let sync_jobs_adapter = LateBoundSender::new();

        let genesis = self.genesis.as_ref().unwrap();
        let epoch_config_store = self.epoch_config_store.as_ref().unwrap();
        let mut client_config = ClientConfig::test(true, 600, 2000, 4, is_archival, true, false);
        client_config.max_block_wait_delay = Duration::seconds(6);
        client_config.state_sync_enabled = true;
        client_config.state_sync_timeout = Duration::milliseconds(100);
        if let Some(num_epochs) = self.gc_num_epochs_to_keep {
            client_config.gc.gc_num_epochs_to_keep = num_epochs;
        }
        let external_storage_location =
            ExternalStorageLocation::Filesystem { root_dir: tempdir.path().join("state_sync") };
        client_config.state_sync = StateSyncConfig {
            dump: Some(DumpConfig {
                iteration_delay: Some(Duration::seconds(1)),
                location: external_storage_location.clone(),
                credentials_file: None,
                restart_dump_for_shards: None,
            }),
            sync: SyncConfig::ExternalStorage(ExternalStorageConfig {
                location: external_storage_location,
                num_concurrent_requests: 1,
                num_concurrent_requests_during_catchup: 1,
                // We go straight to storage here because the network layer basically
                // doesn't exist in testloop. We could mock a bunch of stuff to make
                // the clients transfer state parts "peer to peer" but we wouldn't really
                // gain anything over having them dump parts to a tempdir.
                external_storage_fallback_threshold: 0,
            }),
        };

        // Configure tracked shards.
        // * single shard tracking for validators
        // * all shard tracking for non-validators (RPCs and archival)
<<<<<<< HEAD
        let not_a_validator = {
            let epoch_config = epoch_config_store.get_config(genesis.config.protocol_version);
            let num_block_producer = epoch_config.num_block_producer_seats;
            let num_chunk_producer =
                epoch_config.validator_selection_config.num_chunk_producer_seats;
            let num_chunk_validator =
                epoch_config.validator_selection_config.num_chunk_validator_seats;
            let validator_num =
                num_block_producer.max(num_chunk_producer).max(num_chunk_validator) as usize;
            idx >= validator_num
        };
        if self.track_all_shards || not_a_validator {
=======
        let is_validator = {
            let epoch_config = epoch_config_store.get_config(genesis.config.protocol_version);
            idx < epoch_config.num_validators() as usize
        };
        if is_validator && !self.track_all_shards {
            client_config.tracked_shards = Vec::new();
        } else {
>>>>>>> d0a33c3b
            client_config.tracked_shards = vec![666];
        } else {
            client_config.tracked_shards = Vec::new();
        }

        if let Some(config_modifier) = &self.config_modifier {
            config_modifier(&mut client_config, idx);
        }

        let homedir = tempdir.path().join(format!("{}", idx));
        std::fs::create_dir_all(&homedir).expect("Unable to create homedir");

        let store_config = StoreConfig {
            path: Some(homedir.clone()),
            load_mem_tries_for_tracked_shards: true,
            ..Default::default()
        };

        let (store, split_store): (Store, Option<Store>) =
            if let Some(stores_override) = &self.stores_override {
                stores_override[idx].clone()
            } else if is_archival {
                let (hot_store, split_store) = create_test_split_store();
                (hot_store, Some(split_store))
            } else {
                let hot_store = create_test_store();
                (hot_store, None)
            };
        initialize_genesis_state(store.clone(), &genesis, None);

        let sync_jobs_actor = SyncJobsActor::new(client_adapter.as_multi_sender());
        let chain_genesis = ChainGenesis::new(&genesis.config);
        let epoch_manager = EpochManager::new_arc_handle_from_epoch_config_store(
            store.clone(),
            &genesis.config,
            epoch_config_store.clone(),
        );
        let shard_tracker =
            ShardTracker::new(TrackedConfig::from_config(&client_config), epoch_manager.clone());

        let state_sync_adapter = Arc::new(RwLock::new(SyncAdapter::new(
            client_adapter.as_sender(),
            network_adapter.as_sender(),
            test_loop_sync_actor_maker(idx, self.test_loop.sender().for_index(idx)),
        )));
        let contract_cache = FilesystemContractRuntimeCache::new(&homedir, None::<&str>)
            .expect("filesystem contract cache");
        let runtime_adapter = NightshadeRuntime::test_with_trie_config(
            &homedir,
            store.clone(),
            ContractRuntimeCache::handle(&contract_cache),
            &genesis.config,
            epoch_manager.clone(),
            self.runtime_config_store.clone(),
            TrieConfig::from_store_config(&store_config),
            StateSnapshotType::EveryEpoch,
        );

        let state_snapshot = StateSnapshotActor::new(
            runtime_adapter.get_flat_storage_manager(),
            network_adapter.as_multi_sender(),
            runtime_adapter.get_tries(),
            state_snapshot_adapter.as_multi_sender(),
        );

        let delete_snapshot_callback =
            get_delete_snapshot_callback(state_snapshot_adapter.as_multi_sender());
        let make_snapshot_callback = get_make_snapshot_callback(
            state_snapshot_adapter.as_multi_sender(),
            runtime_adapter.get_flat_storage_manager(),
        );
        let snapshot_callbacks =
            SnapshotCallbacks { make_snapshot_callback, delete_snapshot_callback };

        let validator_signer = MutableConfigValue::new(
            Some(Arc::new(create_test_signer(self.clients[idx].as_str()))),
            "validator_signer",
        );

        let shards_manager_adapter = LateBoundSender::new();
        let client_to_shards_manager_sender = Arc::new(ClientToShardsManagerSender {
            sender: shards_manager_adapter.clone(),
            chunks_storage: self.chunks_storage.clone(),
        });

        // Generate a PeerId. It doesn't matter what this is. We're just making it based on
        // the account ID, so that it is stable across multiple runs in the same test.
        let peer_id = PeerId::new(create_test_signer(self.clients[idx].as_str()).public_key());

        let client = Client::new(
            self.test_loop.clock(),
            client_config.clone(),
            chain_genesis.clone(),
            epoch_manager.clone(),
            shard_tracker.clone(),
            state_sync_adapter,
            runtime_adapter.clone(),
            network_adapter.as_multi_sender(),
            client_to_shards_manager_sender.as_sender(),
            validator_signer.clone(),
            true,
            [0; 32],
            Some(snapshot_callbacks),
            Arc::new(self.test_loop.async_computation_spawner(|_| Duration::milliseconds(80))),
            partial_witness_adapter.as_multi_sender(),
        )
        .unwrap();

        // If this is an archival node and split storage is initialized, then create view-specific
        // versions of EpochManager, ShardTracker and RuntimeAdapter and use them to initiaze the
        // ViewClientActorInner. Otherwise, we use the regular versions created above.
        let (view_epoch_manager, view_shard_tracker, view_runtime_adapter) =
            if let Some(split_store) = &split_store {
                let view_epoch_manager = EpochManager::new_arc_handle_from_epoch_config_store(
                    split_store.clone(),
                    &genesis.config,
                    epoch_config_store.clone(),
                );
                let view_shard_tracker = ShardTracker::new(
                    TrackedConfig::from_config(&client_config),
                    epoch_manager.clone(),
                );
                let view_runtime_adapter = NightshadeRuntime::test_with_trie_config(
                    &homedir,
                    split_store.clone(),
                    ContractRuntimeCache::handle(&contract_cache),
                    &genesis.config,
                    view_epoch_manager.clone(),
                    self.runtime_config_store.clone(),
                    TrieConfig::from_store_config(&store_config),
                    StateSnapshotType::EveryEpoch,
                );
                (view_epoch_manager, view_shard_tracker, view_runtime_adapter)
            } else {
                (epoch_manager.clone(), shard_tracker.clone(), runtime_adapter.clone())
            };
        let view_client_actor = ViewClientActorInner::new(
            self.test_loop.clock(),
            validator_signer.clone(),
            chain_genesis.clone(),
            view_epoch_manager.clone(),
            view_shard_tracker,
            view_runtime_adapter,
            network_adapter.as_multi_sender(),
            client_config.clone(),
            near_client::adversarial::Controls::default(),
        )
        .unwrap();

        let shards_manager = ShardsManagerActor::new(
            self.test_loop.clock(),
            validator_signer.clone(),
            epoch_manager.clone(),
            view_epoch_manager,
            shard_tracker.clone(),
            network_adapter.as_sender(),
            client_adapter.as_sender(),
            store.chunk_store(),
            client.chain.head().unwrap(),
            client.chain.header_head().unwrap(),
            Duration::milliseconds(100),
        );

        let client_actor = ClientActorInner::new(
            self.test_loop.clock(),
            client,
            client_adapter.as_multi_sender(),
            peer_id.clone(),
            network_adapter.as_multi_sender(),
            noop().into_sender(),
            None,
            Default::default(),
            None,
            sync_jobs_adapter.as_multi_sender(),
            Box::new(self.test_loop.future_spawner()),
        )
        .unwrap();

        let partial_witness_actor = PartialWitnessActor::new(
            self.test_loop.clock(),
            network_adapter.as_multi_sender(),
            client_adapter.as_multi_sender(),
            validator_signer.clone(),
            epoch_manager.clone(),
            store,
        );

        let gc_actor = GCActor::new(
            runtime_adapter.store().clone(),
            chain_genesis.height,
            runtime_adapter.clone(),
            epoch_manager.clone(),
            client_config.gc.clone(),
            client_config.archive,
        );
        // We don't send messages to `GCActor` so adapter is not needed.
        self.test_loop.register_actor_for_index(idx, gc_actor, None);

        let future_spawner = self.test_loop.future_spawner();
        let state_sync_dumper = StateSyncDumper {
            clock: self.test_loop.clock(),
            client_config,
            chain_genesis,
            epoch_manager: epoch_manager.clone(),
            shard_tracker,
            runtime: runtime_adapter,
            validator: validator_signer,
            dump_future_runner: Box::new(move |future| {
                future_spawner.spawn_boxed("state_sync_dumper", future);
                Box::new(|| {})
            }),
            handle: None,
        };
        let state_sync_dumper_handle = self.test_loop.data.register_data(state_sync_dumper);

        let client_sender =
            self.test_loop.register_actor_for_index(idx, client_actor, Some(client_adapter));
        let view_client_sender =
            self.test_loop.register_actor_for_index(idx, view_client_actor, None);
        let shards_manager_sender = self.test_loop.register_actor_for_index(
            idx,
            shards_manager,
            Some(shards_manager_adapter),
        );
        let partial_witness_sender = self.test_loop.register_actor_for_index(
            idx,
            partial_witness_actor,
            Some(partial_witness_adapter),
        );
        self.test_loop.register_actor_for_index(idx, sync_jobs_actor, Some(sync_jobs_adapter));
        self.test_loop.register_actor_for_index(idx, state_snapshot, Some(state_snapshot_adapter));

        // State sync dumper is not an Actor, handle starting separately.
        let state_sync_dumper_handle_clone = state_sync_dumper_handle.clone();
        self.test_loop.send_adhoc_event(
            "start_state_sync_dumper".to_owned(),
            move |test_loop_data| {
                test_loop_data.get_mut(&state_sync_dumper_handle_clone).start().unwrap();
            },
        );

        let data = TestData {
            account_id: self.clients[idx].clone(),
            peer_id,
            client_sender,
            view_client_sender,
            shards_manager_sender,
            partial_witness_sender,
            state_sync_dumper_handle,
        };
        (data, network_adapter, epoch_manager)
    }

    // TODO: we assume that all `Vec`s have the same length, consider
    // joining them into one structure.
    fn setup_network(
        &mut self,
        datas: &Vec<TestData>,
        network_adapters: &Vec<Arc<LateBoundSender<TestLoopSender<TestLoopPeerManagerActor>>>>,
        epoch_manager_adapters: &Vec<Arc<dyn EpochManagerAdapter>>,
    ) {
        let shared_state = Arc::new(TestLoopNetworkSharedState::new(&datas));
        for (idx, data) in datas.iter().enumerate() {
            let mut peer_manager_actor = TestLoopPeerManagerActor::new(
                self.test_loop.clock(),
                &data.account_id,
                shared_state.clone(),
                Arc::new(self.test_loop.future_spawner()),
            );

            if let Some(account_id) = &self.drop_chunks_validated_by {
                peer_manager_actor.register_override_handler(partial_encoded_chunks_dropper(
                    self.chunks_storage.clone(),
                    epoch_manager_adapters[idx].clone(),
                    account_id.clone(),
                ));
            }

            if let Some(account_id) = &self.drop_endorsements_from {
                peer_manager_actor
                    .register_override_handler(chunk_endorsement_dropper(account_id.clone()));
            }

            self.test_loop.register_actor_for_index(
                idx,
                peer_manager_actor,
                Some(network_adapters[idx].clone()),
            );
        }
    }
}<|MERGE_RESOLUTION|>--- conflicted
+++ resolved
@@ -278,20 +278,6 @@
         // Configure tracked shards.
         // * single shard tracking for validators
         // * all shard tracking for non-validators (RPCs and archival)
-<<<<<<< HEAD
-        let not_a_validator = {
-            let epoch_config = epoch_config_store.get_config(genesis.config.protocol_version);
-            let num_block_producer = epoch_config.num_block_producer_seats;
-            let num_chunk_producer =
-                epoch_config.validator_selection_config.num_chunk_producer_seats;
-            let num_chunk_validator =
-                epoch_config.validator_selection_config.num_chunk_validator_seats;
-            let validator_num =
-                num_block_producer.max(num_chunk_producer).max(num_chunk_validator) as usize;
-            idx >= validator_num
-        };
-        if self.track_all_shards || not_a_validator {
-=======
         let is_validator = {
             let epoch_config = epoch_config_store.get_config(genesis.config.protocol_version);
             idx < epoch_config.num_validators() as usize
@@ -299,10 +285,7 @@
         if is_validator && !self.track_all_shards {
             client_config.tracked_shards = Vec::new();
         } else {
->>>>>>> d0a33c3b
             client_config.tracked_shards = vec![666];
-        } else {
-            client_config.tracked_shards = Vec::new();
         }
 
         if let Some(config_modifier) = &self.config_modifier {
