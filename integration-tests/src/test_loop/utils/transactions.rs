use crate::test_loop::env::{TestData, TestLoopEnv};
use assert_matches::assert_matches;
use itertools::Itertools;
use near_async::messaging::{AsyncSendError, CanSend, SendAsync};
use near_async::test_loop::data::TestLoopData;
use near_async::test_loop::futures::TestLoopFutureSpawner;
use near_async::test_loop::sender::TestLoopSender;
use near_async::test_loop::TestLoopV2;
use near_async::time::Duration;
use near_client::client_actor::ClientActorInner;
use near_client::test_utils::test_loop::ClientQueries;
use near_client::{Client, ProcessTxResponse};
use near_crypto::Signer;
use near_network::client::ProcessTxRequest;
use near_primitives::block::Tip;
use near_primitives::errors::InvalidTxError;
use near_primitives::hash::CryptoHash;
use near_primitives::test_utils::create_user_test_signer;
use near_primitives::transaction::SignedTransaction;
use near_primitives::types::AccountId;
use near_primitives::views::{
    FinalExecutionOutcomeView, FinalExecutionStatus, QueryRequest, QueryResponseKind,
};
use std::collections::HashMap;
use std::sync::{Arc, Mutex};
use std::task::Poll;

use super::{ONE_NEAR, TGAS};
use near_async::futures::FutureSpawnerExt;

/// See `execute_money_transfers`. Debug is implemented so .unwrap() can print
/// the error.
#[derive(Debug)]
pub(crate) struct BalanceMismatchError {
    #[allow(unused)]
    pub account: AccountId,
    #[allow(unused)]
    pub expected: u128,
    #[allow(unused)]
    pub actual: u128,
}

// Returns the head with the smallest height
pub(crate) fn get_smallest_height_head(clients: &[&Client]) -> Tip {
    clients
        .iter()
        .map(|client| client.chain.head().unwrap())
        .min_by_key(|head| head.height)
        .unwrap()
}

// Transactions have to be built on top of some block in chain. To make
// sure all clients accept them, we select the head of the client with
// the smallest height.
pub(crate) fn get_anchor_hash(clients: &[&Client]) -> CryptoHash {
    get_smallest_height_head(clients).last_block_hash
}

/// Get next available nonce for the account's public key.
<<<<<<< HEAD
pub fn get_next_nonce(
    test_loop_data: &TestLoopData,
    node_datas: &[TestData],
    account_id: &AccountId,
) -> u64 {
    let clients = node_datas
=======
pub fn get_next_nonce(env: &mut TestLoopEnv, account_id: &AccountId) -> u64 {
    let signer: Signer = create_user_test_signer(&account_id);
    let clients = env
        .datas
>>>>>>> 949d6991
        .iter()
        .map(|data| &test_loop_data.get(&data.client_sender.actor_handle()).client)
        .collect_vec();
    let signer: Signer = create_user_test_signer(&account_id).into();
    let public_key = signer.public_key();
    let response = clients.runtime_query(
        account_id,
        QueryRequest::ViewAccessKey {
            account_id: account_id.clone(),
            public_key: signer.public_key(),
        },
    );
    let QueryResponseKind::AccessKey(access_key) = response.kind else {
        panic!("Expected AccessKey response");
    };
    access_key.nonce + 1
}

/// Execute money transfers within given `TestLoop` between given accounts.
/// Runs chain long enough for the transfers to be optimistically executed.
/// Used to generate state changes and check that chain is able to update
/// balances correctly.
///
/// If balances are incorrect, returns an error.
///
/// TODO: consider resending transactions which may be dropped because of
/// missing chunks.
pub(crate) fn execute_money_transfers(
    test_loop: &mut TestLoopV2,
    node_data: &[TestData],
    accounts: &[AccountId],
) -> Result<(), BalanceMismatchError> {
    let clients = node_data
        .iter()
        .map(|data| &test_loop.data.get(&data.client_sender.actor_handle()).client)
        .collect_vec();
    let mut balances = accounts
        .iter()
        .map(|account| (account.clone(), clients.query_balance(&account)))
        .collect::<HashMap<_, _>>();
    let num_clients = clients.len();
    drop(clients);

    let node_data = Arc::new(node_data.to_vec());

    for i in 0..accounts.len() {
        let amount = ONE_NEAR * (i as u128 + 1);
        let sender = accounts[i].clone();
        let receiver = accounts[(i + 1) % accounts.len()].clone();
        let node_data = node_data.clone();
        *balances.get_mut(&sender).unwrap() -= amount;
        *balances.get_mut(&receiver).unwrap() += amount;
        test_loop.send_adhoc_event_with_delay(
            format!("transaction {}", i),
            Duration::milliseconds(300 * i as i64),
            move |data| {
                let clients = node_data
                    .iter()
                    .map(|test_data| &data.get(&test_data.client_sender.actor_handle()).client)
                    .collect_vec();

                let anchor_hash = get_anchor_hash(&clients);

                let tx = SignedTransaction::send_money(
                    // TODO: set correct nonce.
                    1,
                    sender.clone(),
                    receiver.clone(),
                    &create_user_test_signer(&sender),
                    amount,
                    anchor_hash,
                );
                let process_tx_request =
                    ProcessTxRequest { transaction: tx, is_forwarded: false, check_only: false };
                node_data[i % num_clients].client_sender.send(process_tx_request);
            },
        );
    }

    // Give plenty of time for these transactions to complete.
    // TODO: consider explicitly waiting for all execution outcomes.
    test_loop.run_for(Duration::milliseconds(300 * accounts.len() as i64 + 20_000));

    let clients = node_data
        .iter()
        .map(|data| &test_loop.data.get(&data.client_sender.actor_handle()).client)
        .collect_vec();
    for account in accounts {
        let expected = *balances.get(account).unwrap();
        let actual = clients.query_balance(account);
        if expected != actual {
            return Err(BalanceMismatchError { account: account.clone(), expected, actual });
        }
    }
    Ok(())
}

pub fn do_create_account(
    env: &mut TestLoopEnv,
    rpc_id: &AccountId,
    originator: &AccountId,
    new_account_id: &AccountId,
    amount: u128,
) {
    tracing::info!(target: "test", "Creating account.");
    let tx = create_account(env, rpc_id, originator, new_account_id, amount);
    env.test_loop.run_for(Duration::seconds(5));
    check_txs(&env.test_loop, &env.datas, rpc_id, &[tx]);
}

pub fn do_delete_account(
    env: &mut TestLoopEnv,
    rpc_id: &AccountId,
    account_id: &AccountId,
    beneficiary_id: &AccountId,
) {
    tracing::info!(target: "test", "Deleting account.");
    let tx = delete_account(env, rpc_id, account_id, beneficiary_id);
    env.test_loop.run_for(Duration::seconds(5));
    check_txs(&env.test_loop, &env.datas, rpc_id, &[tx]);
}

pub fn do_deploy_contract(
    env: &mut TestLoopEnv,
    rpc_id: &AccountId,
    contract_id: &AccountId,
    code: Vec<u8>,
) {
    tracing::info!(target: "test", "Deploying contract.");
    let nonce = get_next_nonce(&env.test_loop.data, &env.datas, contract_id);
    let tx = deploy_contract(&mut env.test_loop, &env.datas, rpc_id, contract_id, code, nonce);
    env.test_loop.run_for(Duration::seconds(2));
    check_txs(&env.test_loop, &env.datas, rpc_id, &[tx]);
}

pub fn do_call_contract(
    env: &mut TestLoopEnv,
    rpc_id: &AccountId,
    sender_id: &AccountId,
    contract_id: &AccountId,
    method_name: String,
    args: Vec<u8>,
) {
    tracing::info!(target: "test", "Calling contract.");
    let nonce = get_next_nonce(&env.test_loop.data, &env.datas, contract_id);
    let tx = call_contract(
        &mut env.test_loop,
        &env.datas,
        rpc_id,
        sender_id,
        contract_id,
        method_name,
        args,
        nonce,
    );
    env.test_loop.run_for(Duration::seconds(2));
    check_txs(&env.test_loop, &env.datas, rpc_id, &[tx]);
}

pub fn create_account(
    env: &mut TestLoopEnv,
    rpc_id: &AccountId,
    originator: &AccountId,
    new_account_id: &AccountId,
    amount: u128,
) -> CryptoHash {
    let block_hash = get_shared_block_hash(&env.datas, &env.test_loop);

<<<<<<< HEAD
    let nonce = get_next_nonce(&env.test_loop.data, &env.datas, originator);
    let signer = create_user_test_signer(&originator).into();
    let new_signer: Signer = create_user_test_signer(&new_account_id).into();
=======
    let nonce = get_next_nonce(env, originator);
    let signer = create_user_test_signer(&originator);
    let new_signer: Signer = create_user_test_signer(&new_account_id);
>>>>>>> 949d6991

    let tx = SignedTransaction::create_account(
        nonce,
        originator.clone(),
        new_account_id.clone(),
        amount,
        new_signer.public_key(),
        &signer,
        block_hash,
    );

    let tx_hash = tx.get_hash();
    submit_tx(&env.datas, rpc_id, tx);
    tracing::debug!(target: "test", ?originator, ?new_account_id, ?tx_hash, "created account");
    tx_hash
}

pub fn delete_account(
    env: &mut TestLoopEnv,
    rpc_id: &AccountId,
    account_id: &AccountId,
    beneficiary_id: &AccountId,
) -> CryptoHash {
<<<<<<< HEAD
    let signer: Signer = create_user_test_signer(&account_id).into();
    let nonce = get_next_nonce(&env.test_loop.data, &env.datas, account_id);
=======
    let signer: Signer = create_user_test_signer(&account_id);
    let nonce = get_next_nonce(env, account_id);
>>>>>>> 949d6991
    let block_hash = get_shared_block_hash(&env.datas, &env.test_loop);

    let tx = SignedTransaction::delete_account(
        nonce,
        account_id.clone(),
        account_id.clone(),
        beneficiary_id.clone(),
        &signer,
        block_hash,
    );

    let tx_hash = tx.get_hash();
    submit_tx(&env.datas, rpc_id, tx);
    tracing::debug!(target: "test", ?account_id, ?beneficiary_id, ?tx_hash, "deleted account");
    tx_hash
}

/// Deploy the test contract to the provided contract_id account. The contract
/// account should already exist. The contract will be deployed from the contract
/// account itself.
///
/// This function does not wait until the transactions is executed.
pub fn deploy_contract(
    test_loop: &mut TestLoopV2,
    node_datas: &[TestData],
    rpc_id: &AccountId,
    contract_id: &AccountId,
    code: Vec<u8>,
    nonce: u64,
) -> CryptoHash {
    let block_hash = get_shared_block_hash(node_datas, test_loop);

    let signer = create_user_test_signer(&contract_id);

    let tx = SignedTransaction::deploy_contract(nonce, contract_id, code, &signer, block_hash);
    let tx_hash = tx.get_hash();
    submit_tx(node_datas, rpc_id, tx);

    tracing::debug!(target: "test", ?contract_id, ?tx_hash, "deployed contract");
    tx_hash
}

/// Call the contract deployed at contract id from the sender id.
///
/// This function does not wait until the transactions is executed.
pub fn call_contract(
    test_loop: &mut TestLoopV2,
    node_datas: &[TestData],
    rpc_id: &AccountId,
    sender_id: &AccountId,
    contract_id: &AccountId,
    method_name: String,
    args: Vec<u8>,
    nonce: u64,
) -> CryptoHash {
    let block_hash = get_shared_block_hash(node_datas, test_loop);
    let signer = create_user_test_signer(sender_id);
    let attach_gas = 300 * TGAS;
    let deposit = 0;

    let tx = SignedTransaction::call(
        nonce,
        sender_id.clone(),
        contract_id.clone(),
        &signer,
        deposit,
        method_name,
        args,
        attach_gas,
        block_hash,
    );

    let tx_hash = tx.get_hash();
    submit_tx(node_datas, rpc_id, tx);
    tracing::debug!(target: "test", ?sender_id, ?contract_id, ?tx_hash, "called contract");
    tx_hash
}

/// Submit a transaction to the rpc node with the given account id.
/// Doesn't wait for the result, it must be requested separately.
pub fn submit_tx(node_datas: &[TestData], rpc_id: &AccountId, tx: SignedTransaction) {
    let process_tx_request =
        ProcessTxRequest { transaction: tx, is_forwarded: false, check_only: false };

    let rpc_node_data = get_node_data(node_datas, rpc_id);
    let rpc_node_data_sender = &rpc_node_data.client_sender;

    let future = rpc_node_data_sender.send_async(process_tx_request);
    drop(future);
}

/// Check the status of the transactions and assert that they are successful.
///
/// Please note that it's important to use an rpc node that tracks all shards.
/// Otherwise, the transactions may not be found.
pub fn check_txs(
    test_loop: &TestLoopV2,
    node_datas: &[TestData],
    rpc_id: &AccountId,
    txs: &[CryptoHash],
) {
    let rpc = rpc_client(test_loop, node_datas, rpc_id);

    for &tx in txs {
        let tx_outcome = rpc.chain.get_partial_transaction_result(&tx);
        let status = tx_outcome.as_ref().map(|o| o.status.clone());
        let status = status.unwrap();
        tracing::info!(target: "test", ?tx, ?status, "transaction status");
        assert_matches!(status, FinalExecutionStatus::SuccessValue(_));
    }
}

/// Get the client for the provided rpd node account id.
fn rpc_client<'a>(
    test_loop: &'a TestLoopV2,
    node_datas: &'a [TestData],
    rpc_id: &AccountId,
) -> &'a Client {
    let node_data = get_node_data(node_datas, rpc_id);
    let client_actor_handle = node_data.client_sender.actor_handle();
    let client_actor = test_loop.data.get(&client_actor_handle);
    &client_actor.client
}

/// Finds a block that all clients have on their chain and return its hash.
pub fn get_shared_block_hash(node_datas: &[TestData], test_loop: &TestLoopV2) -> CryptoHash {
    let clients = node_datas
        .iter()
        .map(|data| &test_loop.data.get(&data.client_sender.actor_handle()).client)
        .collect_vec();

    let (_, block_hash) = clients
        .iter()
        .map(|client| {
            let head = client.chain.head().unwrap();
            (head.height, head.last_block_hash)
        })
        .min_by_key(|&(height, _)| height)
        .unwrap();
    block_hash
}

/// Returns the test data of for the node with the given account id.
pub fn get_node_data<'a>(node_datas: &'a [TestData], account_id: &AccountId) -> &'a TestData {
    for node_data in node_datas {
        if &node_data.account_id == account_id {
            return node_data;
        }
    }
    panic!("RPC client not found");
}

/// Run a transaction until completion and assert that the result is "success".
/// Returns the transaction result.
pub fn run_tx(
    test_loop: &mut TestLoopV2,
    tx: SignedTransaction,
    node_datas: &[TestData],
    maximum_duration: Duration,
) -> Vec<u8> {
    let tx_res = execute_tx(test_loop, tx, node_datas, maximum_duration).unwrap();
    assert_matches!(tx_res.status, FinalExecutionStatus::SuccessValue(_));
    match tx_res.status {
        FinalExecutionStatus::SuccessValue(res) => res,
        _ => unreachable!(),
    }
}

/// Run multiple transactions in parallel and wait for all of them to complete.
/// The transactions are expected to be valid, the function will panic if any transaction fails.
pub fn run_txs_parallel(
    test_loop: &mut TestLoopV2,
    txs: Vec<SignedTransaction>,
    node_datas: &[TestData],
    maximum_duration: Duration,
) {
    let mut tx_runners = txs.into_iter().map(|tx| TransactionRunner::new(tx, true)).collect_vec();

    let client_sender = &node_datas[0].client_sender;
    let future_spawner = test_loop.future_spawner();

    test_loop.run_until(
        |tl_data| {
            let client = &tl_data.get(&node_datas[0].client_sender.actor_handle()).client;
            let mut all_ready = true;
            for runner in tx_runners.iter_mut() {
                match runner.poll_assert_success(client_sender, client, &future_spawner) {
                    Poll::Pending => all_ready = false,
                    Poll::Ready(_) => {}
                }
            }

            all_ready
        },
        maximum_duration,
    );
}

/// Submit a transaction and wait for the execution result.
/// For invalid transactions returns an error.
/// For valid transactions returns the execution result (which could have an execution error inside, check it!).
pub fn execute_tx(
    test_loop: &mut TestLoopV2,
    tx: SignedTransaction,
    node_datas: &[TestData],
    maximum_duration: Duration,
) -> Result<FinalExecutionOutcomeView, InvalidTxError> {
    // Last node is usually the rpc node
    let rpc_node_id = node_datas.len().checked_sub(1).unwrap();

    let client_sender = &node_datas[rpc_node_id].client_sender;
    let future_spawner = test_loop.future_spawner();

    let mut tx_runner = TransactionRunner::new(tx, true);

    let mut res = None;
    test_loop.run_until(
        |tl_data| {
            let client = &tl_data.get(&node_datas[rpc_node_id].client_sender.actor_handle()).client;
            match tx_runner.poll(client_sender, client, &future_spawner) {
                Poll::Pending => false,
                Poll::Ready(tx_res) => {
                    res = Some(tx_res);
                    true
                }
            }
        },
        maximum_duration,
    );

    res.unwrap()
}

/// Creates account ids for the given number of accounts.
pub fn make_accounts(num_accounts: usize) -> Vec<AccountId> {
    let accounts = (0..num_accounts).map(|i| make_account(i)).collect_vec();
    accounts
}

/// Creates an account id to be contained at the given index.
pub fn make_account(index: usize) -> AccountId {
    format!("account{}", index).parse().unwrap()
}

/// Runs a transaction until completion.
/// Works in a non-blocking way which allows to run multiple transactions in parallel.
/// It is meant to be used with run_until.
pub struct TransactionRunner {
    transaction: SignedTransaction,
    tx_sent: bool,
    process_tx_result: Arc<Mutex<Option<Result<ProcessTxResponse, AsyncSendError>>>>,
    retry_when_congested: bool,
    final_result: Option<Result<FinalExecutionOutcomeView, InvalidTxError>>,
}

impl TransactionRunner {
    /// Create a runner which will run this transaction. Doesn't do anything yet,
    /// the transaction will be sent on the first call to `poll`.
    /// If `retry_when_congested` is true, the runner will retry the transaction if it's rejected
    /// because of shard congestion.
    pub fn new(transaction: SignedTransaction, retry_when_congested: bool) -> Self {
        Self {
            transaction: transaction,
            tx_sent: false,
            process_tx_result: Arc::new(Mutex::new(None)),
            retry_when_congested,
            final_result: None,
        }
    }

    /// Make progress on running the transaction.
    /// Returns `Poll::Pending` if the transaction is still running.
    /// Returns `Poll::Ready(_)` with the result if the transaction execution is finished.
    /// The result can be:
    /// Err(InvalidTxError) - the transaction is invalid, rejected before execution.
    /// Ok(FinalExecutionOutcomeView) - transaction was executed, result could be success or an error.
    /// It's meant to be called in `run_until`.
    pub fn poll(
        &mut self,
        client_sender: &TestLoopSender<ClientActorInner>,
        client: &Client,
        future_spawner: &TestLoopFutureSpawner,
    ) -> Poll<Result<FinalExecutionOutcomeView, InvalidTxError>> {
        if let Some(final_result) = &self.final_result {
            // Execution has finished, return the saved result.
            return Poll::Ready(final_result.clone());
        }

        if !self.tx_sent {
            // First call to `poll` - send out the transaction.
            self.send_tx(client_sender, future_spawner);
        }

        if let Some(tx_processing_res) = self.get_tx_processing_res() {
            match tx_processing_res {
                TxProcessingResult::Ok => {} // Initial processing was successful.
                TxProcessingResult::Congested(invalid_tx_err) => {
                    if self.retry_when_congested {
                        // Transaction was rejected because of congestion, retry it.
                        self.send_tx(client_sender, future_spawner);
                    } else {
                        self.final_result = Some(Err(invalid_tx_err.clone()));
                        return Poll::Ready(Err(invalid_tx_err));
                    }
                }
                TxProcessingResult::Invalid(invalid_tx_err) => {
                    // Invalid transaction.
                    self.final_result = Some(Err(invalid_tx_err.clone()));
                    return Poll::Ready(Err(invalid_tx_err));
                }
            }
        }

        if let Ok(final_res) =
            client.chain.get_final_transaction_result(&self.transaction.get_hash())
        {
            // Transaction execution is finished, save and return the final result.
            self.final_result = Some(Ok(final_res.clone()));
            return Poll::Ready(Ok(final_res));
        }

        Poll::Pending
    }

    /// Same as `poll`, but asserts that the transaction was executed successfully.
    /// Useful for tests where the transaction is expected to be executed successfully.
    pub fn poll_assert_success(
        &mut self,
        client_sender: &TestLoopSender<ClientActorInner>,
        client: &Client,
        future_spawner: &TestLoopFutureSpawner,
    ) -> Poll<Vec<u8>> {
        let final_res = match self.poll(client_sender, client, future_spawner) {
            Poll::Pending => return Poll::Pending,
            Poll::Ready(final_res) => final_res,
        };
        assert_matches!(final_res, Ok(_));
        let status = final_res.unwrap().status;
        match status {
            FinalExecutionStatus::SuccessValue(res) => Poll::Ready(res),
            _ => panic!("Transaction failed: {:?}", status),
        }
    }

    /// Send the transaction to the network.
    fn send_tx(
        &mut self,
        client_sender: &TestLoopSender<ClientActorInner>,
        future_spawner: &TestLoopFutureSpawner,
    ) {
        let process_tx_request = ProcessTxRequest {
            transaction: self.transaction.clone(),
            is_forwarded: false,
            check_only: false,
        };
        let process_tx_future = client_sender.send_async(process_tx_request);

        self.process_tx_result = Arc::new(Mutex::new(None));
        let process_tx_result_clone = self.process_tx_result.clone();
        future_spawner.spawn("TransactionRunner::send_tx", async move {
            let process_res = process_tx_future.await;
            *process_tx_result_clone.lock().unwrap() = Some(process_res);
        });
        self.tx_sent = true;
    }

    /// Get result of initial processing, if the result is already available.
    fn get_tx_processing_res(&mut self) -> Option<TxProcessingResult> {
        let processing_response_res = self.process_tx_result.lock().unwrap().take()?;
        let process_tx_response = match processing_response_res {
            Ok(process_tx_response) => process_tx_response,
            Err(AsyncSendError::Closed)
            | Err(AsyncSendError::Timeout)
            | Err(AsyncSendError::Dropped) => {
                tracing::warn!(
                    "TransactionRunner::get_tx_processing_res - got error: {:?}",
                    processing_response_res
                );
                return None;
            }
        };
        let res = match process_tx_response {
            ProcessTxResponse::NoResponse => panic!("NoResponse indicates an error"),
            ProcessTxResponse::RequestRouted | // Ok, transaction forwarded to a validator node
            ProcessTxResponse::ValidTx => TxProcessingResult::Ok,
            ProcessTxResponse::InvalidTx(err) => match err {
                InvalidTxError::ShardCongested { .. } | InvalidTxError::ShardStuck { .. } => {
                    TxProcessingResult::Congested(err)
                }
                _ => TxProcessingResult::Invalid(err),
            },
            ProcessTxResponse::DoesNotTrackShard => {
                panic!("Transaction submitted to a node that doesn't track the shard")
            }
        };
        Some(res)
    }
}

enum TxProcessingResult {
    Ok,
    Congested(InvalidTxError),
    Invalid(InvalidTxError),
}<|MERGE_RESOLUTION|>--- conflicted
+++ resolved
@@ -57,24 +57,16 @@
 }
 
 /// Get next available nonce for the account's public key.
-<<<<<<< HEAD
 pub fn get_next_nonce(
     test_loop_data: &TestLoopData,
     node_datas: &[TestData],
     account_id: &AccountId,
 ) -> u64 {
     let clients = node_datas
-=======
-pub fn get_next_nonce(env: &mut TestLoopEnv, account_id: &AccountId) -> u64 {
-    let signer: Signer = create_user_test_signer(&account_id);
-    let clients = env
-        .datas
->>>>>>> 949d6991
         .iter()
         .map(|data| &test_loop_data.get(&data.client_sender.actor_handle()).client)
         .collect_vec();
     let signer: Signer = create_user_test_signer(&account_id).into();
-    let public_key = signer.public_key();
     let response = clients.runtime_query(
         account_id,
         QueryRequest::ViewAccessKey {
@@ -238,15 +230,9 @@
 ) -> CryptoHash {
     let block_hash = get_shared_block_hash(&env.datas, &env.test_loop);
 
-<<<<<<< HEAD
     let nonce = get_next_nonce(&env.test_loop.data, &env.datas, originator);
     let signer = create_user_test_signer(&originator).into();
     let new_signer: Signer = create_user_test_signer(&new_account_id).into();
-=======
-    let nonce = get_next_nonce(env, originator);
-    let signer = create_user_test_signer(&originator);
-    let new_signer: Signer = create_user_test_signer(&new_account_id);
->>>>>>> 949d6991
 
     let tx = SignedTransaction::create_account(
         nonce,
@@ -270,13 +256,8 @@
     account_id: &AccountId,
     beneficiary_id: &AccountId,
 ) -> CryptoHash {
-<<<<<<< HEAD
     let signer: Signer = create_user_test_signer(&account_id).into();
     let nonce = get_next_nonce(&env.test_loop.data, &env.datas, account_id);
-=======
-    let signer: Signer = create_user_test_signer(&account_id);
-    let nonce = get_next_nonce(env, account_id);
->>>>>>> 949d6991
     let block_hash = get_shared_block_hash(&env.datas, &env.test_loop);
 
     let tx = SignedTransaction::delete_account(
