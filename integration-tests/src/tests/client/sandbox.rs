--- conflicted
+++ resolved
@@ -1,9 +1,5 @@
 use std::path::Path;
-<<<<<<< HEAD
 use std::sync::atomic::{AtomicU64, AtomicUsize, Ordering};
-=======
-use std::sync::atomic::{AtomicUsize, Ordering};
->>>>>>> 54cbc831
 use std::sync::Arc;
 
 use actix::System;
@@ -11,11 +7,7 @@
 use near_actix_test_utils::run_actix;
 use near_chain::{ChainGenesis, Provenance, RuntimeAdapter};
 use near_chain_configs::Genesis;
-<<<<<<< HEAD
 use near_client::test_utils::{setup_mock, TestEnv, MAX_BLOCK_PROD_TIME, MIN_BLOCK_PROD_TIME};
-=======
-use near_client::test_utils::{setup_mock, TestEnv};
->>>>>>> 54cbc831
 use near_crypto::{InMemorySigner, KeyType};
 use near_logger_utils::init_test_logger;
 use near_network::types::{
@@ -126,8 +118,6 @@
 }
 
 #[test]
-<<<<<<< HEAD
-#[cfg(feature = "sandbox")]
 fn test_fast_forward() {
     const BLOCKS_TO_FASTFORWARD: BlockHeight = 10_000;
     const BLOCKS_TO_PRODUCE: u64 = 20;
@@ -142,19 +132,10 @@
 
         // Produce 20 blocks
         let (_client, _view_client) = setup_mock(
-=======
-fn test_fast_forward() {
-    init_test_logger();
-    run_actix(async {
-        let count = Arc::new(AtomicUsize::new(0));
-        // Produce 20 blocks
-        let (client, _view_client) = setup_mock(
->>>>>>> 54cbc831
             vec!["test".parse().unwrap()],
             "test".parse().unwrap(),
             true,
             false,
-<<<<<<< HEAD
             Box::new(move |msg, _ctx, client| {
                 if let NetworkRequests::Block { block } = msg.as_network_requests_ref() {
                     let height = block.header().height();
@@ -167,7 +148,7 @@
                     if at == 1 {
                         first_block_timestamp.store(timestamp, Ordering::Relaxed);
                         client.do_send(NetworkClientMessages::Sandbox(
-                            NetworkSandboxMessage::SandboxFastForward(10000),
+                            NetworkSandboxMessage::SandboxFastForward(BLOCKS_TO_FASTFORWARD),
                         ));
                     }
 
@@ -193,18 +174,6 @@
                             max_forwarded_time
                         );
 
-=======
-            Box::new(move |msg, _ctx, _| {
-                if let NetworkRequests::Block { block } = msg.as_network_requests_ref() {
-                    let height = block.header().height();
-                    count.fetch_add(1, Ordering::Relaxed);
-                    if count.load(Ordering::Relaxed) >= 20 {
-                        assert!(
-                            height >= 10000,
-                            "Was not able to fast forward. Current height: {}",
-                            height
-                        );
->>>>>>> 54cbc831
                         System::current().stop();
                     }
                 }
@@ -212,13 +181,6 @@
             }),
         );
 
-<<<<<<< HEAD
-=======
-        // Fast forward by 10,000 blocks:
-        client.do_send(NetworkClientMessages::Sandbox(NetworkSandboxMessage::SandboxFastForward(
-            10000,
-        )));
->>>>>>> 54cbc831
         near_network::test_utils::wait_or_panic(5000);
     });
 }