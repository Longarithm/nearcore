use crate::tests::client::process_blocks::set_block_protocol_version;
use assert_matches::assert_matches;
use near_chain::near_chain_primitives::Error;
use near_chain::test_utils::wait_for_all_blocks_in_processing;
use near_chain::{ChainGenesis, ChainStoreAccess, Provenance};
use near_chain_configs::Genesis;
use near_client::test_utils::{run_catchup, TestEnv};
use near_client::{Client, ProcessTxResponse};
use near_crypto::{InMemorySigner, KeyType, Signer};
use near_o11y::testonly::init_test_logger;
use near_primitives::account::id::AccountId;
use near_primitives::block::{Block, Tip};
use near_primitives::epoch_manager::{AllEpochConfig, AllEpochConfigTestOverrides, EpochConfig};
use near_primitives::hash::CryptoHash;
use near_primitives::serialize::to_base64;
use near_primitives::shard_layout::{account_id_to_shard_id, account_id_to_shard_uid};
use near_primitives::transaction::{
    Action, DeployContractAction, FunctionCallAction, SignedTransaction,
};
use near_primitives::types::{BlockHeight, NumShards, ProtocolVersion, ShardId};
use near_primitives::utils::MaybeValidated;
use near_primitives::version::ProtocolFeature;
use near_primitives::version::PROTOCOL_VERSION;
use near_primitives::views::{ExecutionStatusView, FinalExecutionStatus, QueryRequest};
use near_primitives_core::num_rational::Rational32;
use near_store::test_utils::{gen_account, gen_unique_accounts};
use near_store::trie::SnapshotError;
use nearcore::config::GenesisExt;
use nearcore::test_utils::TestEnvNightshadeSetupExt;
use nearcore::NEAR_BASE;
use rand::rngs::StdRng;
use rand::seq::{IteratorRandom, SliceRandom};
use rand::{Rng, SeedableRng};
use std::collections::{BTreeMap, HashMap, HashSet};
use std::sync::Arc;
use tracing::debug;

const SIMPLE_NIGHTSHADE_PROTOCOL_VERSION: ProtocolVersion =
    ProtocolFeature::SimpleNightshade.protocol_version();

#[cfg(feature = "protocol_feature_simple_nightshade_v2")]
const SIMPLE_NIGHTSHADE_V2_PROTOCOL_VERSION: ProtocolVersion =
    ProtocolFeature::SimpleNightshadeV2.protocol_version();

#[cfg(not(feature = "protocol_feature_simple_nightshade_v2"))]
const SIMPLE_NIGHTSHADE_V2_PROTOCOL_VERSION: ProtocolVersion = PROTOCOL_VERSION + 1;

const P_CATCHUP: f64 = 0.2;

#[derive(Clone, Copy)]
enum ReshardingType {
    // In the V0->V1 resharding outgoing receipts are reassigned to receiver.
    V1,
    // In the V1->V2 resharding outgoing receipts are reassigned to lowest index child.
    #[allow(unused)]
    V2,
}

fn get_target_protocol_version(resharding_type: &ReshardingType) -> ProtocolVersion {
    match resharding_type {
        ReshardingType::V1 => SIMPLE_NIGHTSHADE_PROTOCOL_VERSION,
        ReshardingType::V2 => SIMPLE_NIGHTSHADE_V2_PROTOCOL_VERSION,
    }
}

fn get_genesis_protocol_version(resharding_type: &ReshardingType) -> ProtocolVersion {
    match resharding_type {
        ReshardingType::V1 => SIMPLE_NIGHTSHADE_PROTOCOL_VERSION - 1,
        ReshardingType::V2 => SIMPLE_NIGHTSHADE_V2_PROTOCOL_VERSION - 1,
    }
}

// Return the expected number of shards.
fn get_expected_shards_num(
    epoch_length: u64,
    height: BlockHeight,
    resharding_type: &ReshardingType,
) -> u64 {
    match resharding_type {
        ReshardingType::V1 => {
            if height <= 2 * epoch_length {
                return 1;
            } else {
                return 4;
            }
        }
        ReshardingType::V2 => {
            if height <= 2 * epoch_length {
                return 4;
            } else {
                return 5;
            }
        }
    };
}

/// The condition that determines if a chunk should be produced of dropped.
/// Can be probabilistic, predefined based on height and shard id or both.
struct DropChunkCondition {
    probability: f64,
    by_height_shard_id: HashSet<(BlockHeight, ShardId)>,
}

impl DropChunkCondition {
    fn should_drop_chunk(
        &self,
        rng: &mut StdRng,
        height: BlockHeight,
        shard_ids: &Vec<ShardId>,
    ) -> bool {
        if rng.gen_bool(self.probability) {
            return true;
        }

        // One chunk producer may be responsible for producing multiple chunks.
        // Ensure that the by_height_shard_id is consistent in that it doesn't
        // try to produce one chunk and drop another chunk, produced by the same
        // chunk producer.
        // It shouldn't happen in setups where num_validators >= num_shards.
        let mut all_true = true;
        let mut all_false = true;
        for shard_id in shard_ids {
            match self.by_height_shard_id.contains(&(height, *shard_id)) {
                true => all_false = false,
                false => all_true = false,
            }
        }
        if all_false {
            return false;
        }
        if all_true {
            return true;
        }

        tracing::warn!("Inconsistent test setup. Chunk producer configured to produce one of its chunks and to skip another. This is not supported, skipping all. height {} shard_ids {:?}", height, shard_ids);
        return true;
    }

    /// Returns a DropChunkCondition that doesn't drop any chunks.
    fn new() -> Self {
        Self { probability: 0.0, by_height_shard_id: HashSet::new() }
    }

    fn with_probability(probability: f64) -> Self {
        Self { probability, by_height_shard_id: HashSet::new() }
    }

    fn with_by_height_shard_id(by_height_shard_id: HashSet<(u64, ShardId)>) -> Self {
        Self { probability: 0.0, by_height_shard_id: by_height_shard_id }
    }
}

/// Test environment prepared for testing the sharding upgrade.
/// Epoch 0, blocks 1-5  : genesis shard layout
/// Epoch 1, blocks 6-10 : genesis shard layout, state split happens
/// Epoch 2: blocks 10-15: target shard layout, shard layout is upgraded
/// Epoch 3: blocks 16-20: target shard layout,
///
/// Note: if the test is extended to more epochs, garbage collection will
/// kick in and delete data that is checked at the end of the test.
struct TestReshardingEnv {
    env: TestEnv,
    initial_accounts: Vec<AccountId>,
    init_txs: Vec<SignedTransaction>,
    txs_by_height: BTreeMap<u64, Vec<SignedTransaction>>,
    epoch_length: u64,
    num_clients: usize,
    rng: StdRng,
    resharding_type: Option<ReshardingType>,
}

impl TestReshardingEnv {
    fn new(
        epoch_length: u64,
        num_validators: usize,
        num_clients: usize,
        num_init_accounts: usize,
        gas_limit: Option<u64>,
        genesis_protocol_version: ProtocolVersion,
        rng_seed: u64,
        state_snapshot_enabled: bool,
        resharding_type: Option<ReshardingType>,
    ) -> Self {
        let mut rng = SeedableRng::seed_from_u64(rng_seed);
        let validators: Vec<AccountId> =
            (0..num_validators).map(|i| format!("test{}", i).parse().unwrap()).collect();
        let other_accounts = gen_unique_accounts(&mut rng, num_init_accounts, num_init_accounts);
        let initial_accounts = [validators, other_accounts].concat();
        let genesis = setup_genesis(
            epoch_length,
            num_validators as u64,
            initial_accounts.clone(),
            gas_limit,
            genesis_protocol_version,
        );
        let chain_genesis = ChainGenesis::new(&genesis);
        let builder = if state_snapshot_enabled {
            TestEnv::builder(chain_genesis).use_state_snapshots()
        } else {
            TestEnv::builder(chain_genesis)
        };
        // Set the kickout thresholds to zero. In some tests we have chunk
        // producers missing chunks but we don't want any of the clients to get
        // kicked.
        // One of the reasons for not kicking is that the current test infra
        // doesn't support requesting chunks and non-validators wouldn't be able
        // to obtain the chunks at all.
        // Same needs to be set in the genesis.
        let epoch_config_test_overrides = Some(AllEpochConfigTestOverrides {
            block_producer_kickout_threshold: Some(0),
            chunk_producer_kickout_threshold: Some(0),
        });
        let env = builder
            .clients_count(num_clients)
            .validator_seats(num_validators)
            .real_stores()
            .real_epoch_managers_with_test_overrides(&genesis.config, epoch_config_test_overrides)
            .nightshade_runtimes(&genesis)
            .track_all_shards()
            .build();
        assert_eq!(env.validators.len(), num_validators);
        Self {
            env,
            initial_accounts,
            epoch_length,
            num_clients,
            init_txs: vec![],
            txs_by_height: BTreeMap::new(),
            rng,
            resharding_type,
        }
    }

    /// `init_txs` are added before any block is produced
    fn set_init_tx(&mut self, init_txs: Vec<SignedTransaction>) {
        self.init_txs = init_txs;
    }

    /// `txs_by_height` is a hashmap from block height to transactions to be
    /// included at block at that height
    fn set_tx_at_height(&mut self, height: u64, txs: Vec<SignedTransaction>) {
        debug!(target: "test", "setting txs at height {} txs: {:?}", height, txs.iter().map(|x|x.get_hash()).collect::<Vec<_>>());
        self.txs_by_height.insert(height, txs);
    }

<<<<<<< HEAD
    /// produces and processes the next block
    /// also checks that all accounts in initial_accounts are intact
    ///
    /// please also see the step_impl for changing the protocol version
    fn step(&mut self, drop_chunk_condition: &DropChunkCondition) {
        self.step_impl(
            &drop_chunk_condition,
            SIMPLE_NIGHTSHADE_PROTOCOL_VERSION,
            Some(ReshardingType::V1),
            true,
        );
    }

=======
>>>>>>> a33c64bb
    /// produces and processes the next block also checks that all accounts in
    /// initial_accounts are intact
    ///
    /// allows for changing the protocol version in the middle of the test the
    /// testing_v2 argument means whether the test should expect the sharding
    /// layout V2 to be used once the appropriate protocol version is reached
    fn step_impl(
        &mut self,
        drop_chunk_condition: &DropChunkCondition,
        protocol_version: ProtocolVersion,
<<<<<<< HEAD
        resharding_type: Option<ReshardingType>,
        enable_catchup: bool,
=======
>>>>>>> a33c64bb
    ) {
        let env = &mut self.env;
        let head = env.clients[0].chain.head().unwrap();
        let next_height = head.height + 1;
<<<<<<< HEAD
        let expected_num_shards =
            resharding_type.map(|t| get_expected_shards_num(self.epoch_length, next_height, &t));
=======
        let expected_num_shards = self
            .resharding_type
            .map(|t| get_expected_shards_num(self.epoch_length, next_height, &t));
>>>>>>> a33c64bb

        tracing::debug!(target: "test", next_height, expected_num_shards, "step");

        // add transactions for the next block
        if next_height == 1 {
            for tx in self.init_txs.iter() {
                Self::process_tx(env, tx);
            }
        }

        // At every step, chunks for the next block are produced after the current block is processed
        // (inside env.process_block)
        // Therefore, if we want a transaction to be included at the block at `height+1`, we must add
        // it when we are producing the block at `height`
        if let Some(txs) = self.txs_by_height.get(&(next_height + 1)) {
            for tx in txs {
                Self::process_tx(env, tx);
            }
        }

        // produce block
        let block = {
            let block_producer = get_block_producer(env, &head);
            let _span = tracing::debug_span!(target: "test", "", client=?block_producer).entered();
            let block_producer_client = env.client(&block_producer);
            let mut block = block_producer_client.produce_block(next_height).unwrap().unwrap();
            set_block_protocol_version(&mut block, block_producer.clone(), protocol_version);

            block
        };

        // Mapping from the chunk producer account id to the list of chunks that
        // it should produce. When processing block at height `next_height` the
        // chunk producers will produce chunks at height `next_height + 1`.
        let mut chunk_producer_to_shard_id: HashMap<AccountId, Vec<ShardId>> = HashMap::new();
        for shard_id in 0..block.chunks().len() {
            let shard_id = shard_id as ShardId;
            let validator_id = get_chunk_producer(env, &block, shard_id);
            chunk_producer_to_shard_id.entry(validator_id).or_default().push(shard_id);
        }

        // Make sure that catchup is done before the end of each epoch, but when it is done is
        // by chance. This simulates when catchup takes a long time to be done
        let should_catchup = enable_catchup
            && (self.rng.gen_bool(P_CATCHUP) || (next_height + 1) % self.epoch_length == 0);
        // process block, this also triggers chunk producers for the next block to produce chunks
        for j in 0..self.num_clients {
            let client = &mut env.clients[j];
            let _span = tracing::debug_span!(target: "test", "process block", client=j).entered();

            let shard_ids = chunk_producer_to_shard_id
                .get(client.validator_signer.as_ref().unwrap().validator_id())
                .cloned()
                .unwrap_or_default();
            let should_produce_chunk =
                !drop_chunk_condition.should_drop_chunk(&mut self.rng, next_height + 1, &shard_ids);
            tracing::info!(target: "test", ?next_height, ?should_produce_chunk, ?shard_ids, "should produce chunk");

            // Here we don't just call self.clients[i].process_block_sync_with_produce_chunk_options
            // because we want to call run_catchup before finish processing this block. This simulates
            // that catchup and block processing run in parallel.
            let block = MaybeValidated::from(block.clone());
            client.start_process_block(block, Provenance::NONE, Arc::new(|_| {})).unwrap();
            if should_catchup {
                run_catchup(client, &[]).unwrap();
            }
            while wait_for_all_blocks_in_processing(&mut client.chain) {
                let (_, errors) =
                    client.postprocess_ready_blocks(Arc::new(|_| {}), should_produce_chunk);
                assert!(errors.is_empty(), "unexpected errors: {:?}", errors);
            }
            if should_catchup {
                run_catchup(&mut env.clients[j], &[]).unwrap();
            }
        }

        {
            let num_shards = env.clients[0]
                .epoch_manager
                .get_shard_layout_from_prev_block(block.header().prev_hash())
                .unwrap()
                .num_shards();
            if let Some(expected_num_shards) = expected_num_shards {
                assert_eq!(num_shards, expected_num_shards);
            }
        }

        env.process_partial_encoded_chunks();
        for j in 0..self.num_clients {
            env.process_shards_manager_responses_and_finish_processing_blocks(j);
        }

        // after state split, check chunk extra exists and the states are correct
        for account_id in self.initial_accounts.iter() {
            check_account(env, account_id, &block);
        }
    }

    // Submit the tx to all clients for processing and checks:
    // Clients that track the relevant shard should return ValidTx
    // Clients that do not track the relevenat shard should return RequestRouted
    // At least one client should process it and return ValidTx.
    fn process_tx(env: &mut TestEnv, tx: &SignedTransaction) {
        let mut response_valid_count = 0;
        let mut response_routed_count = 0;
        for j in 0..env.validators.len() {
            let response = env.clients[j].process_tx(tx.clone(), false, false);
            tracing::trace!(target: "test", client=j, tx=?tx.get_hash(), ?response, "process tx");
            match response {
                ProcessTxResponse::ValidTx => response_valid_count += 1,
                ProcessTxResponse::RequestRouted => response_routed_count += 1,
                response => {
                    panic!("invalid tx response {response:?} {tx:?}");
                }
            }
        }
        assert_ne!(response_valid_count, 0);
        assert_eq!(response_valid_count + response_routed_count, env.validators.len());
    }

    /// check that all accounts in `accounts` exist in the current state
    fn check_accounts(&mut self, accounts: Vec<&AccountId>) {
        tracing::debug!(target: "test", "checking accounts");

        let head = self.env.clients[0].chain.head().unwrap();
        let block = self.env.clients[0].chain.get_block(&head.last_block_hash).unwrap();
        for account_id in accounts {
            check_account(&mut self.env, account_id, &block)
        }
    }

    /// Check that chain.get_next_block_hash_with_new_chunk function returns the expected
    /// result with sharding upgrade
    /// Specifically, the function calls `get_next_block_with_new_chunk` for the block at height
    /// `height` for all shards in this block, and verifies that the returned result
    /// 1) If it is not empty (`new_block_hash`, `target_shard_id`),
    ///    - the chunk at `target_shard_id` is a new chunk
    ///    - `target_shard_id` is either the original shard or a split shard of the original shard
    ///    - all blocks before the returned `new_block_hash` do not have new chunk for the corresponding
    ///      shards
    /// 2) If it is empty
    ///    - all blocks after the block at `height` in the current canonical chain do not have
    ///      new chunks for the corresponding shards
    fn check_next_block_with_new_chunk(&mut self, height: BlockHeight) {
        let client = &self.env.clients[0];
        let block = client.chain.get_block_by_height(height).unwrap();
        let block_hash = block.hash();
        let num_shards = block.chunks().len();
        for shard_id in 0..num_shards {
            // get hash of the last block that we need to check that it has empty chunks for the shard
            // if `get_next_block_hash_with_new_chunk` returns None, that would be the lastest block
            // on chain, otherwise, that would be the block before the `block_hash` that the function
            // call returns
            let next_block_hash_with_new_chunk = client
                .chain
                .get_next_block_hash_with_new_chunk(block_hash, shard_id as ShardId)
                .unwrap();

            let mut last_block_hash_with_empty_chunk = match next_block_hash_with_new_chunk {
                Some((new_block_hash, target_shard_id)) => {
                    let new_block = client.chain.get_block(&new_block_hash).unwrap().clone();
                    let chunks = new_block.chunks();
                    // check that the target chunk in the new block is new
                    assert_eq!(
                        chunks.get(target_shard_id as usize).unwrap().height_included(),
                        new_block.header().height(),
                    );
                    if chunks.len() == num_shards {
                        assert_eq!(target_shard_id, shard_id as ShardId);
                    }
                    *new_block.header().prev_hash()
                }
                None => client.chain.head().unwrap().last_block_hash,
            };

            // Check that the target chunks are not new for all blocks between
            // last_block_hash_with_empty_chunk (inclusive) and
            // block_hash (exclusive).
            while &last_block_hash_with_empty_chunk != block_hash {
                let last_block_hash = last_block_hash_with_empty_chunk;
                let last_block = client.chain.get_block(&last_block_hash).unwrap().clone();
                let chunks = last_block.chunks();

                let target_shard_ids = if chunks.len() == num_shards {
                    // same shard layout between block and last_block
                    vec![shard_id as ShardId]
                } else {
                    // different shard layout between block and last_block
                    let shard_layout = client
                        .epoch_manager
                        .get_shard_layout_from_prev_block(&last_block_hash)
                        .unwrap();

                    shard_layout.get_split_shard_ids(shard_id as ShardId).unwrap()
                };

                for target_shard_id in target_shard_ids {
                    let chunk = chunks.get(target_shard_id as usize).unwrap();
                    assert_ne!(chunk.height_included(), last_block.header().height());
                }

                last_block_hash_with_empty_chunk = *last_block.header().prev_hash();
            }
        }
    }

    /// This functions checks that the outcomes of all transactions and associated receipts
    /// have successful status
    /// If `allow_not_started` is true, allow transactions status to be NotStarted
    /// Return successful transaction hashes
    fn check_tx_outcomes(&mut self, allow_not_started: bool) -> Vec<CryptoHash> {
        tracing::debug!(target: "test", "checking tx outcomes");
        let env = &mut self.env;
        let head = env.clients[0].chain.head().unwrap();
        let block = env.clients[0].chain.get_block(&head.last_block_hash).unwrap();
        // check execution outcomes
        let shard_layout = env.clients[0]
            .epoch_manager
            .get_shard_layout_from_prev_block(&head.last_block_hash)
            .unwrap();
        let mut txs_to_check = vec![];
        txs_to_check.extend(&self.init_txs);
        for (_, txs) in self.txs_by_height.iter() {
            txs_to_check.extend(txs);
        }

        let mut successful_txs = Vec::new();
        for tx in txs_to_check {
            let id = &tx.get_hash();

            let signer_account_id = &tx.transaction.signer_id;
            let shard_uid = account_id_to_shard_uid(signer_account_id, &shard_layout);

            tracing::trace!(target: "test", tx=?id, ?signer_account_id, ?shard_uid, "checking tx");

            for (i, validator_account_id) in env.validators.iter().enumerate() {
                let client = &env.clients[i];

                let cares_about_shard = client.shard_tracker.care_about_shard(
                    Some(validator_account_id),
                    block.header().prev_hash(),
                    shard_uid.shard_id(),
                    true,
                );
                if !cares_about_shard {
                    continue;
                }
                let execution_outcomes = client.chain.get_transaction_execution_result(id).unwrap();
                if execution_outcomes.is_empty() {
                    tracing::error!(target: "test", tx=?id, client=i, "tx not processed");
                    assert!(allow_not_started, "tx {:?} not processed", id);
                    continue;
                }
                let final_outcome = client.chain.get_final_transaction_result(id).unwrap();

                let outcome_status = final_outcome.status.clone();
                if matches!(outcome_status, FinalExecutionStatus::SuccessValue(_)) {
                    successful_txs.push(tx.get_hash());
                } else {
                    tracing::error!(target: "test", tx=?id, client=i, "tx failed");
                    panic!("tx failed {:?}", final_outcome);
                }
                for outcome in final_outcome.receipts_outcome {
                    assert_matches!(outcome.outcome.status, ExecutionStatusView::SuccessValue(_));
                }
            }
        }
        successful_txs
    }

    // Check the receipt_id_to_shard_id mappings are correct for all outgoing receipts in the
    // latest block
    fn check_receipt_id_to_shard_id(&mut self) {
        let env = &mut self.env;
        let head = env.clients[0].chain.head().unwrap();

        let block = env.clients[0].chain.get_block(&head.last_block_hash).unwrap();
        let new_chunk_data: Vec<_> = block
            .chunks()
            .iter()
            .map(|c| (c.shard_id(), c.height_included() == block.header().height()))
            .collect();
        let new_chunk_map: HashMap<ShardId, bool> = HashMap::from_iter(new_chunk_data.into_iter());
        let block_hash = if ProtocolFeature::DelayChunkExecution.protocol_version() == 200 {
            head.prev_block_hash
        } else {
            head.last_block_hash
        };
        let block_header = env.clients[0].chain.get_block_header(&block_hash).unwrap();
        let prev_hash = block_header.prev_hash();

        let shard_layout =
            env.clients[0].epoch_manager.get_shard_layout_from_prev_block(&block_hash).unwrap();
        let block = env.clients[0].chain.get_block(&block_hash).unwrap();

        for (shard_id, chunk_header) in block.chunks().iter().enumerate() {
            let is_new_chunk = *new_chunk_map.get(&(shard_id as ShardId)).unwrap_or(&false);
            println!("{} {shard_id} {is_new_chunk}", chunk_header.height_created());
            if !is_new_chunk || chunk_header.prev_block_hash() == &CryptoHash::default() {
                continue;
            }
            let shard_id = shard_id as ShardId;

            for (i, me) in env.validators.iter().enumerate() {
                let client = &mut env.clients[i];
                let care_about_shard =
                    client.shard_tracker.care_about_shard(Some(me), prev_hash, shard_id, true);
                if !care_about_shard {
                    continue;
                }

                let outgoing_receipts = client
                    .chain
                    .mut_store()
                    .get_outgoing_receipts(&block_hash, shard_id)
                    .unwrap()
                    .clone();
                for receipt in outgoing_receipts.iter() {
                    let target_shard_id =
                        client.chain.get_shard_id_for_receipt_id(&receipt.receipt_id).unwrap();
                    assert_eq!(
                        target_shard_id,
                        account_id_to_shard_id(&receipt.receiver_id, &shard_layout)
                    );
                }
            }
        }
    }

    /// Check that after split state is finished, the artifacts stored in storage is removed
    fn check_split_states_artifacts(&mut self) {
        tracing::debug!(target: "test", "checking split states artifacts");

        let env = &mut self.env;
        let head = env.clients[0].chain.head().unwrap();
        for height in 0..head.height {
            let (block_hash, num_shards) = {
                let block = env.clients[0].chain.get_block_by_height(height).unwrap();
                (*block.hash(), block.chunks().len() as NumShards)
            };
            for shard_id in 0..num_shards {
                let res = env.clients[0]
                    .chain
                    .store()
                    .get_state_changes_for_split_states(&block_hash, shard_id);
                assert_matches!(res, Err(error) => {
                    assert_matches!(error, Error::DBNotFoundErr(_));
                })
            }
        }
    }

    fn check_outgoing_receipts_reassigned(&self, resharding_type: &ReshardingType) {
        tracing::debug!(target: "test", "checking outgoing receipts reassigned");
        let env = &self.env;

        // height 20 is after the resharding is finished
        let num_shards = get_expected_shards_num(self.epoch_length, 20, resharding_type);

        // last height before resharding took place
        let last_height_included = 10;
        for client in &env.clients {
            for shard_id in 0..num_shards {
                check_outgoing_receipts_reassigned_impl(
                    client,
                    shard_id,
                    last_height_included,
                    resharding_type,
                );
            }
        }
    }

    // function to check whether the state snapshot exists or not and whether it exists at the correct
    // hash for both cases when state snapshot is enabled and disabled
    fn check_snapshot(&mut self, state_snapshot_enabled: bool) {
        let env = &mut self.env;
        let head = env.clients[0].chain.head().unwrap();
        let block_header = env.clients[0].chain.get_block_header(&head.prev_block_hash).unwrap();
        let snapshot = env.clients[0]
            .chain
            .runtime_adapter
            .get_tries()
            .get_state_snapshot(&block_header.prev_hash());

        // There are two main cases we would like to check, when state_snapshot is enabled and disabled
        // 1. with state snapshot enabled, we expect to create a new snapshot with every epoch boundry
        // 2. with state snapshot disabled, we should ONLY be creating the snapshot at the first epoch boundry
        //    i.e. when resharding happens, and subsequently, at the next epoch boundry, the state snapshot
        //    must be deleted.
        if head.height <= self.epoch_length {
            // No snapshot for height less than epoch length, i.e. first epoch
            assert!(snapshot
                .is_err_and(|e| e == SnapshotError::SnapshotNotFound(*block_header.prev_hash())));
        } else if head.height == self.epoch_length + 1 {
            // At the epoch boundary, right before resharding, snapshot should exist
            assert!(snapshot.is_ok());
        } else if head.height <= 2 * self.epoch_length {
            // All blocks in the epoch while resharding is going on, snapshot should exist but we should get
            // IncorrectSnapshotRequested as snapshot exists at hash as of the last block of the previous epoch
            let snapshot_block_header =
                env.clients[0].chain.get_block_header_by_height(self.epoch_length).unwrap();
            assert!(snapshot.is_err_and(|e| e
                == SnapshotError::IncorrectSnapshotRequested(
                    *block_header.prev_hash(),
                    *snapshot_block_header.prev_hash(),
                )));
        } else if (head.height - 1) % self.epoch_length == 0 {
            // At other epoch boundries, snapshot should exist only if state_snapshot_enabled is true
            assert_eq!(state_snapshot_enabled, snapshot.is_ok());
        } else {
            // And for the rest of the height which are not at the epoch boundary, snapshot should
            // 1. Either not exist if state_snapshot_enabled is false OR
            // 2. snapshot should exist (but with hash as of last block of prev epoch) if state_snapshot is enabled
            assert!(snapshot.is_err_and(|err| {
                match err {
                    SnapshotError::SnapshotNotFound(_) => !state_snapshot_enabled,
                    SnapshotError::IncorrectSnapshotRequested(_, _) => state_snapshot_enabled,
                    _ => false,
                }
            }));
        }
    }
}

// Returns the block producer for the next block after the current head.
fn get_block_producer(env: &TestEnv, head: &Tip) -> AccountId {
    let client = &env.clients[0];
    let epoch_manager = &client.epoch_manager;
    let parent_hash = &head.last_block_hash;
    let epoch_id = epoch_manager.get_epoch_id_from_prev_block(parent_hash).unwrap();
    let height = head.height + 1;
    let block_producer = epoch_manager.get_block_producer(&epoch_id, height).unwrap();
    block_producer
}

// Returns the chunk producer for the next chunk after the given block.
fn get_chunk_producer(env: &TestEnv, block: &Block, shard_id: ShardId) -> AccountId {
    let client = &env.clients[0];
    let epoch_manager = &client.epoch_manager;
    let parent_hash = block.header().prev_hash();
    let epoch_id = epoch_manager.get_epoch_id_from_prev_block(parent_hash).unwrap();
    let height = block.header().height() + 1;
    let chunk_producer = epoch_manager.get_chunk_producer(&epoch_id, height, shard_id).unwrap();
    chunk_producer
}

fn check_outgoing_receipts_reassigned_impl(
    client: &Client,
    shard_id: ShardId,
    last_height_included: BlockHeight,
    resharding_type: &ReshardingType,
) {
    let chain = &client.chain;
    let prev_block = chain.get_block_by_height(last_height_included).unwrap();
    let prev_block_hash = *prev_block.hash();

    let outgoing_receipts = chain
        .get_outgoing_receipts_for_shard(prev_block_hash, shard_id, last_height_included)
        .unwrap();
    let shard_layout =
        client.epoch_manager.get_shard_layout_from_prev_block(&prev_block_hash).unwrap();

    match resharding_type {
        ReshardingType::V1 => {
            // In V0->V1 resharding the outgoing receipts should be reassigned
            // to the receipt receiver's shard id.
            for receipt in outgoing_receipts {
                let receiver = receipt.receiver_id;
                let receiver_shard_id = account_id_to_shard_id(&receiver, &shard_layout);
                assert_eq!(receiver_shard_id, shard_id);
            }
        }
        ReshardingType::V2 => {
            // In V1->V2 resharding the outgoing receipts should be reassigned
            // to the lowest index child of the parent shard.
            // We can't directly check that here but we can check that the
            // non-lowest-index shards are not assigned any receipts.
            // We check elsewhere that no receipts are lost so this should be sufficient.
            if shard_id == 4 {
                assert!(outgoing_receipts.is_empty());
            }
        }
    }
}

/// Checks that account exists in the state after `block` is processed
/// This function checks both state_root from chunk extra and state root from chunk header, if
/// the corresponding chunk is included in the block
fn check_account(env: &TestEnv, account_id: &AccountId, block: &Block) {
    let prev_hash = block.header().prev_hash();
    if prev_hash == &CryptoHash::default() {
        return;
    }
    let prev_block = env.clients[0].chain.get_block(prev_hash).unwrap();
    let block = if ProtocolFeature::DelayChunkExecution.protocol_version() == 200 {
        &prev_block
    } else {
        block
    };

    tracing::trace!(target: "test", ?account_id, block_height=block.header().height(), "checking account");
    let prev_hash = block.header().prev_hash();
    let shard_layout =
        env.clients[0].epoch_manager.get_shard_layout_from_prev_block(prev_hash).unwrap();
    let shard_uid = account_id_to_shard_uid(account_id, &shard_layout);
    let shard_id = shard_uid.shard_id();
    for (i, me) in env.validators.iter().enumerate() {
        let client = &env.clients[i];
        let care_about_shard =
            client.shard_tracker.care_about_shard(Some(me), prev_hash, shard_id, true);
        if !care_about_shard {
            continue;
        }
        let chunk_extra = &client.chain.get_chunk_extra(block.hash(), &shard_uid).unwrap();
        let state_root = *chunk_extra.state_root();
        client
            .runtime_adapter
            .query(
                shard_uid,
                &state_root,
                block.header().height(),
                0,
                prev_hash,
                block.hash(),
                block.header().epoch_id(),
                &QueryRequest::ViewAccount { account_id: account_id.clone() },
            )
            .unwrap();

        let chunk = &block.chunks()[shard_id as usize];
        if chunk.height_included() == block.header().height() {
            client
                .runtime_adapter
                .query(
                    shard_uid,
                    &chunk.prev_state_root(),
                    block.header().height(),
                    0,
                    block.header().prev_hash(),
                    block.hash(),
                    block.header().epoch_id(),
                    &QueryRequest::ViewAccount { account_id: account_id.clone() },
                )
                .unwrap();
        }
    }
}

fn setup_genesis(
    epoch_length: u64,
    num_validators: u64,
    initial_accounts: Vec<AccountId>,
    gas_limit: Option<u64>,
    genesis_protocol_version: ProtocolVersion,
) -> Genesis {
    let mut genesis = Genesis::test(initial_accounts, num_validators);
<<<<<<< HEAD
    // No kickout, since we are going to test missing chunks
=======
    // No kickout, since we are going to test missing chunks.
    // Same needs to be set in the AllEpochConfigTestOverrides.
    genesis.config.block_producer_kickout_threshold = 0;
    genesis.config.chunk_producer_kickout_threshold = 0;
>>>>>>> a33c64bb
    genesis.config.epoch_length = epoch_length;
    genesis.config.protocol_version = genesis_protocol_version;
    genesis.config.use_production_config = true;
    if let Some(gas_limit) = gas_limit {
        genesis.config.gas_limit = gas_limit;
    }

    // The block producer assignment often happens to be unlucky enough to not
    // include one of the validators in the first epoch. When that happens the
    // new protocol version gets only 75% of the votes which is lower that the
    // default 80% threshold for upgrading. Delaying the upgrade also delays
    // resharding and makes it harder to predict. The threshold is set slightly
    // lower here to always ensure that upgrade takes place as soon as possible.
    // This was not fun to debug.
    genesis.config.protocol_upgrade_stake_threshold = Rational32::new(7, 10);

    let default_epoch_config = EpochConfig::from(&genesis.config);
    let all_epoch_config = AllEpochConfig::new(true, default_epoch_config, "test-chain");
    let epoch_config = all_epoch_config.for_protocol_version(genesis_protocol_version);

    genesis.config.shard_layout = epoch_config.shard_layout;
    genesis.config.num_block_producer_seats_per_shard =
        epoch_config.num_block_producer_seats_per_shard;
    genesis.config.avg_hidden_validator_seats_per_shard =
        epoch_config.avg_hidden_validator_seats_per_shard;

    genesis
}

fn generate_create_accounts_txs(
    mut rng: &mut StdRng,
    genesis_hash: CryptoHash,
    initial_accounts: &Vec<AccountId>,
    accounts_to_check: &mut Vec<AccountId>,
    all_accounts: &mut HashSet<AccountId>,
    nonce: &mut u64,
    max_size: usize,
    check_accounts: bool,
) -> Vec<SignedTransaction> {
    let size = rng.gen_range(0..max_size) + 1;
    std::iter::repeat_with(|| loop {
        let signer_account = initial_accounts.choose(&mut rng).unwrap();
        let signer0 = InMemorySigner::from_seed(
            signer_account.clone(),
            KeyType::ED25519,
            &signer_account.to_string(),
        );
        let account_id = gen_account(&mut rng);
        if all_accounts.insert(account_id.clone()) {
            let signer = InMemorySigner::from_seed(
                account_id.clone(),
                KeyType::ED25519,
                account_id.as_ref(),
            );
            let tx = SignedTransaction::create_account(
                *nonce,
                signer_account.clone(),
                account_id.clone(),
                NEAR_BASE,
                signer.public_key(),
                &signer0,
                genesis_hash,
            );
            if check_accounts {
                accounts_to_check.push(account_id.clone());
            }
            *nonce += 1;
            tracing::trace!(target: "test", ?account_id, tx=?tx.get_hash(), "adding create account tx");
            return tx;
        }
    })
    .take(size)
    .collect()
}

fn test_shard_layout_upgrade_simple_impl(
    resharding_type: ReshardingType,
    rng_seed: u64,
    state_snapshot_enabled: bool,
) {
    init_test_logger();
    tracing::info!(target: "test", "test_shard_layout_upgrade_simple_impl starting");

    let genesis_protocol_version = get_genesis_protocol_version(&resharding_type);
    let target_protocol_version = get_target_protocol_version(&resharding_type);

    // setup
    let epoch_length = 5;
    let mut test_env = TestReshardingEnv::new(
        epoch_length,
        2,
        2,
        100,
        None,
        genesis_protocol_version,
        rng_seed,
        state_snapshot_enabled,
        Some(resharding_type),
    );
    test_env.set_init_tx(vec![]);

    let mut nonce = 100;
    let genesis_hash = *test_env.env.clients[0].chain.genesis_block().hash();
    let mut all_accounts: HashSet<_> = test_env.initial_accounts.clone().into_iter().collect();
    let mut accounts_to_check: Vec<_> = vec![];
    let initial_accounts = test_env.initial_accounts.clone();

    // add transactions until after sharding upgrade finishes
    for height in 2..3 * epoch_length {
        let txs = generate_create_accounts_txs(
            &mut test_env.rng,
            genesis_hash,
            &initial_accounts,
            &mut accounts_to_check,
            &mut all_accounts,
            &mut nonce,
            10,
            true,
        );

        test_env.set_tx_at_height(height, txs);
    }

    let drop_chunk_condition = DropChunkCondition::new();
<<<<<<< HEAD
    for i in 1..4 * epoch_length {
        test_env.step_impl(
            &drop_chunk_condition,
            target_protocol_version,
            Some(resharding_type),
            true,
        );
        println!("height {i}");
=======
    for _ in 1..4 * epoch_length {
        test_env.step_impl(&drop_chunk_condition, target_protocol_version);
>>>>>>> a33c64bb
        test_env.check_receipt_id_to_shard_id();
        test_env.check_snapshot(state_snapshot_enabled);
    }

    test_env.check_tx_outcomes(false);
    test_env.check_accounts(accounts_to_check.iter().collect());
    test_env.check_split_states_artifacts();
    test_env.check_outgoing_receipts_reassigned(&resharding_type);
    tracing::info!(target: "test", "test_shard_layout_upgrade_simple_impl finished");
}

#[test]
fn test_shard_layout_upgrade_simple_v1() {
    test_shard_layout_upgrade_simple_impl(ReshardingType::V1, 42, false);
}

#[test]
fn test_shard_layout_upgrade_simple_v1_with_snapshot_enabled() {
    test_shard_layout_upgrade_simple_impl(ReshardingType::V1, 42, true);
}

#[cfg(feature = "protocol_feature_simple_nightshade_v2")]
#[test]
fn test_shard_layout_upgrade_simple_v2_seed_42() {
    test_shard_layout_upgrade_simple_impl(ReshardingType::V2, 42, false);
}

#[cfg(feature = "protocol_feature_simple_nightshade_v2")]
#[test]
fn test_shard_layout_upgrade_simple_v2_seed_43() {
    test_shard_layout_upgrade_simple_impl(ReshardingType::V2, 43, false);
}

#[cfg(feature = "protocol_feature_simple_nightshade_v2")]
#[test]
fn test_shard_layout_upgrade_simple_v2_seed_44() {
    test_shard_layout_upgrade_simple_impl(ReshardingType::V2, 44, false);
}

const GAS_1: u64 = 300_000_000_000_000;
const GAS_2: u64 = GAS_1 / 3;

fn create_test_env_for_cross_contract_test(
    genesis_protocol_version: ProtocolVersion,
    epoch_length: u64,
    rng_seed: u64,
    resharding_type: Option<ReshardingType>,
) -> TestReshardingEnv {
    TestReshardingEnv::new(
        epoch_length,
        4,
        4,
        100,
        Some(100_000_000_000_000),
        genesis_protocol_version,
        rng_seed,
        false,
        resharding_type,
    )
}

/// Return test_env and a map from tx hash to the new account that will be added by this transaction
fn setup_test_env_with_cross_contract_txs(
    test_env: &mut TestReshardingEnv,
    epoch_length: u64,
) -> HashMap<CryptoHash, AccountId> {
    let genesis_hash = *test_env.env.clients[0].chain.genesis_block().hash();
    // Use test0, test1 and two random accounts to deploy contracts because we want accounts on
    // different shards.
    let indices = (4..test_env.initial_accounts.len()).choose_multiple(&mut test_env.rng, 2);
    let contract_accounts = vec![
        test_env.initial_accounts[0].clone(),
        test_env.initial_accounts[1].clone(),
        test_env.initial_accounts[indices[0]].clone(),
        test_env.initial_accounts[indices[1]].clone(),
    ];
    let init_txs = contract_accounts
        .iter()
        .map(|account_id| {
            let signer = InMemorySigner::from_seed(
                account_id.clone(),
                KeyType::ED25519,
                &account_id.to_string(),
            );
            SignedTransaction::from_actions(
                1,
                account_id.clone(),
                account_id.clone(),
                &signer,
                vec![Action::DeployContract(DeployContractAction {
                    code: near_test_contracts::backwards_compatible_rs_contract().to_vec(),
                })],
                genesis_hash,
            )
        })
        .collect();
    test_env.set_init_tx(init_txs);

    let mut nonce = 100;
    let mut all_accounts: HashSet<_> = test_env.initial_accounts.clone().into_iter().collect();
    let mut new_accounts = HashMap::new();

    // add a bunch of transactions before the two epoch boundaries
    for height in vec![
        epoch_length - 2,
        epoch_length - 1,
        epoch_length,
        2 * epoch_length - 2,
        2 * epoch_length - 1,
        2 * epoch_length,
    ] {
        let txs = generate_cross_contract_txs(
            &mut test_env.rng,
            genesis_hash,
            &contract_accounts,
            &mut all_accounts,
            &mut new_accounts,
            &mut nonce,
            5,
            8,
        );

        test_env.set_tx_at_height(height, txs);
    }

    // adds some transactions after sharding change finishes
    // but do not add too many because I want all transactions to
    // finish processing before epoch 5
    for height in 2 * epoch_length + 1..3 * epoch_length {
        if test_env.rng.gen_bool(0.3) {
            let txs = generate_cross_contract_txs(
                &mut test_env.rng,
                genesis_hash,
                &contract_accounts,
                &mut all_accounts,
                &mut new_accounts,
                &mut nonce,
                5,
                8,
            );
            test_env.set_tx_at_height(height, txs);
        }
    }

    new_accounts
}

fn generate_cross_contract_txs(
    rng: &mut StdRng,
    genesis_hash: CryptoHash,
    contract_accounts: &Vec<AccountId>,
    all_accounts: &mut HashSet<AccountId>,
    new_accounts: &mut HashMap<CryptoHash, AccountId>,
    nonce: &mut u64,
    min_size: usize,
    max_size: usize,
) -> Vec<SignedTransaction> {
    let size = rng.gen_range(min_size..max_size + 1);
    let mut transactions = vec![];
    for _ in 0..size {
        if let Some(tx) = generate_cross_contract_tx(
            rng,
            genesis_hash,
            contract_accounts,
            all_accounts,
            new_accounts,
            nonce,
        ) {
            transactions.push(tx);
        }
    }
    transactions
}

fn generate_cross_contract_tx(
    rng: &mut StdRng,
    genesis_hash: CryptoHash,
    contract_accounts: &Vec<AccountId>,
    all_accounts: &mut HashSet<AccountId>,
    new_accounts: &mut HashMap<CryptoHash, AccountId>,
    nonce: &mut u64,
) -> Option<SignedTransaction> {
    let account_id = gen_account(rng);
    if !all_accounts.insert(account_id.clone()) {
        return None;
    }
    *nonce += 1;
    // randomly shuffle contract accounts
    // so that transactions are send to different shards
    let mut contract_accounts = contract_accounts.clone();
    contract_accounts.shuffle(rng);
    let tx = gen_cross_contract_tx_impl(
        &contract_accounts[0],
        &contract_accounts[1],
        &contract_accounts[2],
        &contract_accounts[3],
        &account_id,
        *nonce,
        &genesis_hash,
    );
    new_accounts.insert(tx.get_hash(), account_id);
    tracing::trace!(target: "test", tx=?tx.get_hash(), "generated tx");
    Some(tx)
}

// create a transaction signed by `account0` and calls a contract on `account1`
// the contract creates a promise that executes a cross contract call on "account2"
// then executes another contract call on "account3" that creates a new account
fn gen_cross_contract_tx_impl(
    account0: &AccountId,
    account1: &AccountId,
    account2: &AccountId,
    account3: &AccountId,
    new_account: &AccountId,
    nonce: u64,
    block_hash: &CryptoHash,
) -> SignedTransaction {
    let signer0 =
        InMemorySigner::from_seed(account0.clone(), KeyType::ED25519, &account0.to_string());
    let signer_new_account =
        InMemorySigner::from_seed(new_account.clone(), KeyType::ED25519, new_account.as_ref());
    let data = serde_json::json!([
        {"create": {
        "account_id": account2.to_string(),
        "method_name": "call_promise",
        "arguments": [],
        "amount": "0",
        "gas": GAS_2,
        }, "id": 0 },
        {"then": {
        "promise_index": 0,
        "account_id": account3.to_string(),
        "method_name": "call_promise",
        "arguments": [
                {"batch_create": { "account_id": new_account.to_string() }, "id": 0 },
                {"action_create_account": {
                    "promise_index": 0, },
                    "id": 0 },
                {"action_transfer": {
                    "promise_index": 0,
                    "amount": NEAR_BASE.to_string(),
                }, "id": 0 },
                {"action_add_key_with_full_access": {
                    "promise_index": 0,
                    "public_key": to_base64(&borsh::to_vec(&signer_new_account.public_key).unwrap()),
                    "nonce": 0,
                }, "id": 0 }
            ],
        "amount": NEAR_BASE.to_string(),
        "gas": GAS_2,
        }, "id": 1}
    ]);

    SignedTransaction::from_actions(
        nonce,
        account0.clone(),
        account1.clone(),
        &signer0,
        vec![Action::FunctionCall(Box::new(FunctionCallAction {
            method_name: "call_promise".to_string(),
            args: serde_json::to_vec(&data).unwrap(),
            gas: GAS_1,
            deposit: 0,
        }))],
        *block_hash,
    )
}

// Test cross contract calls
// This test case tests postponed receipts and delayed receipts
fn test_shard_layout_upgrade_cross_contract_calls_impl(
    resharding_type: ReshardingType,
    rng_seed: u64,
) {
    init_test_logger();

    // setup
    let epoch_length = 5;
    let genesis_protocol_version = get_genesis_protocol_version(&resharding_type);
    let target_protocol_version = get_target_protocol_version(&resharding_type);

    let mut test_env = create_test_env_for_cross_contract_test(
        genesis_protocol_version,
        epoch_length,
        rng_seed,
        Some(resharding_type),
    );

    let new_accounts = setup_test_env_with_cross_contract_txs(&mut test_env, epoch_length);

    let drop_chunk_condition = DropChunkCondition::new();
    for _ in 1..5 * epoch_length {
<<<<<<< HEAD
        test_env.step_impl(
            &drop_chunk_condition,
            target_protocol_version,
            Some(resharding_type),
            true,
        );
=======
        test_env.step_impl(&drop_chunk_condition, target_protocol_version);
>>>>>>> a33c64bb
        test_env.check_receipt_id_to_shard_id();
    }

    let successful_txs = test_env.check_tx_outcomes(false);
    let new_accounts =
        successful_txs.iter().flat_map(|tx_hash| new_accounts.get(tx_hash)).collect();

    test_env.check_accounts(new_accounts);

    test_env.check_split_states_artifacts();
}

fn non_resharding_cross_contract_calls_impl(prob: f64, rng_seed: u64) {
    // init_test_logger();

    // setup
    let epoch_length = 10;

    let mut test_env =
        create_test_env_for_cross_contract_test(PROTOCOL_VERSION, epoch_length, rng_seed);

    let new_accounts = setup_test_env_with_cross_contract_txs(&mut test_env, epoch_length);

    let drop_chunk_condition = DropChunkCondition::new();
    for _ in 1..3 {
        test_env.step_impl(&drop_chunk_condition, PROTOCOL_VERSION, None, true);
    }

    let drop_chunk_condition = DropChunkCondition::with_probability(prob);
    for _ in 3..3 * epoch_length {
        test_env.step_impl(&drop_chunk_condition, PROTOCOL_VERSION, None, true);
        let last_height = test_env.env.clients[0].chain.head().unwrap().height;
        for height in last_height - 3..=last_height {
            test_env.check_next_block_with_new_chunk(height);
        }
        test_env.check_receipt_id_to_shard_id();
    }

    // make sure all included transactions finished processing
    let drop_chunk_condition = DropChunkCondition::new();
    for _ in 3 * epoch_length..5 * epoch_length {
        test_env.step_impl(&drop_chunk_condition, PROTOCOL_VERSION, None, true);
        let last_height = test_env.env.clients[0].chain.head().unwrap().height;
        for height in last_height - 3..=last_height {
            test_env.check_next_block_with_new_chunk(height);
        }
        test_env.check_receipt_id_to_shard_id();
    }

    let successful_txs = test_env.check_tx_outcomes(false);
    let new_accounts =
        successful_txs.iter().flat_map(|tx_hash| new_accounts.get(tx_hash)).collect();

    test_env.check_accounts(new_accounts);
    test_env.check_split_states_artifacts();
}

#[test]
fn test_non_resharding_1() {
    non_resharding_cross_contract_calls_impl(0.1, 42);
}

// Test cross contract calls
// This test case tests postponed receipts and delayed receipts
#[test]
fn test_non_resharding_2() {
    non_resharding_cross_contract_calls_impl(0.5, 43);
}

#[test]
fn test_non_resharding_3() {
    non_resharding_cross_contract_calls_impl(0.9, 44);
}

// Test cross contract calls
// This test case tests postponed receipts and delayed receipts
#[test]
fn test_shard_layout_upgrade_cross_contract_calls_v1() {
    test_shard_layout_upgrade_cross_contract_calls_impl(ReshardingType::V1, 42);
}

// Test cross contract calls
// This test case tests postponed receipts and delayed receipts
#[cfg(feature = "protocol_feature_simple_nightshade_v2")]
#[test]
fn test_shard_layout_upgrade_cross_contract_calls_v2_seed_42() {
    test_shard_layout_upgrade_cross_contract_calls_impl(ReshardingType::V2, 42);
}

// Test cross contract calls
// This test case tests postponed receipts and delayed receipts
#[cfg(feature = "protocol_feature_simple_nightshade_v2")]
#[test]
fn test_shard_layout_upgrade_cross_contract_calls_v2_seed_43() {
    test_shard_layout_upgrade_cross_contract_calls_impl(ReshardingType::V2, 43);
}

// Test cross contract calls
// This test case tests postponed receipts and delayed receipts
#[cfg(feature = "protocol_feature_simple_nightshade_v2")]
#[test]
fn test_shard_layout_upgrade_cross_contract_calls_v2_seed_44() {
    test_shard_layout_upgrade_cross_contract_calls_impl(ReshardingType::V2, 44);
}

fn test_shard_layout_upgrade_incoming_receipts_impl(
    resharding_type: ReshardingType,
    rng_seed: u64,
) {
    init_test_logger();

    // setup
    let epoch_length = 5;
    let genesis_protocol_version = get_genesis_protocol_version(&resharding_type);
    let target_protocol_version = get_target_protocol_version(&resharding_type);

    let mut test_env = create_test_env_for_cross_contract_test(
        genesis_protocol_version,
        epoch_length,
        rng_seed,
        Some(resharding_type),
    );

    let new_accounts = setup_test_env_with_cross_contract_txs(&mut test_env, epoch_length);

    // Drop one of the chunks in the last block before switching to the new
    // shard layout.
    let drop_height = 2 * epoch_length;
    let old_shard_num = get_expected_shards_num(epoch_length, drop_height, &resharding_type);
    let new_shard_num = get_expected_shards_num(epoch_length, drop_height + 1, &resharding_type);
    assert_ne!(old_shard_num, new_shard_num);

    // Drop the chunk from the shard with the highest shard id since it's the
    // one that is split in both V1 and V2 reshardings.
    let drop_shard_id = old_shard_num - 1;

    let by_height_shard_id = HashSet::from([(drop_height, drop_shard_id)]);
    let drop_chunk_condition = DropChunkCondition::with_by_height_shard_id(by_height_shard_id);
    for _ in 1..5 * epoch_length {
<<<<<<< HEAD
        test_env.step_impl(
            &drop_chunk_condition,
            target_protocol_version,
            Some(resharding_type),
            true,
        );
=======
        test_env.step_impl(&drop_chunk_condition, target_protocol_version);
>>>>>>> a33c64bb
        test_env.check_receipt_id_to_shard_id();
    }

    let successful_txs = test_env.check_tx_outcomes(false);
    let new_accounts =
        successful_txs.iter().flat_map(|tx_hash| new_accounts.get(tx_hash)).collect();

    test_env.check_accounts(new_accounts);
    test_env.check_split_states_artifacts();
}

// This test doesn't make much sense for the V1 resharding. That is because in
// V1 resharding there is only one shard before resharding. Even if that chunk
// is missing there aren't any other chunks so there aren't any incoming
// receipts at all.
#[test]
fn test_shard_layout_upgrade_incoming_receipts_impl_v1() {
    test_shard_layout_upgrade_incoming_receipts_impl(ReshardingType::V1, 42);
}

#[cfg(feature = "protocol_feature_simple_nightshade_v2")]
#[test]
fn test_shard_layout_upgrade_incoming_receipts_impl_v2_seed_42() {
    test_shard_layout_upgrade_incoming_receipts_impl(ReshardingType::V2, 42);
}

#[cfg(feature = "protocol_feature_simple_nightshade_v2")]
#[test]
fn test_shard_layout_upgrade_incoming_receipts_impl_v2_seed_43() {
    test_shard_layout_upgrade_incoming_receipts_impl(ReshardingType::V2, 43);
}

#[cfg(feature = "protocol_feature_simple_nightshade_v2")]
#[test]
fn test_shard_layout_upgrade_incoming_receipts_impl_v2_seed_44() {
    test_shard_layout_upgrade_incoming_receipts_impl(ReshardingType::V2, 44);
}

// Test cross contract calls
// This test case tests when there are missing chunks in the produced blocks
// This is to test that all the chunk management logic is correct, e.g. inclusion of outgoing
// receipts into next chunks
fn test_missing_chunks(
    test_env: &mut TestReshardingEnv,
    p_missing: f64,
    target_protocol_version: ProtocolVersion,
    epoch_length: u64,
) {
    // setup
    let new_accounts = setup_test_env_with_cross_contract_txs(test_env, epoch_length);

    // randomly dropping chunks at the first few epochs when sharding splits happens
    // make sure initial txs (deploy smart contracts) are processed succesfully
    let drop_chunk_condition = DropChunkCondition::new();
    for _ in 1..3 {
        test_env.step_impl(&drop_chunk_condition, target_protocol_version);
    }

    let drop_chunk_condition = DropChunkCondition::with_probability(p_missing);
    for _ in 3..3 * epoch_length {
        test_env.step_impl(&drop_chunk_condition, target_protocol_version);
        let last_height = test_env.env.clients[0].chain.head().unwrap().height;
        for height in last_height - 3..=last_height {
            test_env.check_next_block_with_new_chunk(height);
        }
        test_env.check_receipt_id_to_shard_id();
    }

    // make sure all included transactions finished processing
    let drop_chunk_condition = DropChunkCondition::new();
    for _ in 3 * epoch_length..5 * epoch_length {
        test_env.step_impl(&drop_chunk_condition, target_protocol_version);
        let last_height = test_env.env.clients[0].chain.head().unwrap().height;
        for height in last_height - 3..=last_height {
            test_env.check_next_block_with_new_chunk(height);
        }
        test_env.check_receipt_id_to_shard_id();
    }

    let successful_txs = test_env.check_tx_outcomes(true);
    let new_accounts: Vec<_> =
        successful_txs.iter().flat_map(|tx_hash| new_accounts.get(tx_hash)).collect();
    test_env.check_accounts(new_accounts);

    test_env.check_split_states_artifacts();
}

fn test_shard_layout_upgrade_missing_chunks(
    resharding_type: ReshardingType,
    p_missing: f64,
    rng_seed: u64,
) {
    init_test_logger();

    let genesis_protocol_version = get_genesis_protocol_version(&resharding_type);
    let target_protocol_version = get_target_protocol_version(&resharding_type);
    let epoch_length = 10;

    let mut test_env = create_test_env_for_cross_contract_test(
        genesis_protocol_version,
        epoch_length,
        rng_seed,
        Some(resharding_type),
    );
    test_missing_chunks(&mut test_env, p_missing, target_protocol_version, epoch_length)
}

// Use resharding setup to run protocol for couple epochs with given probability
// of missing chunk. In particular, checks that all txs generated in env have
// final outcome in the end.
// TODO: remove logical dependency on resharding.
fn test_latest_protocol_missing_chunks(p_missing: f64, rng_seed: u64) {
    init_test_logger();
    let epoch_length = 10;
    let mut test_env =
        create_test_env_for_cross_contract_test(PROTOCOL_VERSION, epoch_length, rng_seed, None);
    test_missing_chunks(&mut test_env, p_missing, PROTOCOL_VERSION, epoch_length)
}

#[test]
fn test_shard_layout_upgrade_missing_chunks_low_missing_prob_v1() {
    test_shard_layout_upgrade_missing_chunks(ReshardingType::V1, 0.1, 42);
}

#[test]
fn test_shard_layout_upgrade_missing_chunks_mid_missing_prob_v1() {
    test_shard_layout_upgrade_missing_chunks(ReshardingType::V1, 0.5, 42);
}

#[test]
fn test_shard_layout_upgrade_missing_chunks_high_missing_prob_v1() {
    test_shard_layout_upgrade_missing_chunks(ReshardingType::V1, 0.9, 42);
}

// V2, low missing prob

#[cfg(feature = "protocol_feature_simple_nightshade_v2")]
#[test]
fn test_shard_layout_upgrade_missing_chunks_low_missing_prob_v2_seed_42() {
    test_shard_layout_upgrade_missing_chunks(ReshardingType::V2, 0.1, 42);
}

#[cfg(feature = "protocol_feature_simple_nightshade_v2")]
#[test]
fn test_shard_layout_upgrade_missing_chunks_low_missing_prob_v2_seed_43() {
    test_shard_layout_upgrade_missing_chunks(ReshardingType::V2, 0.1, 43);
}

#[cfg(feature = "protocol_feature_simple_nightshade_v2")]
#[test]
fn test_shard_layout_upgrade_missing_chunks_low_missing_prob_v2_seed_44() {
    test_shard_layout_upgrade_missing_chunks(ReshardingType::V2, 0.1, 44);
}

// V2, mid missing prob

#[cfg(feature = "protocol_feature_simple_nightshade_v2")]
#[test]
fn test_shard_layout_upgrade_missing_chunks_mid_missing_prob_v2_seed_42() {
    test_shard_layout_upgrade_missing_chunks(ReshardingType::V2, 0.5, 42);
}

#[cfg(feature = "protocol_feature_simple_nightshade_v2")]
#[test]
fn test_shard_layout_upgrade_missing_chunks_mid_missing_prob_v2_seed_43() {
    test_shard_layout_upgrade_missing_chunks(ReshardingType::V2, 0.5, 43);
}

#[cfg(feature = "protocol_feature_simple_nightshade_v2")]
#[test]
fn test_shard_layout_upgrade_missing_chunks_mid_missing_prob_v2_seed_44() {
    test_shard_layout_upgrade_missing_chunks(ReshardingType::V2, 0.5, 44);
}

// V2, high missing prob

#[cfg(feature = "protocol_feature_simple_nightshade_v2")]
#[test]
fn test_shard_layout_upgrade_missing_chunks_high_missing_prob_v2_seed_42() {
    test_shard_layout_upgrade_missing_chunks(ReshardingType::V2, 0.9, 42);
}

#[cfg(feature = "protocol_feature_simple_nightshade_v2")]
#[test]
fn test_shard_layout_upgrade_missing_chunks_high_missing_prob_v2_seed_43() {
    test_shard_layout_upgrade_missing_chunks(ReshardingType::V2, 0.9, 43);
}

#[cfg(feature = "protocol_feature_simple_nightshade_v2")]
#[test]
fn test_shard_layout_upgrade_missing_chunks_high_missing_prob_v2_seed_44() {
    test_shard_layout_upgrade_missing_chunks(ReshardingType::V2, 0.9, 44);
}

#[test]
fn test_latest_protocol_missing_chunks_low_missing_prob() {
    test_latest_protocol_missing_chunks(0.1, 25);
}

#[test]
fn test_latest_protocol_missing_chunks_mid_missing_prob() {
    test_latest_protocol_missing_chunks(0.5, 26);
}

#[test]
fn test_latest_protocol_missing_chunks_high_missing_prob() {
    test_latest_protocol_missing_chunks(0.9, 27);
}

// TODO(resharding) add a test with missing blocks
// TODO(resharding) add a test with deleting accounts and delayed receipts check<|MERGE_RESOLUTION|>--- conflicted
+++ resolved
@@ -243,22 +243,6 @@
         self.txs_by_height.insert(height, txs);
     }
 
-<<<<<<< HEAD
-    /// produces and processes the next block
-    /// also checks that all accounts in initial_accounts are intact
-    ///
-    /// please also see the step_impl for changing the protocol version
-    fn step(&mut self, drop_chunk_condition: &DropChunkCondition) {
-        self.step_impl(
-            &drop_chunk_condition,
-            SIMPLE_NIGHTSHADE_PROTOCOL_VERSION,
-            Some(ReshardingType::V1),
-            true,
-        );
-    }
-
-=======
->>>>>>> a33c64bb
     /// produces and processes the next block also checks that all accounts in
     /// initial_accounts are intact
     ///
@@ -269,23 +253,13 @@
         &mut self,
         drop_chunk_condition: &DropChunkCondition,
         protocol_version: ProtocolVersion,
-<<<<<<< HEAD
-        resharding_type: Option<ReshardingType>,
-        enable_catchup: bool,
-=======
->>>>>>> a33c64bb
     ) {
         let env = &mut self.env;
         let head = env.clients[0].chain.head().unwrap();
         let next_height = head.height + 1;
-<<<<<<< HEAD
-        let expected_num_shards =
-            resharding_type.map(|t| get_expected_shards_num(self.epoch_length, next_height, &t));
-=======
         let expected_num_shards = self
             .resharding_type
             .map(|t| get_expected_shards_num(self.epoch_length, next_height, &t));
->>>>>>> a33c64bb
 
         tracing::debug!(target: "test", next_height, expected_num_shards, "step");
 
@@ -843,14 +817,10 @@
     genesis_protocol_version: ProtocolVersion,
 ) -> Genesis {
     let mut genesis = Genesis::test(initial_accounts, num_validators);
-<<<<<<< HEAD
-    // No kickout, since we are going to test missing chunks
-=======
     // No kickout, since we are going to test missing chunks.
     // Same needs to be set in the AllEpochConfigTestOverrides.
     genesis.config.block_producer_kickout_threshold = 0;
     genesis.config.chunk_producer_kickout_threshold = 0;
->>>>>>> a33c64bb
     genesis.config.epoch_length = epoch_length;
     genesis.config.protocol_version = genesis_protocol_version;
     genesis.config.use_production_config = true;
@@ -975,19 +945,8 @@
     }
 
     let drop_chunk_condition = DropChunkCondition::new();
-<<<<<<< HEAD
-    for i in 1..4 * epoch_length {
-        test_env.step_impl(
-            &drop_chunk_condition,
-            target_protocol_version,
-            Some(resharding_type),
-            true,
-        );
-        println!("height {i}");
-=======
     for _ in 1..4 * epoch_length {
         test_env.step_impl(&drop_chunk_condition, target_protocol_version);
->>>>>>> a33c64bb
         test_env.check_receipt_id_to_shard_id();
         test_env.check_snapshot(state_snapshot_enabled);
     }
@@ -1280,16 +1239,7 @@
 
     let drop_chunk_condition = DropChunkCondition::new();
     for _ in 1..5 * epoch_length {
-<<<<<<< HEAD
-        test_env.step_impl(
-            &drop_chunk_condition,
-            target_protocol_version,
-            Some(resharding_type),
-            true,
-        );
-=======
         test_env.step_impl(&drop_chunk_condition, target_protocol_version);
->>>>>>> a33c64bb
         test_env.check_receipt_id_to_shard_id();
     }
 
@@ -1300,68 +1250,6 @@
     test_env.check_accounts(new_accounts);
 
     test_env.check_split_states_artifacts();
-}
-
-fn non_resharding_cross_contract_calls_impl(prob: f64, rng_seed: u64) {
-    // init_test_logger();
-
-    // setup
-    let epoch_length = 10;
-
-    let mut test_env =
-        create_test_env_for_cross_contract_test(PROTOCOL_VERSION, epoch_length, rng_seed);
-
-    let new_accounts = setup_test_env_with_cross_contract_txs(&mut test_env, epoch_length);
-
-    let drop_chunk_condition = DropChunkCondition::new();
-    for _ in 1..3 {
-        test_env.step_impl(&drop_chunk_condition, PROTOCOL_VERSION, None, true);
-    }
-
-    let drop_chunk_condition = DropChunkCondition::with_probability(prob);
-    for _ in 3..3 * epoch_length {
-        test_env.step_impl(&drop_chunk_condition, PROTOCOL_VERSION, None, true);
-        let last_height = test_env.env.clients[0].chain.head().unwrap().height;
-        for height in last_height - 3..=last_height {
-            test_env.check_next_block_with_new_chunk(height);
-        }
-        test_env.check_receipt_id_to_shard_id();
-    }
-
-    // make sure all included transactions finished processing
-    let drop_chunk_condition = DropChunkCondition::new();
-    for _ in 3 * epoch_length..5 * epoch_length {
-        test_env.step_impl(&drop_chunk_condition, PROTOCOL_VERSION, None, true);
-        let last_height = test_env.env.clients[0].chain.head().unwrap().height;
-        for height in last_height - 3..=last_height {
-            test_env.check_next_block_with_new_chunk(height);
-        }
-        test_env.check_receipt_id_to_shard_id();
-    }
-
-    let successful_txs = test_env.check_tx_outcomes(false);
-    let new_accounts =
-        successful_txs.iter().flat_map(|tx_hash| new_accounts.get(tx_hash)).collect();
-
-    test_env.check_accounts(new_accounts);
-    test_env.check_split_states_artifacts();
-}
-
-#[test]
-fn test_non_resharding_1() {
-    non_resharding_cross_contract_calls_impl(0.1, 42);
-}
-
-// Test cross contract calls
-// This test case tests postponed receipts and delayed receipts
-#[test]
-fn test_non_resharding_2() {
-    non_resharding_cross_contract_calls_impl(0.5, 43);
-}
-
-#[test]
-fn test_non_resharding_3() {
-    non_resharding_cross_contract_calls_impl(0.9, 44);
 }
 
 // Test cross contract calls
@@ -1429,16 +1317,7 @@
     let by_height_shard_id = HashSet::from([(drop_height, drop_shard_id)]);
     let drop_chunk_condition = DropChunkCondition::with_by_height_shard_id(by_height_shard_id);
     for _ in 1..5 * epoch_length {
-<<<<<<< HEAD
-        test_env.step_impl(
-            &drop_chunk_condition,
-            target_protocol_version,
-            Some(resharding_type),
-            true,
-        );
-=======
         test_env.step_impl(&drop_chunk_condition, target_protocol_version);
->>>>>>> a33c64bb
         test_env.check_receipt_id_to_shard_id();
     }
 
