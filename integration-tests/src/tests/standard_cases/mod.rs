use std::sync::Arc;

mod rpc;
mod runtime;

use assert_matches::assert_matches;
use borsh::BorshSerialize;
use near_crypto::{InMemorySigner, KeyType};
use near_jsonrpc_primitives::errors::ServerError;
use near_primitives::account::{AccessKey, AccessKeyPermission, FunctionCallPermission};
use near_primitives::errors::{
    ActionError, ActionErrorKind, ContractCallError, InvalidAccessKeyError, InvalidTxError,
    TxExecutionError,
};
use near_primitives::hash::{hash, CryptoHash};
use near_primitives::serialize::to_base64;
use near_primitives::types::{AccountId, Balance, TrieNodesCount};
use near_primitives::views::{
    AccessKeyView, AccountView, ExecutionMetadataView, FinalExecutionOutcomeView,
    FinalExecutionStatus,
};
use near_vm_errors::MethodResolveError;
use nearcore::config::{NEAR_BASE, TESTING_INIT_BALANCE, TESTING_INIT_STAKE};

use crate::node::Node;
use crate::user::User;
use near_primitives::receipt::{ActionReceipt, Receipt, ReceiptEnum};
use near_primitives::runtime::config::RuntimeConfig;
use near_primitives::test_utils;
use near_primitives::transaction::{Action, DeployContractAction, FunctionCallAction};
use testlib::fees_utils::FeeHelper;
use testlib::runtime_utils::{
    alice_account, bob_account, eve_dot_alice_account, x_dot_y_dot_alice_account,
};

/// The amount to send with function call.
const FUNCTION_CALL_AMOUNT: Balance = TESTING_INIT_BALANCE / 10;

fn fee_helper(node: &impl Node) -> FeeHelper {
    FeeHelper::new(RuntimeConfig::test().transaction_costs, node.genesis().config.min_gas_price)
}

/// Adds given access key to the given account_id using signer2.
fn add_access_key(
    node: &impl Node,
    node_user: &dyn User,
    access_key: &AccessKey,
    signer2: &InMemorySigner,
) -> FinalExecutionOutcomeView {
    let root = node_user.get_state_root();
    let account_id = &node.account_id().unwrap();
    let transaction_result = node_user
        .add_key(account_id.clone(), signer2.public_key.clone(), access_key.clone())
        .unwrap();
    assert_eq!(transaction_result.status, FinalExecutionStatus::SuccessValue(String::new()));
    assert_eq!(transaction_result.receipts_outcome.len(), 1);
    let new_root = node_user.get_state_root();
    assert_ne!(root, new_root);
    transaction_result
}

pub fn test_smart_contract_simple(node: impl Node) {
    let node_user = node.user();
    let root = node_user.get_state_root();
    let transaction_result = node_user
        .function_call(alice_account(), bob_account(), "run_test", vec![], 10u64.pow(14), 0)
        .unwrap();
    assert_eq!(
        transaction_result.status,
        FinalExecutionStatus::SuccessValue(to_base64(&10i32.to_le_bytes()))
    );
    assert_eq!(transaction_result.receipts_outcome.len(), 2);
    let new_root = node_user.get_state_root();
    assert_ne!(root, new_root);
}

pub fn test_smart_contract_panic(node: impl Node) {
    let node_user = node.user();
    let transaction_result = node_user
        .function_call(
            alice_account(),
            alice_account(),
            "panic_with_message",
            vec![],
            10u64.pow(14),
            0,
        )
        .unwrap();
    assert_eq!(
        transaction_result.status,
        FinalExecutionStatus::Failure(
            ActionError {
                index: Some(0),
                kind: ActionErrorKind::FunctionCallError(
                    ContractCallError::ExecutionError {
                        msg: "Smart contract panicked: WAT?".to_string()
                    }
                    .into()
                )
            }
            .into()
        )
    );
    assert_eq!(transaction_result.receipts_outcome.len(), 2);
}

pub fn test_smart_contract_self_call(node: impl Node) {
    let account_id = &node.account_id().unwrap();
    let node_user = node.user();
    let root = node_user.get_state_root();
    let transaction_result = node_user
        .function_call(account_id.clone(), account_id.clone(), "run_test", vec![], 10u64.pow(14), 0)
        .unwrap();
    assert_eq!(
        transaction_result.status,
        FinalExecutionStatus::SuccessValue(to_base64(&10i32.to_le_bytes()))
    );
    assert_eq!(transaction_result.receipts_outcome.len(), 2);
    let new_root = node_user.get_state_root();
    assert_ne!(root, new_root);
}

pub fn test_smart_contract_bad_method_name(node: impl Node) {
    let account_id = &node.account_id().unwrap();
    let node_user = node.user();
    let root = node_user.get_state_root();
    let transaction_result = node_user
        .function_call(account_id.clone(), bob_account(), "_run_test", vec![], 10u64.pow(14), 0)
        .unwrap();
    assert_eq!(
        transaction_result.status,
        FinalExecutionStatus::Failure(
            ActionError {
                index: Some(0),
                kind: ActionErrorKind::FunctionCallError(
                    ContractCallError::MethodResolveError(MethodResolveError::MethodNotFound)
                        .into()
                )
            }
            .into()
        )
    );
    assert_eq!(transaction_result.receipts_outcome.len(), 2);
    let new_root = node_user.get_state_root();
    assert_ne!(root, new_root);
}

pub fn test_smart_contract_empty_method_name_with_no_tokens(node: impl Node) {
    let account_id = &node.account_id().unwrap();
    let node_user = node.user();
    let root = node_user.get_state_root();
    let transaction_result = node_user
        .function_call(account_id.clone(), bob_account(), "", vec![], 10u64.pow(14), 0)
        .unwrap();
    assert_eq!(
        transaction_result.status,
        FinalExecutionStatus::Failure(
            ActionError {
                index: Some(0),
                kind: ActionErrorKind::FunctionCallError(
                    ContractCallError::MethodResolveError(MethodResolveError::MethodEmptyName)
                        .into()
                )
            }
            .into()
        )
    );
    assert_eq!(transaction_result.receipts_outcome.len(), 2);
    let new_root = node_user.get_state_root();
    assert_ne!(root, new_root);
}

pub fn test_smart_contract_empty_method_name_with_tokens(node: impl Node) {
    let account_id = &node.account_id().unwrap();
    let node_user = node.user();
    let root = node_user.get_state_root();
    let transaction_result = node_user
        .function_call(account_id.clone(), bob_account(), "", vec![], 10u64.pow(14), 10)
        .unwrap();
    assert_eq!(
        transaction_result.status,
        FinalExecutionStatus::Failure(
            ActionError {
                index: Some(0),
                kind: ActionErrorKind::FunctionCallError(
                    ContractCallError::MethodResolveError(MethodResolveError::MethodEmptyName)
                        .into()
                )
            }
            .into()
        )
    );
    assert_eq!(transaction_result.receipts_outcome.len(), 3);
    let new_root = node_user.get_state_root();
    assert_ne!(root, new_root);
}

pub fn test_smart_contract_with_args(node: impl Node) {
    let account_id = &node.account_id().unwrap();
    let node_user = node.user();
    let root = node_user.get_state_root();
    let transaction_result = node_user
        .function_call(
            account_id.clone(),
            bob_account(),
            "sum_with_input",
            (2u64..4).flat_map(|x| x.to_le_bytes().to_vec()).collect(),
            10u64.pow(14),
            0,
        )
        .unwrap();
    assert_eq!(
        transaction_result.status,
        FinalExecutionStatus::SuccessValue(to_base64(&5u64.to_le_bytes()))
    );
    assert_eq!(transaction_result.receipts_outcome.len(), 2);
    let new_root = node_user.get_state_root();
    assert_ne!(root, new_root);
}

pub fn test_async_call_with_logs(node: impl Node) {
    let account_id = &node.account_id().unwrap();
    let node_user = node.user();
    let root = node_user.get_state_root();
    let transaction_result = node_user
        .function_call(account_id.clone(), bob_account(), "log_something", vec![], 10u64.pow(14), 0)
        .unwrap();
    assert_eq!(transaction_result.status, FinalExecutionStatus::SuccessValue(String::new()));
    assert_eq!(transaction_result.receipts_outcome.len(), 2);
    let new_root = node_user.get_state_root();
    assert_ne!(root, new_root);
    assert_eq!(transaction_result.receipts_outcome[0].outcome.logs[0], "hello".to_string());
}

pub fn test_nonce_update_when_deploying_contract(node: impl Node) {
    let account_id = &node.account_id().unwrap();
    let wasm_binary = b"test_binary";
    let node_user = node.user();
    let root = node_user.get_state_root();
    let transaction_result =
        node_user.deploy_contract(account_id.clone(), wasm_binary.to_vec()).unwrap();
    assert_eq!(transaction_result.status, FinalExecutionStatus::SuccessValue(String::new()));
    assert_eq!(transaction_result.receipts_outcome.len(), 1);
    assert_eq!(node_user.get_access_key_nonce_for_signer(account_id).unwrap(), 1);
    let new_root = node_user.get_state_root();
    assert_ne!(root, new_root);
}

pub fn test_nonce_updated_when_tx_failed(node: impl Node) {
    let account_id = &node.account_id().unwrap();
    let node_user = node.user();
    let root = node_user.get_state_root();
    node_user.send_money(account_id.clone(), bob_account(), TESTING_INIT_BALANCE + 1).unwrap_err();
    assert_eq!(node_user.get_access_key_nonce_for_signer(account_id).unwrap(), 0);
    let new_root = node_user.get_state_root();
    assert_eq!(root, new_root);
}

pub fn test_upload_contract(node: impl Node) {
    let account_id = &node.account_id().unwrap();
    let node_user = node.user();
    let root = node_user.get_state_root();
    let transaction_result = node_user
        .create_account(
            account_id.clone(),
            eve_dot_alice_account(),
            node.signer().public_key(),
            TESTING_INIT_BALANCE / 2,
        )
        .unwrap();
    assert_eq!(transaction_result.status, FinalExecutionStatus::SuccessValue(String::new()));
    assert_eq!(transaction_result.receipts_outcome.len(), 2);

    node_user.view_contract_code(&eve_dot_alice_account()).expect_err(
        "RpcError { code: -32000, message: \"Server error\", data: Some(String(\"contract code of account eve.alice.near does not exist while viewing\")) }");

    let new_root = node_user.get_state_root();
    assert_ne!(root, new_root);
    let wasm_binary = b"test_binary";
    let transaction_result =
        node_user.deploy_contract(eve_dot_alice_account(), wasm_binary.to_vec()).unwrap();
    assert_eq!(transaction_result.status, FinalExecutionStatus::SuccessValue(String::new()));
    assert_eq!(transaction_result.receipts_outcome.len(), 1);
    let new_root = node_user.get_state_root();
    assert_ne!(root, new_root);
    let account = node_user.view_account(&eve_dot_alice_account()).unwrap();
    assert_eq!(account.code_hash, hash(wasm_binary));

    let code = node_user.view_contract_code(&eve_dot_alice_account()).unwrap();
    assert_eq!(code.code, wasm_binary.to_vec());
}

pub fn test_redeploy_contract(node: impl Node) {
    let account_id = &node.account_id().unwrap();
    let node_user = node.user();
    let root = node_user.get_state_root();
    let test_binary = b"test_binary";
    let transaction_result =
        node_user.deploy_contract(account_id.clone(), test_binary.to_vec()).unwrap();
    assert_eq!(transaction_result.status, FinalExecutionStatus::SuccessValue(String::new()));
    assert_eq!(transaction_result.receipts_outcome.len(), 1);
    let new_root = node_user.get_state_root();
    assert_ne!(root, new_root);
    let account = node_user.view_account(account_id).unwrap();
    assert_eq!(account.code_hash, hash(test_binary));
}

pub fn test_send_money(node: impl Node) {
    let account_id = &node.account_id().unwrap();
    let node_user = node.user();
    let root = node_user.get_state_root();
    let money_used = 10000;
    let fee_helper = fee_helper(&node);
    let transfer_cost = fee_helper.transfer_cost();
    let transaction_result =
        node_user.send_money(account_id.clone(), bob_account(), money_used).unwrap();
    assert_eq!(transaction_result.status, FinalExecutionStatus::SuccessValue(String::new()));
    assert_eq!(transaction_result.receipts_outcome.len(), 2);
    let new_root = node_user.get_state_root();
    assert_ne!(root, new_root);
    assert_eq!(node_user.get_access_key_nonce_for_signer(account_id).unwrap(), 1);

    let AccountView { amount, locked, .. } = node_user.view_account(account_id).unwrap();
    assert_eq!(
        (amount, locked),
        (
            TESTING_INIT_BALANCE - money_used - TESTING_INIT_STAKE - transfer_cost,
            TESTING_INIT_STAKE
        )
    );
    let AccountView { amount, locked, .. } = node_user.view_account(&bob_account()).unwrap();
    assert_eq!(
        (amount, locked),
        (TESTING_INIT_BALANCE + money_used - TESTING_INIT_STAKE, TESTING_INIT_STAKE,)
    );
}

pub fn transfer_tokens_implicit_account(node: impl Node) {
    let account_id = &node.account_id().unwrap();
    let node_user = node.user();
    let root = node_user.get_state_root();
    let tokens_used = 10u128.pow(25);
    let fee_helper = fee_helper(&node);
    let transfer_cost = fee_helper.transfer_cost_64len_hex();
    let public_key = node_user.signer().public_key();
    let raw_public_key = public_key.unwrap_as_ed25519().0.to_vec();
    let receiver_id = AccountId::try_from(hex::encode(&raw_public_key)).unwrap();
    let transaction_result =
        node_user.send_money(account_id.clone(), receiver_id.clone(), tokens_used).unwrap();
    assert_eq!(transaction_result.status, FinalExecutionStatus::SuccessValue(String::new()));
    assert_eq!(transaction_result.receipts_outcome.len(), 2);
    let new_root = node_user.get_state_root();
    assert_ne!(root, new_root);
    assert_eq!(node_user.get_access_key_nonce_for_signer(account_id).unwrap(), 1);

    let AccountView { amount, locked, .. } = node_user.view_account(account_id).unwrap();
    assert_eq!(
        (amount, locked),
        (
            TESTING_INIT_BALANCE - tokens_used - TESTING_INIT_STAKE - transfer_cost,
            TESTING_INIT_STAKE
        )
    );

    let AccountView { amount, locked, .. } = node_user.view_account(&receiver_id).unwrap();
    assert_eq!((amount, locked), (tokens_used, 0));

    let view_access_key = node_user.get_access_key(&receiver_id, &public_key).unwrap();
    assert_eq!(view_access_key, AccessKey::full_access().into());

    let transaction_result =
        node_user.send_money(account_id.clone(), receiver_id.clone(), tokens_used).unwrap();

    assert_eq!(transaction_result.status, FinalExecutionStatus::SuccessValue(String::new()));
    assert_eq!(transaction_result.receipts_outcome.len(), 2);
    let new_root = node_user.get_state_root();
    assert_ne!(root, new_root);
    assert_eq!(node_user.get_access_key_nonce_for_signer(account_id).unwrap(), 2);

    let AccountView { amount, locked, .. } = node_user.view_account(account_id).unwrap();
    assert_eq!(
        (amount, locked),
        (
            TESTING_INIT_BALANCE - 2 * tokens_used - TESTING_INIT_STAKE - 2 * transfer_cost,
            TESTING_INIT_STAKE
        )
    );

    let AccountView { amount, locked, .. } = node_user.view_account(&receiver_id).unwrap();
    assert_eq!((amount, locked), (tokens_used * 2, 0));
}

pub fn trying_to_create_implicit_account(node: impl Node) {
    let account_id = &node.account_id().unwrap();
    let node_user = node.user();
    let root = node_user.get_state_root();
    let tokens_used = 10u128.pow(25);
    let fee_helper = fee_helper(&node);

    let public_key = node_user.signer().public_key();
    let raw_public_key = public_key.unwrap_as_ed25519().0.to_vec();
    let receiver_id = AccountId::try_from(hex::encode(&raw_public_key)).unwrap();

    let transaction_result = node_user
        .create_account(
            account_id.clone(),
            receiver_id.clone(),
            node.signer().public_key(),
            tokens_used,
        )
        .unwrap();

    let cost = fee_helper.create_account_transfer_full_key_cost_fail_on_create_account()
        + fee_helper.gas_to_balance(
            fee_helper.cfg.action_creation_config.create_account_cost.send_fee(false)
                + fee_helper
                    .cfg
                    .action_creation_config
                    .add_key_cost
                    .full_access_cost
                    .send_fee(false),
        );

    assert_eq!(
        transaction_result.status,
        FinalExecutionStatus::Failure(
            ActionError {
                index: Some(0),
                kind: ActionErrorKind::OnlyImplicitAccountCreationAllowed {
                    account_id: receiver_id.clone(),
                }
            }
            .into()
        )
    );
    assert_eq!(transaction_result.receipts_outcome.len(), 3);
    let new_root = node_user.get_state_root();
    assert_ne!(root, new_root);
    assert_eq!(node_user.get_access_key_nonce_for_signer(account_id).unwrap(), 1);

    let result1 = node_user.view_account(account_id).unwrap();
    assert_eq!(
        (result1.amount, result1.locked),
        (TESTING_INIT_BALANCE - TESTING_INIT_STAKE - cost, TESTING_INIT_STAKE)
    );

    let result2 = node_user.view_account(&receiver_id);
    assert!(result2.is_err());
}

pub fn test_smart_contract_reward(node: impl Node) {
    let node_user = node.user();
    let root = node_user.get_state_root();
    let bob = node_user.view_account(&bob_account()).unwrap();
    assert_eq!(bob.amount, TESTING_INIT_BALANCE - TESTING_INIT_STAKE);
    let transaction_result = node_user
        .function_call(alice_account(), bob_account(), "run_test", vec![], 10u64.pow(14), 0)
        .unwrap();
    assert_eq!(
        transaction_result.status,
        FinalExecutionStatus::SuccessValue(to_base64(&10i32.to_le_bytes()))
    );
    assert_eq!(transaction_result.receipts_outcome.len(), 2);
    let new_root = node_user.get_state_root();
    assert_ne!(root, new_root);

    let fee_helper = fee_helper(&node);
    let bob = node_user.view_account(&bob_account()).unwrap();
    let gas_burnt_for_function_call = transaction_result.receipts_outcome[0].outcome.gas_burnt
        - fee_helper.function_call_exec_gas(b"run_test".len() as u64);
    let reward = fee_helper.gas_burnt_to_reward(gas_burnt_for_function_call);
    assert_eq!(bob.amount, TESTING_INIT_BALANCE - TESTING_INIT_STAKE + reward);
}

pub fn test_send_money_over_balance(node: impl Node) {
    let account_id = &node.account_id().unwrap();
    let node_user = node.user();
    let root = node_user.get_state_root();
    let money_used = TESTING_INIT_BALANCE + 1;
    node_user.send_money(account_id.clone(), bob_account(), money_used).unwrap_err();
    let new_root = node_user.get_state_root();
    assert_eq!(root, new_root);
    let result1 = node_user.view_account(account_id).unwrap();
    assert_eq!(
        (result1.amount, result1.locked),
        (TESTING_INIT_BALANCE - TESTING_INIT_STAKE, TESTING_INIT_STAKE)
    );
    assert_eq!(node_user.get_access_key_nonce_for_signer(account_id).unwrap(), 0);

    let result2 = node_user.view_account(&bob_account()).unwrap();
    assert_eq!(
        (result2.amount, result2.locked),
        (TESTING_INIT_BALANCE - TESTING_INIT_STAKE, TESTING_INIT_STAKE)
    );
}

pub fn test_refund_on_send_money_to_non_existent_account(node: impl Node) {
    let account_id = &node.account_id().unwrap();
    let node_user = node.user();
    let root = node_user.get_state_root();
    let money_used = 10;
    // Successful atomic transfer has the same cost as failed atomic transfer.
    let fee_helper = fee_helper(&node);
    let transfer_cost = fee_helper.transfer_cost();
    let transaction_result =
        node_user.send_money(account_id.clone(), eve_dot_alice_account(), money_used).unwrap();
    assert_eq!(
        transaction_result.status,
        FinalExecutionStatus::Failure(
            ActionError {
                index: Some(0),
                kind: ActionErrorKind::AccountDoesNotExist { account_id: eve_dot_alice_account() }
            }
            .into()
        )
    );
    assert_eq!(transaction_result.receipts_outcome.len(), 3);
    let new_root = node_user.get_state_root();
    assert_ne!(root, new_root);
    let result1 = node_user.view_account(account_id).unwrap();
    assert_eq!(
        (result1.amount, result1.locked),
        (TESTING_INIT_BALANCE - TESTING_INIT_STAKE - transfer_cost, TESTING_INIT_STAKE)
    );
    assert_eq!(node_user.get_access_key_nonce_for_signer(account_id).unwrap(), 1);
    let result2 = node_user.view_account(&eve_dot_alice_account());
    assert!(result2.is_err());
}

pub fn test_create_account(node: impl Node) {
    let account_id = &node.account_id().unwrap();
    let node_user = node.user();
    let root = node_user.get_state_root();
    let money_used = NEAR_BASE;
    let transaction_result = node_user
        .create_account(
            account_id.clone(),
            eve_dot_alice_account(),
            node.signer().public_key(),
            money_used,
        )
        .unwrap();

    let fee_helper = fee_helper(&node);
    let create_account_cost = fee_helper.create_account_transfer_full_key_cost();

    assert_eq!(transaction_result.status, FinalExecutionStatus::SuccessValue(String::new()));
    assert_eq!(transaction_result.receipts_outcome.len(), 2);
    let new_root = node_user.get_state_root();
    assert_ne!(root, new_root);
    assert_eq!(node_user.get_access_key_nonce_for_signer(account_id).unwrap(), 1);

    let result1 = node_user.view_account(account_id).unwrap();
    assert_eq!(
        (result1.amount, result1.locked),
        (
            TESTING_INIT_BALANCE - money_used - TESTING_INIT_STAKE - create_account_cost,
            TESTING_INIT_STAKE
        )
    );

    let result2 = node_user.view_account(&eve_dot_alice_account()).unwrap();
    assert_eq!((result2.amount, result2.locked), (money_used, 0));
}

pub fn test_create_account_again(node: impl Node) {
    let account_id = &node.account_id().unwrap();
    let node_user = node.user();
    let root = node_user.get_state_root();
    let money_used = NEAR_BASE;
    let transaction_result = node_user
        .create_account(
            account_id.clone(),
            eve_dot_alice_account(),
            node.signer().public_key(),
            money_used,
        )
        .unwrap();

    assert_eq!(transaction_result.status, FinalExecutionStatus::SuccessValue(String::new()));
    assert_eq!(transaction_result.receipts_outcome.len(), 2);
    let fee_helper = fee_helper(&node);
    let create_account_cost = fee_helper.create_account_transfer_full_key_cost();

    let result1 = node_user.view_account(account_id).unwrap();
    let new_expected_balance =
        TESTING_INIT_BALANCE - money_used - TESTING_INIT_STAKE - create_account_cost;
    assert_eq!((result1.amount, result1.locked), (new_expected_balance, TESTING_INIT_STAKE));
    assert_eq!(node_user.get_access_key_nonce_for_signer(account_id).unwrap(), 1);

    let result2 = node_user.view_account(&eve_dot_alice_account()).unwrap();
    assert_eq!((result2.amount, result2.locked), (money_used, 0));

    let transaction_result = node_user
        .create_account(
            account_id.clone(),
            eve_dot_alice_account(),
            node.signer().public_key(),
            money_used,
        )
        .unwrap();

    assert_eq!(
        transaction_result.status,
        FinalExecutionStatus::Failure(
            ActionError {
                index: Some(0),
                kind: ActionErrorKind::AccountAlreadyExists { account_id: eve_dot_alice_account() }
            }
            .into()
        )
    );
    assert_eq!(transaction_result.receipts_outcome.len(), 3);
    let new_root = node_user.get_state_root();
    assert_ne!(root, new_root);
    assert_eq!(node_user.get_access_key_nonce_for_signer(account_id).unwrap(), 2);

    // Additional cost for trying to create an account with repeated name. Will fail after
    // the first action.
    let additional_cost = fee_helper.create_account_transfer_full_key_cost_fail_on_create_account();

    let result1 = node_user.view_account(account_id).unwrap();
    assert_eq!(
        (result1.amount, result1.locked),
        (new_expected_balance - additional_cost, TESTING_INIT_STAKE)
    );
}

pub fn test_create_account_failure_no_funds(node: impl Node) {
    let account_id = &node.account_id().unwrap();
    let node_user = node.user();
    let transaction_result = node_user
        .create_account(account_id.clone(), eve_dot_alice_account(), node.signer().public_key(), 0)
        .unwrap();
    assert_matches!(
    &transaction_result.status,
    FinalExecutionStatus::Failure(e) => match &e {
        &TxExecutionError::ActionError(action_err) => match action_err.kind {
            ActionErrorKind::LackBalanceForState{..} => {},
            _ => panic!("should be LackBalanceForState"),
        },
        _ => panic!("should be ActionError")
    });
}

pub fn test_create_account_failure_already_exists(node: impl Node) {
    let account_id = &node.account_id().unwrap();
    let node_user = node.user();
    let root = node_user.get_state_root();
    let money_used = 1000;

    let transaction_result = node_user
        .create_account(account_id.clone(), bob_account(), node.signer().public_key(), money_used)
        .unwrap();
    let fee_helper = fee_helper(&node);
    let create_account_cost =
        fee_helper.create_account_transfer_full_key_cost_fail_on_create_account();
    assert_eq!(
        transaction_result.status,
        FinalExecutionStatus::Failure(
            ActionError {
                index: Some(0),
                kind: ActionErrorKind::AccountAlreadyExists { account_id: bob_account() }
            }
            .into()
        )
    );
    assert_eq!(transaction_result.receipts_outcome.len(), 3);
    let new_root = node_user.get_state_root();
    assert_ne!(root, new_root);
    assert_eq!(node_user.get_access_key_nonce_for_signer(account_id).unwrap(), 1);

    let result1 = node_user.view_account(account_id).unwrap();
    assert_eq!(
        (result1.amount, result1.locked),
        (TESTING_INIT_BALANCE - TESTING_INIT_STAKE - create_account_cost, TESTING_INIT_STAKE)
    );

    let result2 = node_user.view_account(&bob_account()).unwrap();
    assert_eq!(
        (result2.amount, result2.locked),
        (TESTING_INIT_BALANCE - TESTING_INIT_STAKE, TESTING_INIT_STAKE)
    );
}

pub fn test_swap_key(node: impl Node) {
    let account_id = &node.account_id().unwrap();
    let signer2 = InMemorySigner::from_random("test".parse().unwrap(), KeyType::ED25519);
    let node_user = node.user();
    let root = node_user.get_state_root();
    let money_used = TESTING_INIT_BALANCE / 2;
    node_user
        .create_account(
            account_id.clone(),
            eve_dot_alice_account(),
            node.signer().public_key(),
            money_used,
        )
        .unwrap();
    let new_root = node_user.get_state_root();
    assert_ne!(root, new_root);

    let transaction_result = node_user
        .swap_key(
            eve_dot_alice_account(),
            node.signer().public_key(),
            signer2.public_key.clone(),
            AccessKey::full_access(),
        )
        .unwrap();
    assert_eq!(transaction_result.status, FinalExecutionStatus::SuccessValue(String::new()));
    assert_eq!(transaction_result.receipts_outcome.len(), 1);
    let new_root1 = node_user.get_state_root();
    assert_ne!(new_root, new_root1);

    assert!(node_user
        .get_access_key(&eve_dot_alice_account(), &node.signer().public_key())
        .is_err());
    assert!(node_user.get_access_key(&eve_dot_alice_account(), &signer2.public_key).is_ok());
}

pub fn test_add_key(node: impl Node) {
    let account_id = &node.account_id().unwrap();
    let signer2 = InMemorySigner::from_random("test".parse().unwrap(), KeyType::ED25519);
    let node_user = node.user();

    add_access_key(&node, node_user.as_ref(), &AccessKey::full_access(), &signer2);

    assert!(node_user.get_access_key(account_id, &node.signer().public_key()).is_ok());
    assert!(node_user.get_access_key(account_id, &signer2.public_key).is_ok());
}

pub fn test_add_existing_key(node: impl Node) {
    let account_id = &node.account_id().unwrap();
    let node_user = node.user();
    let root = node_user.get_state_root();
    let transaction_result = node_user
        .add_key(account_id.clone(), node.signer().public_key(), AccessKey::full_access())
        .unwrap();
    assert_eq!(
        transaction_result.status,
        FinalExecutionStatus::Failure(
            ActionError {
                index: Some(0),
                kind: ActionErrorKind::AddKeyAlreadyExists {
                    account_id: account_id.clone(),
                    public_key: node.signer().public_key()
                }
            }
            .into()
        )
    );
    assert_eq!(transaction_result.receipts_outcome.len(), 1);
    let new_root = node_user.get_state_root();
    assert_ne!(root, new_root);

    assert!(node_user.get_access_key(account_id, &node.signer().public_key()).is_ok());
}

pub fn test_delete_key(node: impl Node) {
    let account_id = &node.account_id().unwrap();
    let signer2 = InMemorySigner::from_random("test".parse().unwrap(), KeyType::ED25519);
    let node_user = node.user();
    add_access_key(&node, node_user.as_ref(), &AccessKey::full_access(), &signer2);

    assert!(node_user.get_access_key(account_id, &node.signer().public_key()).is_ok());
    assert!(node_user.get_access_key(account_id, &signer2.public_key).is_ok());

    let root = node_user.get_state_root();
    let transaction_result =
        node_user.delete_key(account_id.clone(), node.signer().public_key()).unwrap();
    assert_eq!(transaction_result.status, FinalExecutionStatus::SuccessValue(String::new()));
    assert_eq!(transaction_result.receipts_outcome.len(), 1);
    let new_root = node_user.get_state_root();
    assert_ne!(new_root, root);

    assert!(node_user.get_access_key(account_id, &node.signer().public_key()).is_err());
    assert!(node_user.get_access_key(account_id, &signer2.public_key).is_ok());
}

pub fn test_delete_key_not_owned(node: impl Node) {
    let account_id = &node.account_id().unwrap();
    let signer2 = InMemorySigner::from_random("test".parse().unwrap(), KeyType::ED25519);
    let node_user = node.user();

    assert!(node_user.get_access_key(account_id, &node.signer().public_key()).is_ok());
    assert!(node_user.get_access_key(account_id, &signer2.public_key).is_err());

    let root = node_user.get_state_root();
    let transaction_result =
        node_user.delete_key(account_id.clone(), signer2.public_key.clone()).unwrap();
    assert_eq!(
        transaction_result.status,
        FinalExecutionStatus::Failure(
            ActionError {
                index: Some(0),
                kind: ActionErrorKind::DeleteKeyDoesNotExist {
                    account_id: account_id.clone(),
                    public_key: signer2.public_key.clone()
                }
            }
            .into()
        )
    );
    assert_eq!(transaction_result.receipts_outcome.len(), 1);
    let new_root = node_user.get_state_root();
    assert_ne!(new_root, root);

    assert!(node_user.get_access_key(account_id, &node.signer().public_key()).is_ok());
    assert!(node_user.get_access_key(account_id, &signer2.public_key).is_err());
}

pub fn test_delete_key_last(node: impl Node) {
    let account_id = &node.account_id().unwrap();
    let node_user = node.user();
    let root = node_user.get_state_root();

    assert!(node_user.get_access_key(account_id, &node.signer().public_key()).is_ok());
    let transaction_result =
        node_user.delete_key(account_id.clone(), node.signer().public_key()).unwrap();
    assert_eq!(transaction_result.status, FinalExecutionStatus::SuccessValue(String::new()));
    assert_eq!(transaction_result.receipts_outcome.len(), 1);
    let new_root = node_user.get_state_root();
    assert_ne!(new_root, root);

    assert!(node_user.get_access_key(account_id, &node.signer().public_key()).is_err());
}

fn assert_access_key(
    access_key: &AccessKey,
    access_key_view: AccessKeyView,
    result: &FinalExecutionOutcomeView,
    user: &dyn User,
) {
    let mut key = access_key.clone();
    let block = user.get_block_by_hash(result.transaction_outcome.block_hash);
    if let Some(b) = block {
        key.nonce = (b.header.height - 1) * AccessKey::ACCESS_KEY_NONCE_RANGE_MULTIPLIER;
    }
    assert_eq!(access_key_view, key.into());
}

pub fn test_add_access_key_function_call(node: impl Node) {
    let node_user = node.user();
    let account_id = &node.account_id().unwrap();
    let access_key = AccessKey {
        nonce: 0,
        permission: AccessKeyPermission::FunctionCall(FunctionCallPermission {
            allowance: None,
            receiver_id: account_id.to_string(),
            method_names: vec![],
        }),
    };
    let signer2 = InMemorySigner::from_random("test".parse().unwrap(), KeyType::ED25519);
    let result = add_access_key(&node, node_user.as_ref(), &access_key, &signer2);

    assert!(node_user.get_access_key(account_id, &node.signer().public_key()).is_ok());

    let view_access_key = node_user.get_access_key(account_id, &signer2.public_key).unwrap();
    assert_access_key(&access_key, view_access_key, &result, node_user.as_ref());
}

pub fn test_delete_access_key(node: impl Node) {
    let node_user = node.user();
    let account_id = &node.account_id().unwrap();
    let access_key = AccessKey {
        nonce: 0,
        permission: AccessKeyPermission::FunctionCall(FunctionCallPermission {
            allowance: None,
            receiver_id: account_id.to_string(),
            method_names: vec![],
        }),
    };
    let signer2 = InMemorySigner::from_random("test".parse().unwrap(), KeyType::ED25519);
    add_access_key(&node, node_user.as_ref(), &access_key, &signer2);

    assert!(node_user.get_access_key(account_id, &node.signer().public_key()).is_ok());
    assert!(node_user.get_access_key(account_id, &signer2.public_key).is_ok());

    let root = node_user.get_state_root();
    let transaction_result =
        node_user.delete_key(account_id.clone(), signer2.public_key.clone()).unwrap();
    assert_eq!(transaction_result.status, FinalExecutionStatus::SuccessValue(String::new()));
    assert_eq!(transaction_result.receipts_outcome.len(), 1);
    let new_root = node_user.get_state_root();
    assert_ne!(new_root, root);

    assert!(node_user.get_access_key(account_id, &node.signer().public_key()).is_ok());
    assert!(node_user.get_access_key(account_id, &signer2.public_key).is_err());
}

pub fn test_add_access_key_with_allowance(node: impl Node) {
    let account_id = &node.account_id().unwrap();
    let access_key = AccessKey {
        nonce: 0,
        permission: AccessKeyPermission::FunctionCall(FunctionCallPermission {
            allowance: Some(10),
            receiver_id: account_id.to_string(),
            method_names: vec![],
        }),
    };
    let node_user = node.user();
    let signer2 = InMemorySigner::from_random("test".parse().unwrap(), KeyType::ED25519);
    let account = node_user.view_account(account_id).unwrap();
    let initial_balance = account.amount;
    let fee_helper = fee_helper(&node);
    let add_access_key_cost = fee_helper.add_key_cost(0);
    let result = add_access_key(&node, node_user.as_ref(), &access_key, &signer2);

    let account = node_user.view_account(account_id).unwrap();
    assert_eq!(account.amount, initial_balance - add_access_key_cost);

    assert!(node_user.get_access_key(account_id, &node.signer().public_key()).is_ok());
    let view_access_key = node_user.get_access_key(account_id, &signer2.public_key).unwrap();
    assert_access_key(&access_key, view_access_key, &result, node_user.as_ref());
}

pub fn test_delete_access_key_with_allowance(node: impl Node) {
    let account_id = &node.account_id().unwrap();
    let access_key = AccessKey {
        nonce: 0,
        permission: AccessKeyPermission::FunctionCall(FunctionCallPermission {
            allowance: Some(10),
            receiver_id: account_id.to_string(),
            method_names: vec![],
        }),
    };
    let node_user = node.user();
    let signer2 = InMemorySigner::from_random("test".parse().unwrap(), KeyType::ED25519);
    let account = node_user.view_account(account_id).unwrap();
    let initial_balance = account.amount;
    let fee_helper = fee_helper(&node);
    let add_access_key_cost = fee_helper.add_key_cost(0);
    add_access_key(&node, node_user.as_ref(), &access_key, &signer2);

    assert!(node_user.get_access_key(account_id, &node.signer().public_key()).is_ok());
    assert!(node_user.get_access_key(account_id, &signer2.public_key).is_ok());

    let root = node_user.get_state_root();
    let delete_access_key_cost = fee_helper.delete_key_cost();
    let transaction_result =
        node_user.delete_key(account_id.clone(), signer2.public_key.clone()).unwrap();
    assert_eq!(transaction_result.status, FinalExecutionStatus::SuccessValue(String::new()));
    assert_eq!(transaction_result.receipts_outcome.len(), 1);
    let new_root = node_user.get_state_root();
    assert_ne!(new_root, root);

    let account = node_user.view_account(account_id).unwrap();
    assert_eq!(account.amount, initial_balance - add_access_key_cost - delete_access_key_cost);

    assert!(node_user.get_access_key(account_id, &node.signer().public_key()).is_ok());
    assert!(node_user.get_access_key(account_id, &signer2.public_key).is_err());
}

pub fn test_access_key_smart_contract(node: impl Node) {
    let access_key = AccessKey {
        nonce: 0,
        permission: AccessKeyPermission::FunctionCall(FunctionCallPermission {
            allowance: Some(FUNCTION_CALL_AMOUNT),
            receiver_id: bob_account().into(),
            method_names: vec![],
        }),
    };
    let mut node_user = node.user();
    let account_id = &node.account_id().unwrap();
    let signer2 = Arc::new(InMemorySigner::from_random("test".parse().unwrap(), KeyType::ED25519));
    add_access_key(&node, node_user.as_ref(), &access_key, &signer2);
    node_user.set_signer(signer2.clone());

    let method_name = "run_test";
    let prepaid_gas = 10u64.pow(14);
    let fee_helper = fee_helper(&node);
    let function_call_cost =
        fee_helper.function_call_cost(method_name.as_bytes().len() as u64, prepaid_gas);
    let exec_gas = fee_helper.function_call_exec_gas(method_name.as_bytes().len() as u64);
    let root = node_user.get_state_root();
    let transaction_result = node_user
        .function_call(account_id.clone(), bob_account(), method_name, vec![], prepaid_gas, 0)
        .unwrap();
    assert_eq!(
        transaction_result.status,
        FinalExecutionStatus::SuccessValue(to_base64(&10i32.to_le_bytes()))
    );
    let gas_refund = fee_helper.gas_to_balance(
        prepaid_gas + exec_gas - transaction_result.receipts_outcome[0].outcome.gas_burnt,
    );

    assert_eq!(transaction_result.receipts_outcome.len(), 2);
    let new_root = node_user.get_state_root();
    assert_ne!(root, new_root);

    let view_access_key = node_user.get_access_key(account_id, &signer2.public_key).unwrap();
    assert_eq!(
        view_access_key,
        AccessKey {
            nonce: view_access_key.nonce,
            permission: AccessKeyPermission::FunctionCall(FunctionCallPermission {
                allowance: Some(FUNCTION_CALL_AMOUNT - function_call_cost + gas_refund),
                receiver_id: bob_account().into(),
                method_names: vec![],
            }),
        }
        .into()
    );
}

pub fn test_access_key_smart_contract_reject_method_name(node: impl Node) {
    let access_key = AccessKey {
        nonce: 0,
        permission: AccessKeyPermission::FunctionCall(FunctionCallPermission {
            allowance: Some(FUNCTION_CALL_AMOUNT),
            receiver_id: bob_account().into(),
            method_names: vec!["log_something".to_string()],
        }),
    };
    let mut node_user = node.user();
    let account_id = &node.account_id().unwrap();
    let signer2 = InMemorySigner::from_random("test".parse().unwrap(), KeyType::ED25519);
    add_access_key(&node, node_user.as_ref(), &access_key, &signer2);
    node_user.set_signer(Arc::new(signer2));

    let transaction_result = node_user
        .function_call(account_id.clone(), bob_account(), "run_test", vec![], 10u64.pow(14), 0)
        .unwrap_err();
    assert_eq!(
        transaction_result,
        ServerError::TxExecutionError(TxExecutionError::InvalidTxError(
            InvalidTxError::InvalidAccessKeyError(InvalidAccessKeyError::MethodNameMismatch {
                method_name: "run_test".to_string()
            })
        ))
    );
}

pub fn test_access_key_smart_contract_reject_contract_id(node: impl Node) {
    let access_key = AccessKey {
        nonce: 0,
        permission: AccessKeyPermission::FunctionCall(FunctionCallPermission {
            allowance: Some(FUNCTION_CALL_AMOUNT),
            receiver_id: bob_account().into(),
            method_names: vec![],
        }),
    };
    let mut node_user = node.user();
    let account_id = &node.account_id().unwrap();
    let signer2 = InMemorySigner::from_random("test".parse().unwrap(), KeyType::ED25519);
    add_access_key(&node, node_user.as_ref(), &access_key, &signer2);
    node_user.set_signer(Arc::new(signer2));

    let transaction_result = node_user
        .function_call(
            account_id.clone(),
            eve_dot_alice_account(),
            "run_test",
            vec![],
            10u64.pow(14),
            0,
        )
        .unwrap_err();
    assert_eq!(
        transaction_result,
        ServerError::TxExecutionError(TxExecutionError::InvalidTxError(
            InvalidTxError::InvalidAccessKeyError(InvalidAccessKeyError::ReceiverMismatch {
                tx_receiver: eve_dot_alice_account(),
                ak_receiver: bob_account().into()
            })
        ))
    );
}

pub fn test_access_key_reject_non_function_call(node: impl Node) {
    let account_id = &node.account_id().unwrap();
    let access_key = AccessKey {
        nonce: 0,
        permission: AccessKeyPermission::FunctionCall(FunctionCallPermission {
            allowance: Some(FUNCTION_CALL_AMOUNT),
            receiver_id: account_id.to_string(),
            method_names: vec![],
        }),
    };
    let mut node_user = node.user();
    let signer2 = InMemorySigner::from_random("test".parse().unwrap(), KeyType::ED25519);
    add_access_key(&node, node_user.as_ref(), &access_key, &signer2);
    node_user.set_signer(Arc::new(signer2));

    let transaction_result =
        node_user.delete_key(account_id.clone(), node.signer().public_key()).unwrap_err();
    assert_eq!(
        transaction_result,
        ServerError::TxExecutionError(TxExecutionError::InvalidTxError(
            InvalidTxError::InvalidAccessKeyError(InvalidAccessKeyError::RequiresFullAccess)
        ))
    );
}

pub fn test_increase_stake(node: impl Node) {
    let node_user = node.user();
    let root = node_user.get_state_root();
    let account_id = &node.account_id().unwrap();
    let amount_staked = TESTING_INIT_STAKE + 1;
    let fee_helper = fee_helper(&node);
    let stake_cost = fee_helper.stake_cost();
    let transaction_result = node_user
        .stake(account_id.clone(), node.block_signer().public_key(), amount_staked)
        .unwrap();
    assert_eq!(transaction_result.status, FinalExecutionStatus::SuccessValue(String::new()));
    assert_eq!(transaction_result.receipts_outcome.len(), 1);
    let node_user = node.user();
    let new_root = node_user.get_state_root();
    assert_ne!(root, new_root);

    let account = node_user.view_account(account_id).unwrap();
    assert_eq!(account.amount, TESTING_INIT_BALANCE - TESTING_INIT_STAKE - 1 - stake_cost);
    assert_eq!(account.locked, amount_staked)
}

pub fn test_decrease_stake(node: impl Node) {
    let node_user = node.user();
    let root = node_user.get_state_root();
    let amount_staked = 10;
    let account_id = &node.account_id().unwrap();
    let transaction_result = node_user
        .stake(account_id.clone(), node.block_signer().public_key(), amount_staked)
        .unwrap();
    let fee_helper = fee_helper(&node);
    let stake_cost = fee_helper.stake_cost();
    assert_eq!(transaction_result.status, FinalExecutionStatus::SuccessValue(String::new()));
    assert_eq!(transaction_result.receipts_outcome.len(), 1);
    let new_root = node_user.get_state_root();
    assert_ne!(root, new_root);

    let account = node_user.view_account(account_id).unwrap();
    assert_eq!(account.amount, TESTING_INIT_BALANCE - TESTING_INIT_STAKE - stake_cost);
    assert_eq!(account.locked, TESTING_INIT_STAKE);
}

pub fn test_unstake_while_not_staked(node: impl Node) {
    let node_user = node.user();
    let transaction_result = node_user
        .create_account(
            alice_account(),
            eve_dot_alice_account(),
            node.signer().public_key(),
            TESTING_INIT_BALANCE / 2,
        )
        .unwrap();
    assert_eq!(transaction_result.status, FinalExecutionStatus::SuccessValue(String::new()));
    assert_eq!(transaction_result.receipts_outcome.len(), 2);
    let transaction_result =
        node_user.stake(eve_dot_alice_account(), node.block_signer().public_key(), 0).unwrap();
    assert_eq!(
        transaction_result.status,
        FinalExecutionStatus::Failure(
            ActionError {
                index: Some(0),
                kind: ActionErrorKind::TriesToUnstake { account_id: eve_dot_alice_account() }
            }
            .into()
        )
    );
    assert_eq!(transaction_result.receipts_outcome.len(), 1);
}

/// Account must have enough balance to cover storage of the account.
pub fn test_fail_not_enough_balance_for_storage(node: impl Node) {
    let mut node_user = node.user();
    let account_id = bob_account();
    let signer = Arc::new(InMemorySigner::from_seed(
        account_id.clone(),
        KeyType::ED25519,
        account_id.as_ref(),
    ));
    node_user.set_signer(signer);
    node_user.send_money(account_id, alice_account(), 10).unwrap_err();
}

pub fn test_delete_account_ok(node: impl Node) {
    let money_used = TESTING_INIT_BALANCE / 2;
    let node_user = node.user();
    let _ = node_user.create_account(
        alice_account(),
        eve_dot_alice_account(),
        node.signer().public_key(),
        money_used,
    );
    let transaction_result =
        node_user.delete_account(eve_dot_alice_account(), eve_dot_alice_account()).unwrap();
    assert_eq!(transaction_result.status, FinalExecutionStatus::SuccessValue(String::new()));
    assert!(node.user().view_account(&eve_dot_alice_account()).is_err());
}

pub fn test_creating_invalid_subaccount_fail(node: impl Node) {
    let money_used = TESTING_INIT_BALANCE / 2;
    let node_user = node.user();
    let result = node_user
        .create_account(
            alice_account(),
            x_dot_y_dot_alice_account(),
            node.signer().public_key(),
            money_used,
        )
        .unwrap();
    assert_eq!(
        result.status,
        FinalExecutionStatus::Failure(
            ActionError {
                index: Some(0),
                kind: ActionErrorKind::CreateAccountNotAllowed {
                    account_id: x_dot_y_dot_alice_account(),
                    predecessor_id: alice_account()
                }
            }
            .into()
        )
    );
}

pub fn test_delete_account_fail(node: impl Node) {
    let money_used = TESTING_INIT_BALANCE / 2;
    let node_user = node.user();
    let _ = node_user.create_account(
        alice_account(),
        eve_dot_alice_account(),
        node.signer().public_key(),
        money_used,
    );
    let initial_amount = node_user.view_account(&node.account_id().unwrap()).unwrap().amount;
    let fee_helper = fee_helper(&node);
    let delete_account_cost = fee_helper.prepaid_delete_account_cost();

    let transaction_result =
        node_user.delete_account(alice_account(), eve_dot_alice_account()).unwrap();
    assert_eq!(
        transaction_result.status,
        FinalExecutionStatus::Failure(
            ActionError {
                index: Some(0),
                kind: ActionErrorKind::ActorNoPermission {
                    account_id: eve_dot_alice_account(),
                    actor_id: alice_account()
                }
            }
            .into()
        )
    );
    assert_eq!(transaction_result.receipts_outcome.len(), 2);
    assert!(node.user().view_account(&bob_account()).is_ok());
    assert_eq!(
        node.user().view_account(&node.account_id().unwrap()).unwrap().amount,
        initial_amount - delete_account_cost
    );
}

pub fn test_delete_account_no_account(node: impl Node) {
    let node_user = node.user();
    let transaction_result =
        node_user.delete_account(alice_account(), eve_dot_alice_account()).unwrap();
    assert_eq!(
        transaction_result.status,
        FinalExecutionStatus::Failure(
            ActionError {
                index: Some(0),
                kind: ActionErrorKind::AccountDoesNotExist { account_id: eve_dot_alice_account() }
            }
            .into()
        )
    );
    assert_eq!(transaction_result.receipts_outcome.len(), 2);
}

pub fn test_delete_account_while_staking(node: impl Node) {
    let money_used = TESTING_INIT_BALANCE / 2;
    let node_user = node.user();
    let _ = node_user.create_account(
        alice_account(),
        eve_dot_alice_account(),
        node.signer().public_key(),
        money_used,
    );
    let fee_helper = fee_helper(&node);
    let stake_fee = fee_helper.stake_cost();
    let delete_account_fee = fee_helper.prepaid_delete_account_cost();
    let transaction_result = node_user
        .stake(
            eve_dot_alice_account(),
            node.block_signer().public_key(),
            money_used - stake_fee - delete_account_fee,
        )
        .unwrap();
    assert_eq!(transaction_result.status, FinalExecutionStatus::SuccessValue(String::new()));
    assert_eq!(transaction_result.receipts_outcome.len(), 1);
    let transaction_result =
        node_user.delete_account(eve_dot_alice_account(), eve_dot_alice_account()).unwrap();
    assert_eq!(
        transaction_result.status,
        FinalExecutionStatus::Failure(
            ActionError {
                index: Some(0),
                kind: ActionErrorKind::DeleteAccountStaking { account_id: eve_dot_alice_account() }
            }
            .into()
        )
    );
    assert_eq!(transaction_result.receipts_outcome.len(), 1);
    assert!(node.user().view_account(&eve_dot_alice_account()).is_ok());
}

pub fn test_smart_contract_free(node: impl Node) {
    let node_user = node.user();
    let root = node_user.get_state_root();
    let transaction_result = node_user
        .function_call(alice_account(), bob_account(), "run_test", vec![], 10u64.pow(14), 0)
        .unwrap();
    assert_eq!(
        transaction_result.status,
        FinalExecutionStatus::SuccessValue(to_base64(&10i32.to_le_bytes()))
    );
    assert_eq!(transaction_result.receipts_outcome.len(), 1);

    let total_gas_burnt = transaction_result.transaction_outcome.outcome.gas_burnt
        + transaction_result.receipts_outcome.iter().map(|t| t.outcome.gas_burnt).sum::<u64>();
    assert_eq!(total_gas_burnt, 0);

    let new_root = node_user.get_state_root();
    assert_ne!(root, new_root);
}

/// Get number of charged trie node accesses from the execution metadata.  
fn get_trie_nodes_count(
    metadata: &ExecutionMetadataView,
    runtime_config: &RuntimeConfig,
) -> TrieNodesCount {
<<<<<<< HEAD
    metadata.gas_profile.clone().unwrap().iter().fold(
        TrieNodesCount { db_reads: 0, mem_reads: 0 },
        |mut count, cost| {
            match cost.cost.as_str() {
                "TOUCHING_TRIE_NODE" => {
                    count.db_reads +=
                        cost.gas_used / runtime_config.wasm_config.ext_costs.touching_trie_node;
                }
                "READ_CACHED_TRIE_NODE" => {
                    count.mem_reads +=
                        cost.gas_used / runtime_config.wasm_config.ext_costs.read_cached_trie_node;
                }
                _ => {}
            };
            count
        },
    )
=======
    let mut count = TrieNodesCount { db_reads: 0, mem_reads: 0 };
    for cost in metadata.gas_profile.clone().unwrap_or_default().iter() {
        match cost.cost.as_str() {
            "TOUCHING_TRIE_NODE" => {
                count.db_reads +=
                    cost.gas_used / runtime_config.wasm_config.ext_costs.touching_trie_node;
            }
            "READ_CACHED_TRIE_NODE" => {
                count.mem_reads +=
                    cost.gas_used / runtime_config.wasm_config.ext_costs.read_cached_trie_node;
            }
            _ => {}
        };
    }
    count
>>>>>>> 9fc9e318
}

/// Checks correctness of touching trie node cost for writing value into contract storage.
/// First call should touch 2 nodes (Extension and Branch), because before it contract storage is empty.
/// The second call should touch 4 nodes, because the first call adds Leaf and Value nodes to trie.  
pub fn test_contract_write_key_value_cost(node: impl Node) {
    let node_user = node.user();
    let results: Vec<_> = vec![
        TrieNodesCount { db_reads: 2, mem_reads: 0 },
        TrieNodesCount { db_reads: 4, mem_reads: 0 },
    ];
    for i in 0..2 {
        let transaction_result = node_user
            .function_call(
                alice_account(),
                bob_account(),
                "write_key_value",
                test_utils::encode(&[10u64, 20u64]),
                10u64.pow(14),
                0,
            )
            .unwrap();
        assert_matches!(transaction_result.status, FinalExecutionStatus::SuccessValue(_));
        assert_eq!(transaction_result.receipts_outcome.len(), 2);

        let trie_nodes_count = get_trie_nodes_count(
            &transaction_result.receipts_outcome[0].outcome.metadata,
            &RuntimeConfig::test(),
        );
        assert_eq!(trie_nodes_count, results[i]);
    }
}

fn make_write_key_value_action(key: Vec<u64>, value: Vec<u64>) -> Action {
    let args: Vec<u64> = key.into_iter().chain(value.into_iter()).collect();
    FunctionCallAction {
        method_name: "write_key_value".to_string(),
        args: test_utils::encode(&args),
        gas: 10u64.pow(14),
        deposit: 0,
    }
    .into()
}

fn make_receipt(node: &impl Node, actions: Vec<Action>, receiver_id: AccountId) -> Receipt {
    let receipt_enum = ReceiptEnum::Action(ActionReceipt {
        signer_id: alice_account(),
        signer_public_key: node.signer().as_ref().public_key(),
        gas_price: 0,
        output_data_receivers: vec![],
        input_data_ids: vec![],
        actions,
    });
    Receipt {
        predecessor_id: alice_account(),
        receiver_id,
        receipt_id: hash(&receipt_enum.try_to_vec().unwrap()),
        receipt: receipt_enum,
    }
}

/// Check that numbers of charged trie node accesses during execution of the given receipts matches the provided
/// results.
/// Runs the list of receipts 2 times. 1st run establishes the state structure, 2nd run is used to get node counts.
fn check_trie_nodes_count(
    node: impl Node,
    runtime_config: RuntimeConfig,
    receipts: Vec<Receipt>,
    results: Vec<TrieNodesCount>,
) {
    let node_user = node.user();
    let mut node_touches: Vec<_> = vec![];
    let receipt_hashes: Vec<CryptoHash> =
        receipts.iter().map(|receipt| receipt.receipt_id.clone()).collect();

    for i in 0..2 {
        node_user.add_receipts(receipts.clone()).unwrap();

        if i == 1 {
            node_touches = receipt_hashes
                .iter()
                .map(|receipt_hash| {
                    let result = node_user.get_transaction_result(receipt_hash);
                    get_trie_nodes_count(&result.metadata, &runtime_config)
                })
                .collect();
        }
    }

    assert_eq!(node_touches, results);
}

/// Check correctness of charging for trie node accesses with enabled chunk nodes cache.
/// We run the same set of receipts 2 times and compare resulting trie node counts. Each receipt writes some key-value
/// pair to the contract storage.
/// 1st run establishes the trie structure. For our needs, the structure is:
///
///                                                    --> (Leaf) -> (Value 1)
/// (Extension) -> (Branch) -> (Extension) -> (Branch) |-> (Leaf) -> (Value 2)
///                                                    --> (Leaf) -> (Value 3)
///
/// 1st receipt should count 6 db reads.
/// 2nd and 3rd receipts should count 2 db and 4 memory reads, because for them first 4 nodes were already put into the
/// chunk cache.
pub fn test_chunk_nodes_cache_common_parent(node: impl Node, runtime_config: RuntimeConfig) {
    let receipts: Vec<Receipt> = (0..3)
        .map(|i| {
            make_receipt(
                &node,
                vec![make_write_key_value_action(vec![i], vec![10u64 + i])],
                bob_account(),
            )
        })
        .collect();

    #[cfg(feature = "protocol_feature_chunk_nodes_cache")]
    let results: Vec<_> = vec![
        TrieNodesCount { db_reads: 6, mem_reads: 0 },
        TrieNodesCount { db_reads: 2, mem_reads: 4 },
        TrieNodesCount { db_reads: 2, mem_reads: 4 },
    ];
    #[cfg(not(feature = "protocol_feature_chunk_nodes_cache"))]
    let results: Vec<_> = vec![
        TrieNodesCount { db_reads: 6, mem_reads: 0 },
        TrieNodesCount { db_reads: 6, mem_reads: 0 },
        TrieNodesCount { db_reads: 6, mem_reads: 0 },
    ];

    check_trie_nodes_count(node, runtime_config, receipts, results);
}

/// This test is similar to `test_chunk_nodes_cache_common_parent` but checks another trie structure:
///
///                                                    --> (Value 1)
/// (Extension) -> (Branch) -> (Extension) -> (Branch) |-> (Leaf) -> (Value 2)
///
/// 1st receipt should count 5 db reads.
/// 2nd receipt should count 2 db and 4 memory reads.
pub fn test_chunk_nodes_cache_branch_value(node: impl Node, runtime_config: RuntimeConfig) {
    let receipts: Vec<Receipt> = (0..2)
        .map(|i| {
            make_receipt(
                &node,
                vec![make_write_key_value_action(vec![1; i + 1], vec![10u64 + i as u64])],
                bob_account(),
            )
        })
        .collect();

    #[cfg(feature = "protocol_feature_chunk_nodes_cache")]
    let results: Vec<_> = vec![
        TrieNodesCount { db_reads: 5, mem_reads: 0 },
        TrieNodesCount { db_reads: 2, mem_reads: 4 },
    ];
    #[cfg(not(feature = "protocol_feature_chunk_nodes_cache"))]
    let results: Vec<_> = vec![
        TrieNodesCount { db_reads: 5, mem_reads: 0 },
        TrieNodesCount { db_reads: 6, mem_reads: 0 },
    ];

    check_trie_nodes_count(node, runtime_config, receipts, results);
}

/// This test is similar to `test_chunk_nodes_cache_common_parent` but checks another trie structure:
///
///                                                     --> (Leaf) -> (Value 1)
/// (Extension) -> (Branch) --> (Extension) -> (Branch) |-> (Leaf) -> (Value 2)
///                         |-> (Leaf) -> (Value 2)
///
/// Here we check that chunk cache is enabled *only during function calls execution*.
/// 1st receipt writes `Value 1` and should count 6 db reads.
/// 2nd receipt deploys a new contract which *code* is the same as `Value 2`. But this value shouldn't be put into the
/// chunk cache.
/// 3rd receipt writes `Value 2` and should count 2 db and 4 memory reads.
///
/// We have checked manually that if chunk cache mode is not disabled, then the following scenario happens:
/// - 1st receipt enables chunk cache mode but doesn't disable it
/// - 2nd receipt triggers insertion of `Value 2` into the chunk cache
/// - 3rd receipt reads it from the chunk cache, so it incorrectly charges user for 1 db and 5 memory reads.  
pub fn test_chunk_nodes_cache_mode(node: impl Node, runtime_config: RuntimeConfig) {
    let receipts: Vec<Receipt> = vec![
        make_receipt(&node, vec![make_write_key_value_action(vec![1], vec![1])], bob_account()),
        make_receipt(
            &node,
            vec![DeployContractAction { code: test_utils::encode(&vec![2]) }.into()],
            alice_account(),
        ),
        make_receipt(&node, vec![make_write_key_value_action(vec![2], vec![2])], bob_account()),
    ];

    #[cfg(feature = "protocol_feature_chunk_nodes_cache")]
    let results: Vec<_> = vec![
        TrieNodesCount { db_reads: 6, mem_reads: 0 },
        TrieNodesCount { db_reads: 0, mem_reads: 0 },
        TrieNodesCount { db_reads: 2, mem_reads: 4 },
    ];
    #[cfg(not(feature = "protocol_feature_chunk_nodes_cache"))]
    let results: Vec<_> = vec![
        TrieNodesCount { db_reads: 6, mem_reads: 0 },
        TrieNodesCount { db_reads: 0, mem_reads: 0 },
        TrieNodesCount { db_reads: 6, mem_reads: 0 },
    ];

    check_trie_nodes_count(node, runtime_config, receipts, results);
}<|MERGE_RESOLUTION|>--- conflicted
+++ resolved
@@ -1330,25 +1330,6 @@
     metadata: &ExecutionMetadataView,
     runtime_config: &RuntimeConfig,
 ) -> TrieNodesCount {
-<<<<<<< HEAD
-    metadata.gas_profile.clone().unwrap().iter().fold(
-        TrieNodesCount { db_reads: 0, mem_reads: 0 },
-        |mut count, cost| {
-            match cost.cost.as_str() {
-                "TOUCHING_TRIE_NODE" => {
-                    count.db_reads +=
-                        cost.gas_used / runtime_config.wasm_config.ext_costs.touching_trie_node;
-                }
-                "READ_CACHED_TRIE_NODE" => {
-                    count.mem_reads +=
-                        cost.gas_used / runtime_config.wasm_config.ext_costs.read_cached_trie_node;
-                }
-                _ => {}
-            };
-            count
-        },
-    )
-=======
     let mut count = TrieNodesCount { db_reads: 0, mem_reads: 0 };
     for cost in metadata.gas_profile.clone().unwrap_or_default().iter() {
         match cost.cost.as_str() {
@@ -1364,7 +1345,6 @@
         };
     }
     count
->>>>>>> 9fc9e318
 }
 
 /// Checks correctness of touching trie node cost for writing value into contract storage.
