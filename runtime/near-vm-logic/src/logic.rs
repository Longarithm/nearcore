--- conflicted
+++ resolved
@@ -2424,11 +2424,8 @@
     /// `base + storage_read_base + storage_read_key_byte * num_key_bytes + storage_read_value_byte + num_value_bytes
     ///  cost to read key from register + cost to write value into register`.
     pub fn storage_read(&mut self, key_len: u64, key_ptr: u64, register_id: u64) -> Result<u64> {
-<<<<<<< HEAD
         let start_time = std::time::Instant::now();
-=======
         storage_log(json!({"method": "storage_read_begin"}));
->>>>>>> ecb77860
 
         self.gas_counter.pay_base(base)?;
         self.gas_counter.pay_base(storage_read_base)?;
