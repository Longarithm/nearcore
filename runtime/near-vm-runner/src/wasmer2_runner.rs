--- conflicted
+++ resolved
@@ -194,23 +194,12 @@
     }
 }
 
-<<<<<<< HEAD
-    // Temporary hack, start from wasmer wasi imports, will then replace impls by stubs and NEAR host function
-    // based implementations, aka "near-wasi"
-    let import_object = WasiState::new("hello").finalize().unwrap().import_object(&module).unwrap();
-    let import_object =
-        imports::build_wasmer2(&store, memory_copy, &mut logic, current_protocol_version, &import_object);
-
-    if let Err(e) = check_method(&module, method_name) {
-        return (None, Some(e));
-=======
 fn translate_runtime_error(err: RuntimeError, logic: &mut VMLogic) -> VMError {
     match err.clone().to_trap() {
         Some(TrapCode::GasExceeded) => {
             VMError::FunctionCallError(FunctionCallError::HostError(logic.process_gas_limit()))
         }
         _ => err.into_vm_error(),
->>>>>>> 105faef2
     }
 }
 
@@ -447,8 +436,10 @@
             );
         }
 
-        let import_object =
-            imports::build_wasmer2(&store, memory_copy, &mut logic, current_protocol_version);
+        // Temporary hack, start from wasmer wasi imports, will then replace impls by stubs and NEAR host function
+        // based implementations, aka "near-wasi"
+        let import_object = WasiState::new("hello").finalize().unwrap().import_object(&module).unwrap();
+        let import_object = imports::build_wasmer2(&store, memory_copy, &mut logic, current_protocol_version, &import_object);
 
         if let Err(e) = check_method(&module, method_name) {
             return (None, Some(e));
