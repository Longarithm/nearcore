--- conflicted
+++ resolved
@@ -104,18 +104,11 @@
     // the first access time. Although nodes are accessed for other actions as well, we do it only here because we
     // charge only for trie nodes touched during function calls.
     // TODO (#5920): Consider using RAII for switching the state back
-<<<<<<< HEAD
     // let protocol_version = runtime_ext.protocol_version();
     // if checked_feature!("stable", ChunkNodesCache, protocol_version) {
     //     runtime_ext.set_trie_cache_mode(TrieCacheMode::CachingChunk);
     // }
-=======
-    let protocol_version = runtime_ext.protocol_version();
     storage_log(json!({"method": "funcall_begin"}));
-    if checked_feature!("stable", ChunkNodesCache, protocol_version) {
-        runtime_ext.set_trie_cache_mode(TrieCacheMode::CachingChunk);
-    }
->>>>>>> ecb77860
     let result = near_vm_runner::run(
         &code,
         &function_call.method_name,
@@ -127,14 +120,9 @@
         apply_state.current_protocol_version,
         apply_state.cache.as_deref(),
     );
-<<<<<<< HEAD
     // if checked_feature!("stable", ChunkNodesCache, protocol_version) {
     //     runtime_ext.set_trie_cache_mode(TrieCacheMode::CachingShard);
     // }
-=======
-    if checked_feature!("stable", ChunkNodesCache, protocol_version) {
-        runtime_ext.set_trie_cache_mode(TrieCacheMode::CachingShard);
-    }
     match &result {
         VMResult::Ok(_) => {
             storage_log(json!({"method": "funcall_ok"}));
@@ -144,7 +132,6 @@
         }
     }
     storage_log(json!({"method": "funcall_end"}));
->>>>>>> ecb77860
 
     result
 }
