--- conflicted
+++ resolved
@@ -103,26 +103,8 @@
     // the first access time. Although nodes are accessed for other actions as well, we do it only here because we
     // charge only for trie nodes touched during function calls.
     // TODO (#5920): Consider using RAII for switching the state back
-    let protocol_version = runtime_ext.protocol_version();
-<<<<<<< HEAD
-    let runner = |runtime_ext| {
-        near_vm_runner::run(
-            &code,
-            &function_call.method_name,
-            runtime_ext,
-            context,
-            &config.wasm_config,
-            &config.transaction_costs,
-            promise_results,
-            apply_state.current_protocol_version,
-            apply_state.cache.as_deref(),
-        )
-    };
-
-    if checked_feature!("protocol_feature_chunk_nodes_cache", ChunkNodesCache, PROTOCOL_VERSION) {
-=======
+    let protocol_version = PROTOCOL_VERSION; // runtime_ext.protocol_version();
     if checked_feature!("protocol_feature_chunk_nodes_cache", ChunkNodesCache, protocol_version) {
->>>>>>> 02bd15c4
         runtime_ext.set_trie_cache_mode(TrieCacheMode::CachingChunk);
     }
     let result = near_vm_runner::run(
@@ -136,10 +118,9 @@
         apply_state.current_protocol_version,
         apply_state.cache.as_deref(),
     );
-    // test
-    // if checked_feature!("protocol_feature_chunk_nodes_cache", ChunkNodesCache, protocol_version) {
-    //     runtime_ext.set_trie_cache_mode(TrieCacheMode::CachingShard);
-    // }
+    if checked_feature!("protocol_feature_chunk_nodes_cache", ChunkNodesCache, protocol_version) {
+        runtime_ext.set_trie_cache_mode(TrieCacheMode::CachingShard);
+    }
 
     result
 }
