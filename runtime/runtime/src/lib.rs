--- conflicted
+++ resolved
@@ -43,11 +43,8 @@
 use crate::verifier::validate_receipt;
 pub use crate::verifier::{validate_transaction, verify_and_charge_transaction};
 use near_primitives::version::{ProtocolVersion, IMPLICIT_ACCOUNT_CREATION_PROTOCOL_VERSION};
-<<<<<<< HEAD
 use near_runtime_fees::RuntimeFeesConfig;
-=======
 use std::borrow::Borrow;
->>>>>>> 9fa9b815
 use std::rc::Rc;
 use std::sync::Arc;
 
@@ -1288,16 +1285,10 @@
 
     /// It's okay to use unsafe math here, because this method should only be called on the trusted
     /// state records (e.g. at launch from genesis)
-<<<<<<< HEAD
-    pub fn compute_storage_usage(
-        &self,
-        records: &[StateRecord],
-        config: &RuntimeConfig,
-=======
     pub fn compute_storage_usage<Record: Borrow<StateRecord>>(
         &self,
         records: &[Record],
->>>>>>> 9fa9b815
+        config: &RuntimeConfig,
     ) -> HashMap<AccountId, u64> {
         let mut result = HashMap::new();
         let config = &config.transaction_costs.storage_usage_config;
@@ -1339,12 +1330,8 @@
         tries: ShardTries,
         shard_id: ShardId,
         validators: &[(AccountId, PublicKey, Balance)],
-<<<<<<< HEAD
-        records: &[StateRecord],
+        records: &[Record],
         config: &RuntimeConfig,
-=======
-        records: &[Record],
->>>>>>> 9fa9b815
     ) -> (StoreUpdate, StateRoot) {
         let mut state_update = tries.new_trie_update(shard_id, MerkleHash::default());
         let mut postponed_receipts: Vec<Receipt> = vec![];
