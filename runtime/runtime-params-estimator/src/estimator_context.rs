--- conflicted
+++ resolved
@@ -12,14 +12,10 @@
 use near_primitives::transaction::{ExecutionStatus, SignedTransaction};
 use near_primitives::types::{Gas, MerkleHash};
 use near_primitives::version::PROTOCOL_VERSION;
-<<<<<<< HEAD
-use near_store::flat::FlatStorageManager;
-=======
 use near_store::flat::{
-    store_helper, BlockInfo, FlatStateChanges, FlatStateDelta, FlatStateDeltaMetadata, FlatStorage,
-    FlatStorageManager, FlatStorageReadyStatus, FlatStorageStatus,
+    BlockInfo, FlatStateChanges, FlatStateDelta, FlatStateDeltaMetadata, FlatStorage,
+    FlatStorageManager,
 };
->>>>>>> f71f9ac0
 use near_store::{ShardTries, ShardUId, Store, StoreCompiledContractCache, TrieUpdate};
 use near_store::{TrieCache, TrieCachingStorage, TrieConfig};
 use near_vm_logic::{ExtCosts, VMLimitConfig};
@@ -80,16 +76,12 @@
         let mut trie_config = near_store::TrieConfig::default();
         trie_config.enable_receipt_prefetching = true;
 
-        let tries = ShardTries::new(
-            store.clone(),
-            trie_config,
-            &shard_uids,
-<<<<<<< HEAD
-            FlatStorageManager::test(store.clone(), &[ShardUId::single_shard()], FLAT_STATE_HEAD),
-=======
-            self.create_flat_storage_manager(store.clone()),
->>>>>>> f71f9ac0
-        );
+        let flat_head = CryptoHash::hash_borsh(0usize);
+        let flat_storage_manager = FlatStorageManager::test(store.clone(), &shard_uids, flat_head);
+        let flat_storage = flat_storage_manager.get_flat_storage_for_shard(shard_uids[0]).unwrap();
+        self.generate_deltas(&flat_storage);
+
+        let tries = ShardTries::new(store.clone(), trie_config, &shard_uids, flat_storage_manager);
 
         Testbed {
             config: self.config,
@@ -149,31 +141,6 @@
             migration_data: Arc::new(MigrationData::default()),
             migration_flags: MigrationFlags::default(),
         }
-    }
-<<<<<<< HEAD
-=======
-
-    fn create_flat_storage_manager(&self, store: Store) -> FlatStorageManager {
-        let flat_storage_manager = FlatStorageManager::new(store.clone());
-        if !cfg!(feature = "protocol_feature_flat_state") {
-            return flat_storage_manager;
-        }
-
-        let shard_uid = ShardUId::single_shard();
-        // Set up flat head to be equal to the latest block height
-        let mut store_update = store.store_update();
-        store_helper::set_flat_storage_status(
-            &mut store_update,
-            shard_uid,
-            FlatStorageStatus::Ready(FlatStorageReadyStatus {
-                flat_head: BlockInfo::genesis(CryptoHash::hash_borsh(0usize), 0),
-            }),
-        );
-        store_update.commit().expect("failed to set flat storage status");
-        let flat_storage = FlatStorage::new(store, shard_uid);
-        self.generate_deltas(&flat_storage);
-        flat_storage_manager.add_flat_storage_for_shard(shard_uid, flat_storage);
-        flat_storage_manager
     }
 
     /// Construct a chain of fake blocks with fake deltas for flat storage.
@@ -218,7 +185,6 @@
                 .unwrap();
         }
     }
->>>>>>> f71f9ac0
 }
 
 /// A single isolated instance of runtime.
