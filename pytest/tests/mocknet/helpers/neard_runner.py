--- conflicted
+++ resolved
@@ -581,10 +581,6 @@
             with open(self.target_near_home_path('config.json'), 'r') as f:
                 config = json.load(f)
 
-<<<<<<< HEAD
-            # Split by comma to handle multiple key-value pairs
-=======
->>>>>>> b848b2dd
             for kv in key_value.split(','):
                 [key, value] = kv.split("=", 1)
                 key_item_list = key.split(".")
