"""
This script is used to run a sharded benchmark on a forknet.
"""

from argparse import ArgumentParser
import os
import sys
import json
import copy
import pathlib
import subprocess

import time
from types import SimpleNamespace
from mirror import CommandContext, get_nodes_status, init_cmd, new_test_cmd, \
    reset_cmd, run_env_cmd, run_remote_cmd, run_remote_upload_file, \
    start_nodes_cmd, stop_nodes_cmd, update_binaries_cmd

sys.path.append(str(pathlib.Path(__file__).resolve().parents[2] / 'lib'))
from configured_logger import logger

# cspell:words BENCHNET

# TODO: consider moving source directory to pytest.
SOURCE_BENCHNET_DIR = "../benchmarks/sharded-bm"

BENCHNET_DIR = "/home/ubuntu/bench"
NEAR_HOME = "/home/ubuntu/.near"
CONFIG_PATH = f"{NEAR_HOME}/config.json"


def fetch_forknet_details(forknet_name, bm_params):
    """Fetch the forknet details from GCP."""
    find_instances_cmd = [
        "gcloud", "compute", "instances", "list", "--project=nearone-mocknet",
        f"--filter=name~'-{forknet_name}-' AND -name~'traffic' AND -name~'tracing'",
        "--format=get(name,networkInterfaces[0].networkIP)"
    ]
    find_instances_cmd_result = subprocess.run(
        find_instances_cmd,
        capture_output=True,
        text=True,
        check=True,
    )
    output = find_instances_cmd_result.stdout.splitlines()

    num_cp_instances = bm_params['chunk_producers']
    if len(output) != num_cp_instances + 1:
        logger.error(
            f"Expected {num_cp_instances + 1} instances, got {len(output)}")
        sys.exit(1)

    rpc_instance = output[-1]
    rpc_instance_name, rpc_instance_ip = rpc_instance.split()
    cp_instances = list(map(lambda x: x.split(), output[:num_cp_instances]))
    cp_instance_names = [instance[0] for instance in cp_instances]

    find_tracing_server_cmd = [
        "gcloud", "compute", "instances", "list", "--project=nearone-mocknet",
        f"--filter=name~'-{forknet_name}-' AND name~'tracing'",
        "--format=get(networkInterfaces[0].networkIP,networkInterfaces[0].accessConfigs[0].natIP)"
    ]
    tracing_server_cmd_result = subprocess.run(
        find_tracing_server_cmd,
        capture_output=True,
        text=True,
        check=True,
    )
    output = tracing_server_cmd_result.stdout.strip()
    internal_ip, external_ip = output.split() if output else (None, None)
    return {
        "rpc_instance_name": rpc_instance_name,
        "rpc_instance_ip": rpc_instance_ip,
        "cp_instance_names": cp_instance_names,
        "tracing_server_internal_ip": internal_ip,
        "tracing_server_external_ip": external_ip
    }


def handle_init(args):
    """Handle the init command - initialize the benchmark before running it."""

    if args.neard_binary_url is not None:
        logger.info(f"Using neard binary URL from CLI: {args.neard_binary_url}")
    elif os.environ.get('NEARD_BINARY_URL') is not None:
<<<<<<< HEAD
        logger.info(f"Using neard binary URL from env: {os.environ['NEARD_BINARY_URL']}")
        neard_binary_url = os.environ['NEARD_BINARY_URL']
    else:
        logger.info(f"Using neard binary URL from benchmark params: {args.bm_params['forknet']['binary_url']}")
        neard_binary_url = args.bm_params['forknet']['binary_url']

    neard_upgrade_binary_url = ""
=======
        logger.info(
            f"Using neard binary URL from env: {os.environ['NEARD_BINARY_URL']}"
        )
        args.neard_binary_url = os.environ['NEARD_BINARY_URL']
    else:
        logger.info(
            f"Using neard binary URL from benchmark params: {args.bm_params['forknet']['binary_url']}"
        )
        args.neard_binary_url = args.bm_params['forknet']['binary_url']
>>>>>>> ee317e05

    init_args = SimpleNamespace(
        neard_upgrade_binary_url="",
        **vars(args),
    )
    init_cmd(CommandContext(init_args))

    update_binaries_args = copy.deepcopy(args)
    update_binaries_cmd(CommandContext(update_binaries_args))

    run_cmd_args = copy.deepcopy(args)
    run_cmd_args.cmd = f"mkdir -p {BENCHNET_DIR}"
    run_remote_cmd(CommandContext(run_cmd_args))

    # TODO: check neard binary version

    upload_file_args = copy.deepcopy(args)
    upload_file_args.src = f"{SOURCE_BENCHNET_DIR}/cases"
    upload_file_args.dst = BENCHNET_DIR
    run_remote_upload_file(CommandContext(upload_file_args))

    upload_file_args = copy.deepcopy(args)
    upload_file_args.src = "tests/mocknet/helpers"
    upload_file_args.dst = BENCHNET_DIR
    run_remote_upload_file(CommandContext(upload_file_args))

    new_test_cmd_args = SimpleNamespace(
        state_source="empty",
        patches_path=f"{BENCHNET_DIR}/{args.case}",
        # Epoch length is required to be set but will get overwritten by the
        # genesis patch.
        epoch_length=1000,
        num_validators=args.bm_params['chunk_producers'],
        num_seats=None,
        new_chain_id=args.unique_id,
        genesis_protocol_version=None,
        gcs_state_sync=False,
        stateless_setup=True,
        yes=True,
        **vars(args),
    )
    new_test_cmd(CommandContext(new_test_cmd_args))

    status_cmd_args = copy.deepcopy(args)
    status_cmd_ctx = CommandContext(status_cmd_args)
    targeted_nodes = status_cmd_ctx.get_targeted()
    not_ready_nodes = get_nodes_status(targeted_nodes)
    while len(not_ready_nodes) > 0:
        logger.info(f"Waiting for {len(not_ready_nodes)} nodes to be ready...")
        logger.info(f"Example of not ready nodes: {not_ready_nodes[:5]}")
        time.sleep(10)
        not_ready_nodes = get_nodes_status(targeted_nodes)
    logger.info("All nodes are ready")

    tracing_server_ip = args.forknet_details['tracing_server_internal_ip']
    if tracing_server_ip is None:
        logger.info("No tracing server found, skipping tracing setup")
    else:
        env_cmd_args = SimpleNamespace(
            key_value=[
                f"OTEL_EXPORTER_OTLP_TRACES_ENDPOINT=http://{tracing_server_ip}:4317"
            ],
            clear_all=False,
            **vars(args),
        )
        run_env_cmd(CommandContext(env_cmd_args))

    handle_apply_json_patches(args)

    start_nodes(args)

    time.sleep(10)

    run_cmd_args = copy.deepcopy(args)
    run_cmd_args.host_filter = f"({'|'.join(args.forknet_details['cp_instance_names'])})"
    accounts_path = f"{BENCHNET_DIR}/user-data/shard.json"
    run_cmd_args.cmd = f"\
        shard=$(python3 {BENCHNET_DIR}/helpers/get_tracked_shard.py) && \
        echo \"Tracked shard: $shard\" && \
        rm -rf {BENCHNET_DIR}/user-data && \
        mkdir -p {BENCHNET_DIR}/user-data && \
        cp {NEAR_HOME}/user-data/shard_$shard.json {accounts_path} \
    "

    run_remote_cmd(CommandContext(run_cmd_args))

    stop_nodes(args)


def handle_apply_json_patches(args):
    """Handle the apply-json-patches command."""
    genesis = f"{NEAR_HOME}/genesis.json"
    base_genesis_patch = f"{BENCHNET_DIR}/{args.case}/{args.bm_params['base_genesis_patch']}"

    base_config_patch = f"{BENCHNET_DIR}/{args.case}/{args.bm_params['base_config_patch']}"
    config_patch = f"{BENCHNET_DIR}/{args.case}/config_patch.json"

    log_config = f"{NEAR_HOME}/log_config.json"
    log_config_patch = f"{BENCHNET_DIR}/cases/log_patch.json"

    run_cmd_args = copy.deepcopy(args)
    run_cmd_args.cmd = f"\
        python3 {BENCHNET_DIR}/helpers/json_updater.py {genesis} {base_genesis_patch} \
        && python3 {BENCHNET_DIR}/helpers/json_updater.py {CONFIG_PATH} {base_config_patch} {config_patch} \
        && touch {log_config} \
        && python3 {BENCHNET_DIR}/helpers/json_updater.py {log_config} {log_config_patch} \
    "

    if args.forknet_details['tracing_server_internal_ip'] is None:
        run_cmd_args.cmd += f"\
            && jq '.opentelemetry = null' {log_config} >tmp.$$.json && mv tmp.$$.json {log_config} || rm tmp.$$.json \
        "

    run_remote_cmd(CommandContext(run_cmd_args))


def stop_nodes(args, disable_tx_generator=False):
    """Stop the benchmark nodes."""
    logger.info("Stopping nodes")
    stop_nodes_cmd_args = copy.deepcopy(args)
    stop_nodes_cmd_args.host_filter = f"({'|'.join(args.forknet_details['cp_instance_names'])})"
    stop_nodes_cmd(CommandContext(stop_nodes_cmd_args))

    if disable_tx_generator:
        run_cmd_args = copy.deepcopy(args)
        run_cmd_args.cmd = f"\
            jq 'del(.tx_generator)' {CONFIG_PATH} > tmp.$$.json && mv tmp.$$.json {CONFIG_PATH} || rm tmp.$$.json \
        "

        run_remote_cmd(CommandContext(run_cmd_args))


def handle_stop(args):
    """Handle the stop command - stop the benchmark."""
    stop_nodes(args, args.disable_tx_generator)


def handle_reset(args):
    """Handle the reset command - reset the benchmark state."""
    logger.info("Resetting benchmark state")
    stop_nodes(args)

    run_cmd_args = copy.deepcopy(args)
    run_cmd_args.cmd = f"\
        find {NEAR_HOME}/data -mindepth 1 -delete && \
        rm -rf {BENCHNET_DIR} && \
        jq 'del(.tx_generator)' {CONFIG_PATH} > tmp.$$.json && mv tmp.$$.json {CONFIG_PATH} || rm tmp.$$.json \
    "

    run_remote_cmd(CommandContext(run_cmd_args))

    env_cmd_args = copy.deepcopy(args)
    env_cmd_args.clear_all = True
    run_env_cmd(CommandContext(env_cmd_args))

    reset_cmd_args = copy.deepcopy(args)
    reset_cmd_args.backup_id = "start"
    reset_cmd_args.yes = True
    reset_cmd(CommandContext(reset_cmd_args))


def start_nodes(args, enable_tx_generator=False):
    """Start the benchmark nodes with the given parameters."""
    if enable_tx_generator:
        logger.info("Setting tx generator parameters")

        # tps = int(args.bm_params['tx_generator']['tps'])
        # volume = int(args.bm_params['tx_generator']['volume'])
        accounts_path = f"{BENCHNET_DIR}/user-data/shard.json"
        schedule_file = f"{BENCHNET_DIR}/{args.case}/load-schedule.json"

        run_cmd_args = copy.deepcopy(args)
        run_cmd_args.host_filter = f"({'|'.join(args.forknet_details['cp_instance_names'])})"
        # run_cmd_args.cmd = f"\
        #     jq --arg accounts_path {accounts_path} \
        #     '.tx_generator = {{\"tps\": {tps}, \"volume\": {volume}, \
        #     \"accounts_path\": $accounts_path, \"thread_count\": 2}}' \
        #     {NEAR_HOME}/config.json > tmp.$$.json && \
        #     mv tmp.$$.json {NEAR_HOME}/config.json || rm tmp.$$.json \
        # "
        run_cmd_args.cmd = f"\
            jq --arg accounts_path {accounts_path} \
            '.tx_generator = {{ \"accounts_path\": \"${accounts_path}\" }}' {CONFIG_PATH} > tmp.$$.json && \
            mv tmp.$$.json {CONFIG_PATH} || rm tmp.$$.json \
        "
        run_remote_cmd(CommandContext(run_cmd_args))

        run_cmd_args = copy.deepcopy(args)
        run_cmd_args.host_filter = f"({'|'.join(args.forknet_details['cp_instance_names'])})"
        run_cmd_args.cmd = f"\
            jq --slurpfile patch {schedule_file} \
            '. as \$orig | \$patch[0].schedule as \$sched | .[\"tx_generator\"] += {{\"schedule\": \$sched }}' \
            {CONFIG_PATH} > tmp.$$.json && mv tmp.$$.json {CONFIG_PATH} || rm tmp.$$.json \
        "
        run_remote_cmd(CommandContext(run_cmd_args))

    logger.info("Starting nodes")
    start_nodes_cmd_args = copy.deepcopy(args)
    start_nodes_cmd_args.host_filter = f"({'|'.join(args.forknet_details['cp_instance_names'])})"
    start_nodes_cmd(CommandContext(start_nodes_cmd_args))


def handle_start(args):
    """Handle the start command - start the benchmark."""
    start_nodes(args, args.enable_tx_generator)


def main():
    chain_id = "mainnet"
    try:
        start_height = int(os.environ['FORKNET_START_HEIGHT'])
        unique_id = os.environ['FORKNET_NAME']
        case = os.environ['CASE']
    except KeyError as e:
        logger.error(f"Error: Required environment variable {e} is not set")
        sys.exit(1)
    except ValueError:
        logger.error("Error: FORKNET_START_HEIGHT must be an integer")
        sys.exit(1)

    try:
        bm_params_path = f"{SOURCE_BENCHNET_DIR}/{case}/params.json"
        with open(bm_params_path) as f:
            bm_params = json.load(f)
    except (json.JSONDecodeError, KeyError) as e:
        logger.error(f"Error reading binary_url from {bm_params_path}: {e}")
        sys.exit(1)

    forknet_details = fetch_forknet_details(unique_id, bm_params)
    logger.info(forknet_details)

    parser = ArgumentParser(
        description='Forknet cluster parameters to launch a sharded benchmark')
    parser.set_defaults(
        chain_id=chain_id,
        start_height=start_height,
        unique_id=unique_id,
        case=case,
        bm_params=bm_params,
        forknet_details=forknet_details,
        local_test=False,
        host_filter=None,
        host_type="nodes",
        select_partition=None,
    )

    subparsers = parser.add_subparsers(
        dest='command',
        help='Available commands',
    )

    init_parser = subparsers.add_parser('init', help='Initialize the benchmark')
    init_parser.add_argument(
        '--neard-binary-url',
        help='URL of the neard binary to use',
    )

    subparsers.add_parser(
        'apply-json-patches',
        help='Apply the patches to genesis, config and log_config',
    )

    start_parser = subparsers.add_parser('start', help='Start the benchmark')
    start_parser.add_argument(
        '--enable-tx-generator',
        action='store_true',
        help='Enable the tx generator',
    )

    stop_parser = subparsers.add_parser('stop', help='Stop the benchmark')
    stop_parser.add_argument(
        '--disable-tx-generator',
        action='store_true',
        help='Disable the tx generator',
    )

    subparsers.add_parser('reset', help='Reset the benchmark state')

    args = parser.parse_args()

    # Route to appropriate handler based on command
    if args.command == 'init':
        handle_init(args)
    elif args.command == 'apply-json-patches':
        handle_apply_json_patches(args)
    elif args.command == 'stop':
        handle_stop(args)
    elif args.command == 'start':
        handle_start(args)
    elif args.command == 'reset':
        handle_reset(args)
    else:
        parser.print_help()


if __name__ == '__main__':
    main()<|MERGE_RESOLUTION|>--- conflicted
+++ resolved
@@ -83,15 +83,6 @@
     if args.neard_binary_url is not None:
         logger.info(f"Using neard binary URL from CLI: {args.neard_binary_url}")
     elif os.environ.get('NEARD_BINARY_URL') is not None:
-<<<<<<< HEAD
-        logger.info(f"Using neard binary URL from env: {os.environ['NEARD_BINARY_URL']}")
-        neard_binary_url = os.environ['NEARD_BINARY_URL']
-    else:
-        logger.info(f"Using neard binary URL from benchmark params: {args.bm_params['forknet']['binary_url']}")
-        neard_binary_url = args.bm_params['forknet']['binary_url']
-
-    neard_upgrade_binary_url = ""
-=======
         logger.info(
             f"Using neard binary URL from env: {os.environ['NEARD_BINARY_URL']}"
         )
@@ -101,7 +92,6 @@
             f"Using neard binary URL from benchmark params: {args.bm_params['forknet']['binary_url']}"
         )
         args.neard_binary_url = args.bm_params['forknet']['binary_url']
->>>>>>> ee317e05
 
     init_args = SimpleNamespace(
         neard_upgrade_binary_url="",
