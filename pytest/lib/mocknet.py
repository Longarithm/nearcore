--- conflicted
+++ resolved
@@ -945,15 +945,10 @@
     genesis_config['chunk_producer_kickout_threshold'] = 50
 
     genesis_config['records'] = records
-<<<<<<< HEAD
-    pmap(lambda node: upload_json(node, '/home/ubuntu/.near/genesis.json', genesis_config),
-         [node for (node, _) in validator_node_and_stakes] + rpc_nodes)
-=======
     pmap(
         lambda node: upload_json(node, '/home/ubuntu/.near/genesis.json',
                                  genesis_config),
         [node for (node, _) in validator_node_and_stakes] + rpc_nodes)
->>>>>>> d44b7075
 
 
 def download_and_read_json(node, filename):
@@ -1091,16 +1086,6 @@
     )
     overrider(node, config_json)
     upload_json(node, '/home/ubuntu/.near/config.json', config_json)
-<<<<<<< HEAD
-=======
-
-
-def update_existing_config_files(nodes, overrider=None):
-    pmap(
-        lambda node: update_existing_config_file(node, overrider=overrider),
-        nodes,
-    )
->>>>>>> d44b7075
 
 
 def update_existing_config_files(nodes, overrider=None):
