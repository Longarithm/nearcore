--- conflicted
+++ resolved
@@ -317,11 +317,7 @@
             if timer.elapsed() > CHUNK_ENDORSEMENTS_TIMEOUT {
                 break;
             }
-<<<<<<< HEAD
-            std::thread::sleep(Duration::from_millis(100));
-=======
             std::thread::sleep(Duration::from_micros(100));
->>>>>>> 9dc95d59
         }
         approvals
     }
