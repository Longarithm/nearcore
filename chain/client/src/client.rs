--- conflicted
+++ resolved
@@ -15,14 +15,11 @@
 use futures::Future;
 use log::{debug, error, info, warn};
 
-<<<<<<< HEAD
 use near_chain::{
-    Block, BlockApproval, BlockHeader, BlockStatus, Chain, ErrorKind, Provenance, RuntimeAdapter,
+    Block, BlockApproval, BlockHeader, BlockStatus, Chain, ChainGenesis, ErrorKind, Provenance,
+    RuntimeAdapter,
 };
 use near_chunks::ShardsManager;
-=======
-use near_chain::{Block, BlockApproval, BlockHeader, BlockStatus, Chain, ErrorKind, Provenance, RuntimeAdapter, ValidTransaction, ChainGenesis};
->>>>>>> 1a8f879c
 use near_network::types::{
     AnnounceAccount, AnnounceAccountRoute, NetworkInfo, PeerId, ReasonForBan,
 };
@@ -108,20 +105,14 @@
         block_producer: Option<BlockProducer>,
         telemtetry_actor: Addr<TelemetryActor>,
     ) -> Result<Self, Error> {
-<<<<<<< HEAD
-        wait_until_genesis(&genesis_time);
-        let chain = Chain::new(store.clone(), runtime_adapter.clone(), genesis_time)?;
+        wait_until_genesis(&chain_genesis.time);
+        let chain = Chain::new(store.clone(), runtime_adapter.clone(), chain_genesis)?;
         let shards_mgr = ShardsManager::new(
             block_producer.as_ref().map(|x| x.account_id.clone()),
             runtime_adapter.clone(),
             network_actor.clone(),
             store.clone(),
         );
-=======
-        wait_until_genesis(&chain_genesis.time);
-        let chain = Chain::new(store, runtime_adapter.clone(), chain_genesis)?;
-        let tx_pool = TransactionPool::new();
->>>>>>> 1a8f879c
         let sync_status = SyncStatus::AwaitingPeers;
         let header_sync = HeaderSync::new(network_actor.clone());
         let block_sync = BlockSync::new(network_actor.clone(), config.block_fetch_horizon);
@@ -164,6 +155,7 @@
         &self,
         announce_account: &AnnounceAccount,
     ) -> Result<(), ReasonForBan> {
+        debug!(target: "client", "Received account announce: {:?}", announce_account);
         // Check header is correct.
         let header_hash = announce_account.header_hash();
         let header = announce_account.header();
