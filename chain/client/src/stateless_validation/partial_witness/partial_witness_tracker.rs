use std::collections::HashMap;
use std::sync::Arc;

use lru::LruCache;
use near_async::messaging::CanSend;
use near_async::time::{Duration, Instant};
use near_chain::chain::ChunkStateWitnessMessage;
use near_chain::Error;
use near_epoch_manager::EpochManagerAdapter;
use near_primitives::reed_solomon::reed_solomon_decode;
use near_primitives::stateless_validation::{
    ChunkProductionKey, EncodedChunkStateWitness, PartialEncodedStateWitness,
};
use near_primitives::types::ShardId;
use near_vm_runner::logic::types::AccountId;
use reed_solomon_erasure::galois_8::ReedSolomon;
use time::ext::InstantExt as _;

use crate::client_actor::ClientSenderForPartialWitness;
use crate::metrics;

/// Max number of chunks to keep in the witness tracker cache. We reach here only after validation
/// of the partial_witness so the LRU cache size need not be too large.
const NUM_CHUNKS_IN_WITNESS_TRACKER_CACHE: usize = 200;

/// Ratio of the number of data parts to total parts in the Reed Solomon encoding.
/// The tradeoff here is having a higher ratio is better for handling missing parts and network errors
/// but increases the size of the encoded state witness and the total network bandwidth requirements.
const RATIO_DATA_PARTS: f32 = 0.8;

/// Reed Solomon encoder for encoding state witness parts.
/// We keep one encoder for each length of chunk_validators to avoid re-creating the encoder.
/// This is used by `PartialEncodedStateWitnessTracker`
/// Note that ReedSolomon encoder does not support having exactly 1 total part count and no parity parts.
/// In such cases, we use a dummy encoder with None value.
pub struct RsMap {
    rs_map: HashMap<usize, Arc<Option<ReedSolomon>>>,
}

impl RsMap {
    pub fn new() -> Self {
        let mut rs_map = HashMap::new();
        rs_map.insert(1, Arc::new(None));
        Self { rs_map }
    }

    pub fn entry(&mut self, total_parts: usize) -> Arc<Option<ReedSolomon>> {
        self.rs_map
            .entry(total_parts)
            .or_insert_with(|| {
                let data_parts = std::cmp::max((total_parts as f32 * RATIO_DATA_PARTS) as usize, 1);
                Arc::new(Some(ReedSolomon::new(data_parts, total_parts - data_parts).unwrap()))
            })
            .clone()
    }
}

struct CacheEntry {
    pub is_decoded: bool,
    pub shard_id: ShardId,
    pub timer: Instant,
    pub duration_to_last_part: Duration,
    pub data_parts_present: usize,
    pub data_parts_required: usize,
    pub parts: Vec<Option<Box<[u8]>>>,
    pub rs: Arc<Option<ReedSolomon>>,
    pub total_parts_size: usize,
}

impl CacheEntry {
    pub fn new(rs: Arc<Option<ReedSolomon>>) -> Self {
        let (data_parts, total_parts) = match rs.as_ref() {
            Some(rs) => (rs.data_shard_count(), rs.total_shard_count()),
            None => (1, 1),
        };
        Self {
            is_decoded: false,
            shard_id: 0, // Dummy value
            timer: Instant::now(),
            duration_to_last_part: Duration::seconds(0),
            data_parts_present: 0,
            data_parts_required: data_parts,
            parts: vec![None; total_parts],
            total_parts_size: 0,
            rs,
        }
    }

    // Function to insert a part into the cache entry for the chunk hash. Additionally, it tries to
    // decode and return the state witness if all parts are present.
    pub fn insert_in_cache_entry(
        &mut self,
        partial_witness: PartialEncodedStateWitness,
    ) -> Option<EncodedChunkStateWitness> {
        let shard_id = partial_witness.shard_id();
        let height_created = partial_witness.height_created();
        let (part_ord, part, encoded_length) = partial_witness.decompose();

        // Check if the part is already present.
        if self.parts[part_ord].is_some() {
            tracing::warn!(
                target: "client",
                ?shard_id,
                ?height_created,
                ?part_ord,
                "Received duplicate or redundant partial state witness part."
            );
            return None;
        }

        // Increment the count of data parts present even if the part has been decoded before.
        // We use this in metrics to track the number of parts received. Insert the part into the cache entry.
        self.data_parts_present += 1;
        self.total_parts_size += part.len();
        self.parts[part_ord] = Some(part);
        self.shard_id = shard_id;
        self.duration_to_last_part = Instant::now().signed_duration_since(self.timer);

        // Check if we have already decoded the state witness.
        if self.is_decoded {
            return None;
        }

        // If we have enough parts, try to decode the state witness.
        if self.data_parts_present < self.data_parts_required {
            return None;
        }

        // For the case when we are the only validator for the chunk, we don't need to do Reed Solomon encoding.
        let decode_result = match self.rs.as_ref() {
            Some(rs) => reed_solomon_decode(rs, &mut self.parts, encoded_length),
            None => Ok(EncodedChunkStateWitness::from_boxed_slice(
                self.parts[0].as_ref().unwrap().clone(),
            )),
        };

        match decode_result {
            Ok(encoded_chunk_state_witness) => {
                self.is_decoded = true;
                Some(encoded_chunk_state_witness)
            }
            Err(err) => {
                // We ideally never expect the decoding to fail. In case it does, we received a bad part
                // from the chunk producer.
                tracing::error!(
                    target: "client",
                    ?err,
                    ?shard_id,
                    ?height_created,
                    "Failed to reed solomon decode witness parts. Maybe malicious or corrupt data."
                );
                None
            }
        }
    }
}

/// Track the Reed Solomon erasure encoded parts of the `EncodedChunkStateWitness`. These are created
/// by the chunk producer and distributed to validators. Note that we do not need all the parts of to
/// recreate the full state witness.
pub struct PartialEncodedStateWitnessTracker {
    /// Sender to send the encoded state witness to the client actor.
    client_sender: ClientSenderForPartialWitness,
    /// Epoch manager to get the set of chunk validators
    epoch_manager: Arc<dyn EpochManagerAdapter>,
    /// Keeps track of state witness parts received from chunk producers.
    parts_cache: LruCache<ChunkProductionKey, CacheEntry>,
    /// Reed Solomon encoder for decoding state witness parts.
    rs_map: RsMap,
}

impl PartialEncodedStateWitnessTracker {
    pub fn new(
        client_sender: ClientSenderForPartialWitness,
        epoch_manager: Arc<dyn EpochManagerAdapter>,
    ) -> Self {
        Self {
            client_sender,
            epoch_manager,
            parts_cache: LruCache::new(NUM_CHUNKS_IN_WITNESS_TRACKER_CACHE),
            rs_map: RsMap::new(),
        }
    }

    pub fn store_partial_encoded_state_witness(
        &mut self,
        partial_witness: PartialEncodedStateWitness,
        me: AccountId,
    ) -> Result<(), Error> {
        let h = partial_witness.height_created();
        let s = partial_witness.shard_id();
        tracing::debug!(target: "client", ?partial_witness, "store_partial_encoded_state_witness");

        self.maybe_insert_new_entry_in_parts_cache(&partial_witness)?;

        let key = partial_witness.chunk_production_key();
        let entry = self.parts_cache.get_mut(&key).unwrap();

        if let Some(encoded_witness) = entry.insert_in_cache_entry(partial_witness) {
            tracing::debug!(target: "client", ?key, "Sending encoded witness to client.");

            // Record the time taken from receiving first part to decoding partial witness.
            metrics::PARTIAL_WITNESS_DECODE_TIME
                .with_label_values(&[entry.shard_id.to_string().as_str()])
                .observe(entry.duration_to_last_part.as_seconds_f64());

<<<<<<< HEAD
            println!("{me} constructed ProcessChunkStateWitnessMessage H={h} S={s}");
            self.client_sender.send(ProcessChunkStateWitnessMessage(encoded_witness));
=======
            self.client_sender.send(ChunkStateWitnessMessage(encoded_witness));
>>>>>>> f508262c
        }
        self.record_total_parts_cache_size_metric();
        Ok(())
    }

    fn get_num_parts(&self, partial_witness: &PartialEncodedStateWitness) -> Result<usize, Error> {
        // The expected number of parts for the Reed Solomon encoding is the number of chunk validators.
        Ok(self
            .epoch_manager
            .get_chunk_validator_assignments(
                partial_witness.epoch_id(),
                partial_witness.shard_id(),
                partial_witness.height_created(),
            )?
            .len())
    }

    // Function to insert a new entry into the cache for the chunk hash if it does not already exist
    // We additionally check if an evicted entry has been fully decoded and processed.
    fn maybe_insert_new_entry_in_parts_cache(
        &mut self,
        partial_witness: &PartialEncodedStateWitness,
    ) -> Result<(), Error> {
        // Insert a new entry into the cache for the chunk hash.
        let key = partial_witness.chunk_production_key();
        if self.parts_cache.contains(&key) {
            return Ok(());
        }
        let num_parts = self.get_num_parts(&partial_witness)?;
        let rs = self.rs_map.entry(num_parts);
        let new_entry = CacheEntry::new(rs);
        if let Some((evicted_chunk_hash, evicted_entry)) = self.parts_cache.push(key, new_entry) {
            // Record the ratio of parts received to parts required for the evicted entry.
            // Note that this includes the parts received after decoding the state witness.
            let parts_received_ratio =
                evicted_entry.data_parts_present as f64 / evicted_entry.data_parts_required as f64;
            metrics::PARTIAL_WITNESS_PARTS_RECEIVED_RATIO
                .with_label_values(&[evicted_entry.shard_id.to_string().as_str()])
                .observe(parts_received_ratio);

            // Record the time taken from receiving first part to receiving the last part.
            metrics::PARTIAL_WITNESS_TOTAL_TIME
                .with_label_values(&[evicted_entry.shard_id.to_string().as_str()])
                .observe(evicted_entry.duration_to_last_part.as_seconds_f64());

            // Check if the evicted entry has been fully decoded and processed.
            if !evicted_entry.is_decoded {
                tracing::warn!(
                    target: "client",
                    ?evicted_chunk_hash,
                    data_parts_present = ?evicted_entry.data_parts_present,
                    data_parts_required = ?evicted_entry.data_parts_required,
                    "Evicted unprocessed partial state witness."
                );
            }
        }
        Ok(())
    }

    fn record_total_parts_cache_size_metric(&self) {
        let total_size: usize =
            self.parts_cache.iter().map(|(_, entry)| entry.total_parts_size).sum();
        metrics::PARTIAL_WITNESS_CACHE_SIZE.set(total_size as f64);
    }
}<|MERGE_RESOLUTION|>--- conflicted
+++ resolved
@@ -204,12 +204,7 @@
                 .with_label_values(&[entry.shard_id.to_string().as_str()])
                 .observe(entry.duration_to_last_part.as_seconds_f64());
 
-<<<<<<< HEAD
-            println!("{me} constructed ProcessChunkStateWitnessMessage H={h} S={s}");
-            self.client_sender.send(ProcessChunkStateWitnessMessage(encoded_witness));
-=======
             self.client_sender.send(ChunkStateWitnessMessage(encoded_witness));
->>>>>>> f508262c
         }
         self.record_total_parts_cache_size_metric();
         Ok(())
