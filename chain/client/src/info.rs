use crate::{metrics, rocksdb_metrics, SyncStatus};
use actix::Addr;
use near_chain_configs::{ClientConfig, LogSummaryStyle};
use near_client_primitives::types::ShardSyncStatus;
use near_network::types::NetworkInfo;
use near_primitives::block::Tip;
use near_primitives::network::PeerId;
use near_primitives::serialize::to_base;
use near_primitives::telemetry::{
    TelemetryAgentInfo, TelemetryChainInfo, TelemetryInfo, TelemetrySystemInfo,
};
use near_primitives::time::{Clock, Instant};
use near_primitives::types::{AccountId, BlockHeight, EpochHeight, Gas, NumBlocks, ShardId};
use near_primitives::validator_signer::ValidatorSigner;
use near_primitives::version::Version;
use near_primitives::views::{CurrentEpochValidatorInfo, EpochValidatorInfo, ValidatorKickoutView};
use near_store::db::StoreStatistics;
use near_telemetry::{telemetry, TelemetryActor};
use std::cmp::min;
use std::fmt::Write;
use std::sync::Arc;
use sysinfo::{get_current_pid, set_open_files_limit, Pid, ProcessExt, System, SystemExt};
use tracing::info;

const TERAGAS: f64 = 1_000_000_000_000_f64;

pub struct ValidatorInfoHelper {
    pub is_validator: bool,
    pub num_validators: usize,
}

/// A helper that prints information about current chain and reports to telemetry.
pub struct InfoHelper {
    /// Nearcore agent (executable) version
    nearcore_version: Version,
    /// System reference.
    sys: System,
    /// Process id to query resources.
    pid: Option<Pid>,
    /// Timestamp when client was started.
    started: Instant,
    /// Total number of blocks processed.
    num_blocks_processed: u64,
    /// Total number of blocks processed.
    num_chunks_in_blocks_processed: u64,
    /// Total gas used during period.
    gas_used: u64,
    /// Sign telemetry with block producer key if available.
    validator_signer: Option<Arc<dyn ValidatorSigner>>,
    /// Telemetry actor.
    telemetry_actor: Addr<TelemetryActor>,
    /// Log coloring enabled
    log_summary_style: LogSummaryStyle,
}

impl InfoHelper {
    pub fn new(
        telemetry_actor: Addr<TelemetryActor>,
        client_config: &ClientConfig,
        validator_signer: Option<Arc<dyn ValidatorSigner>>,
    ) -> Self {
        set_open_files_limit(0);
        metrics::export_version(&client_config.version);
        InfoHelper {
            nearcore_version: client_config.version.clone(),
            sys: System::new(),
            pid: get_current_pid().ok(),
            started: Clock::instant(),
            num_blocks_processed: 0,
            num_chunks_in_blocks_processed: 0,
            gas_used: 0,
            telemetry_actor,
            validator_signer,
            log_summary_style: client_config.log_summary_style,
        }
    }

    pub fn chunk_processed(&mut self, shard_id: ShardId, gas_used: Gas) {
        metrics::TGAS_USAGE_HIST
            .with_label_values(&[&format!("{}", shard_id)])
            .observe(gas_used as f64 / TERAGAS);
    }

    pub fn chunk_skipped(&mut self, shard_id: ShardId) {
        metrics::CHUNK_SKIPPED_TOTAL.with_label_values(&[&format!("{}", shard_id)]).inc();
    }

    pub fn block_processed(&mut self, gas_used: Gas, num_chunks: u64) {
        self.num_blocks_processed += 1;
        self.num_chunks_in_blocks_processed += num_chunks;
        self.gas_used += gas_used;
    }

    pub fn info(
        &mut self,
        genesis_height: BlockHeight,
        head: &Tip,
        sync_status: &SyncStatus,
        node_id: &PeerId,
        network_info: &NetworkInfo,
        validator_info: Option<ValidatorInfoHelper>,
        validator_epoch_stats: Vec<ValidatorProductionStats>,
        epoch_height: EpochHeight,
        protocol_upgrade_block_height: BlockHeight,
        statistics: Option<StoreStatistics>,
    ) {
        let use_colour = matches!(self.log_summary_style, LogSummaryStyle::Colored);
        let paint = |colour: ansi_term::Colour, text: Option<String>| match text {
            None => ansi_term::Style::default().paint(""),
            Some(text) if use_colour => colour.bold().paint(text),
            Some(text) => ansi_term::Style::default().paint(text),
        };

        let s = |num| if num == 1 { "" } else { "s" };

        let sync_status_log = Some(display_sync_status(sync_status, head, genesis_height));

        let validator_info_log = validator_info.as_ref().map(|info| {
            format!(
                " {}{} validator{}",
                if info.is_validator { "Validator | " } else { "" },
                info.num_validators,
                s(info.num_validators)
            )
        });

        let network_info_log = Some(format!(
            " {} peer{} ⬇ {} ⬆ {}",
            network_info.num_connected_peers,
            s(network_info.num_connected_peers),
            pretty_bytes_per_sec(network_info.received_bytes_per_sec),
            pretty_bytes_per_sec(network_info.sent_bytes_per_sec)
        ));

        let avg_bls = (self.num_blocks_processed as f64)
            / (self.started.elapsed().as_millis() as f64)
            * 1000.0;
        let chunks_per_block = if self.num_blocks_processed > 0 {
            (self.num_chunks_in_blocks_processed as f64) / (self.num_blocks_processed as f64)
        } else {
            0.
        };
        let avg_gas_used =
            ((self.gas_used as f64) / (self.started.elapsed().as_millis() as f64) * 1000.0) as u64;
        let blocks_info_log =
            Some(format!(" {:.2} bps {}", avg_bls, gas_used_per_sec(avg_gas_used)));

        let proc_info = self.pid.filter(|pid| self.sys.refresh_process(*pid)).map(|pid| {
            let proc = self
                .sys
                .get_process(pid)
                .expect("refresh_process succeeds, this should be not None");
            (proc.cpu_usage(), proc.memory())
        });
        let machine_info_log = proc_info
            .as_ref()
            .map(|(cpu, mem)| format!(" CPU: {:.0}%, Mem: {}", cpu, pretty_bytes(mem * 1024)));

        info!(
            target: "stats", "{}{}{}{}{}",
            paint(ansi_term::Colour::Yellow, sync_status_log),
            paint(ansi_term::Colour::White, validator_info_log),
            paint(ansi_term::Colour::Cyan, network_info_log),
            paint(ansi_term::Colour::Green, blocks_info_log),
            paint(ansi_term::Colour::Blue, machine_info_log),
        );
        if let Some(statistics) = statistics {
            rocksdb_metrics::export_stats_as_metrics(statistics);
        }

        let (cpu_usage, memory_usage) = proc_info.unwrap_or_default();
        let is_validator = validator_info.map(|v| v.is_validator).unwrap_or_default();
        (metrics::IS_VALIDATOR.set(is_validator as i64));
        (metrics::RECEIVED_BYTES_PER_SECOND.set(network_info.received_bytes_per_sec as i64));
        (metrics::SENT_BYTES_PER_SECOND.set(network_info.sent_bytes_per_sec as i64));
        (metrics::BLOCKS_PER_MINUTE.set((avg_bls * (60 as f64)) as i64));
        (metrics::CHUNKS_PER_BLOCK_MILLIS.set((1000. * chunks_per_block) as i64));
        (metrics::CPU_USAGE.set(cpu_usage as i64));
        (metrics::MEMORY_USAGE.set((memory_usage * 1024) as i64));
        (metrics::AVG_TGAS_USAGE.set((avg_gas_used as f64 / TERAGAS).round() as i64));
        (metrics::EPOCH_HEIGHT.set(epoch_height as i64));
        (metrics::PROTOCOL_UPGRADE_BLOCK_HEIGHT.set(protocol_upgrade_block_height as i64));

        // In case we can't get the list of validators for the current and the previous epoch,
        // skip updating the per-validator metrics.
        // Note that the metrics are set to 0 for previous epoch validators who are no longer
        // validators.
        for stats in validator_epoch_stats {
            (metrics::VALIDATORS_BLOCKS_PRODUCED
                .with_label_values(&[stats.account_id.as_str()])
                .set(stats.num_produced_blocks as i64));
            (metrics::VALIDATORS_BLOCKS_EXPECTED
                .with_label_values(&[stats.account_id.as_str()])
                .set(stats.num_expected_blocks as i64));
            (metrics::VALIDATORS_CHUNKS_PRODUCED
                .with_label_values(&[stats.account_id.as_str()])
                .set(stats.num_produced_chunks as i64));
            (metrics::VALIDATORS_CHUNKS_EXPECTED
                .with_label_values(&[stats.account_id.as_str()])
                .set(stats.num_expected_chunks as i64));
        }

        self.started = Clock::instant();
        self.num_blocks_processed = 0;
        self.num_chunks_in_blocks_processed = 0;
        self.gas_used = 0;

        let info = TelemetryInfo {
            agent: TelemetryAgentInfo {
                name: "near-rs".to_string(),
                version: self.nearcore_version.version.clone(),
                build: self.nearcore_version.build.clone(),
            },
            system: TelemetrySystemInfo {
                bandwidth_download: network_info.received_bytes_per_sec,
                bandwidth_upload: network_info.sent_bytes_per_sec,
                cpu_usage,
                memory_usage,
            },
            chain: TelemetryChainInfo {
                node_id: node_id.to_string(),
                account_id: self.validator_signer.as_ref().map(|bp| bp.validator_id().clone()),
                is_validator,
                status: sync_status.as_variant_name().to_string(),
                latest_block_hash: to_base(&head.last_block_hash),
                latest_block_height: head.height,
                num_peers: network_info.num_connected_peers,
            },
        };
        // Sign telemetry if there is a signer present.
        let content = if let Some(vs) = self.validator_signer.as_ref() {
            vs.sign_telemetry(&info)
        } else {
            serde_json::to_value(&info).expect("Telemetry must serialize to json")
        };
        telemetry(&self.telemetry_actor, content);
    }
}

pub fn display_sync_status(
    sync_status: &SyncStatus,
    head: &Tip,
    genesis_height: BlockHeight,
) -> String {
    metrics::SYNC_STATUS.set(sync_status.repr() as i64);
    match sync_status {
        SyncStatus::AwaitingPeers => format!("#{:>8} Waiting for peers", head.height),
        SyncStatus::NoSync => format!("#{:>8} {:>44}", head.height, head.last_block_hash),
        SyncStatus::EpochSync { epoch_ord } => {
            format!("[EPOCH: {:>5}] Getting to a recent epoch", epoch_ord)
        }
        SyncStatus::HeaderSync { current_height, highest_height } => {
            let percent = if *highest_height <= genesis_height {
                0.0
            } else {
                (((min(current_height, highest_height) - genesis_height) * 100) as f64)
                    / ((highest_height - genesis_height) as f64)
            };
            format!(
<<<<<<< HEAD
                "#{:>8} Downloading headers {:.2}% ({}, {})",
=======
                "#{:>8} Downloading headers {:.2}% ({} left; at {})",
>>>>>>> 2802677d
                head.height,
                percent,
                highest_height - current_height,
                current_height
            )
        }
        SyncStatus::BodySync { current_height, highest_height } => {
            let percent = if *highest_height <= genesis_height {
                0.0
            } else {
                ((current_height - genesis_height) * 100) as f64
                    / ((highest_height - genesis_height) as f64)
            };
            format!(
                "#{:>8} Downloading blocks {:.2}% ({} left; at {})",
                head.height,
                percent,
                highest_height - current_height,
                current_height
            )
        }
        SyncStatus::StateSync(sync_hash, shard_statuses) => {
            let mut res = format!("State {:?}", sync_hash);
            let mut shard_statuses: Vec<_> = shard_statuses.iter().collect();
            shard_statuses.sort_by_key(|(shard_id, _)| *shard_id);
            for (shard_id, shard_status) in shard_statuses {
                write!(
                    res,
                    "[{}: {}]",
                    shard_id,
                    match shard_status.status {
                        ShardSyncStatus::StateDownloadHeader => "header",
                        ShardSyncStatus::StateDownloadParts => "parts",
                        ShardSyncStatus::StateDownloadScheduling => "scheduling",
                        ShardSyncStatus::StateDownloadApplying => "applying",
                        ShardSyncStatus::StateDownloadComplete => "download complete",
                        ShardSyncStatus::StateSplitScheduling => "split scheduling",
                        ShardSyncStatus::StateSplitApplying => "split applying",
                        ShardSyncStatus::StateSyncDone => "done",
                    }
                )
                .unwrap();
            }
            res
        }
        SyncStatus::StateSyncDone => format!("State sync done"),
    }
}

const KILOBYTE: u64 = 1024;
const MEGABYTE: u64 = KILOBYTE * 1024;
const GIGABYTE: u64 = MEGABYTE * 1024;

/// Format bytes per second in a nice way.
fn pretty_bytes_per_sec(num: u64) -> String {
    if num < 100 {
        // Under 0.1 kiB, display in bytes.
        format!("{} B/s", num)
    } else if num < MEGABYTE {
        // Under 1.0 MiB/sec display in kiB/sec.
        format!("{:.1}kiB/s", num as f64 / KILOBYTE as f64)
    } else {
        format!("{:.1}MiB/s", num as f64 / MEGABYTE as f64)
    }
}

fn pretty_bytes(num: u64) -> String {
    if num < 1024 {
        format!("{} B", num)
    } else if num < MEGABYTE {
        format!("{:.1} kiB", num as f64 / KILOBYTE as f64)
    } else if num < GIGABYTE {
        format!("{:.1} MiB", num as f64 / MEGABYTE as f64)
    } else {
        format!("{:.1} GiB", num as f64 / GIGABYTE as f64)
    }
}

fn gas_used_per_sec(num: u64) -> String {
    if num < 1000 {
        format!("{} gas/s", num)
    } else if num < 1_000_000 {
        format!("{:.2} Kgas/s", num as f64 / 1_000.0)
    } else if num < 1_000_000_000 {
        format!("{:.2} Mgas/s", num as f64 / 1_000_000.0)
    } else if num < 1_000_000_000_000 {
        format!("{:.2} Ggas/s", num as f64 / 1_000_000_000.0)
    } else {
        format!("{:.2} Tgas/s", num as f64 / 1_000_000_000_000.0)
    }
}

/// Number of blocks and chunks produced and expected by a certain validator.
pub struct ValidatorProductionStats {
    pub account_id: AccountId,
    pub num_produced_blocks: NumBlocks,
    pub num_expected_blocks: NumBlocks,
    pub num_produced_chunks: NumBlocks,
    pub num_expected_chunks: NumBlocks,
}

impl ValidatorProductionStats {
    pub fn kickout(kickout: ValidatorKickoutView) -> Self {
        Self {
            account_id: kickout.account_id,
            num_produced_blocks: 0,
            num_expected_blocks: 0,
            num_produced_chunks: 0,
            num_expected_chunks: 0,
        }
    }
    pub fn validator(info: CurrentEpochValidatorInfo) -> Self {
        Self {
            account_id: info.account_id,
            num_produced_blocks: info.num_produced_blocks,
            num_expected_blocks: info.num_expected_blocks,
            num_produced_chunks: info.num_produced_chunks,
            num_expected_chunks: info.num_expected_chunks,
        }
    }
}

/// Converts EpochValidatorInfo into a vector of ValidatorProductionStats.
pub fn get_validator_epoch_stats(
    current_validator_epoch_info: EpochValidatorInfo,
) -> Vec<ValidatorProductionStats> {
    let mut stats = vec![];
    // Record kickouts to replace latest stats of kicked out validators with zeros.
    for kickout in current_validator_epoch_info.prev_epoch_kickout {
        stats.push(ValidatorProductionStats::kickout(kickout));
    }
    for validator in current_validator_epoch_info.current_validators {
        stats.push(ValidatorProductionStats::validator(validator));
    }
    stats
}<|MERGE_RESOLUTION|>--- conflicted
+++ resolved
@@ -257,11 +257,7 @@
                     / ((highest_height - genesis_height) as f64)
             };
             format!(
-<<<<<<< HEAD
-                "#{:>8} Downloading headers {:.2}% ({}, {})",
-=======
                 "#{:>8} Downloading headers {:.2}% ({} left; at {})",
->>>>>>> 2802677d
                 head.height,
                 percent,
                 highest_height - current_height,
