--- conflicted
+++ resolved
@@ -1368,20 +1368,6 @@
         };
         let state_response = match header {
             Some(header) => {
-<<<<<<< HEAD
-                let num_parts = header.num_state_parts();
-                let cached_parts = match self
-                    .chain
-                    .get_cached_state_parts(sync_hash, shard_id, num_parts)
-                {
-                    Ok(cached_parts) => Some(cached_parts),
-                    Err(err) => {
-                        tracing::error!(target: "sync", ?err, ?sync_hash, ?shard_id, "Failed to get cached state parts");
-                        None
-                    }
-                };
-=======
->>>>>>> 2d5dd968
                 let header = match header {
                     ShardStateSyncResponseHeader::V2(inner) => inner,
                     _ => {
@@ -1457,24 +1443,6 @@
                 None
             }
         };
-<<<<<<< HEAD
-        let num_parts = part.as_ref().and_then(|_| match self.chain.get_state_response_header(shard_id, sync_hash) {
-            Ok(header) => Some(header.num_state_parts()),
-            Err(err) => {
-                tracing::error!(target: "sync", ?err, ?sync_hash, ?shard_id, "Failed to get num state parts");
-                None
-            }
-        });
-        let cached_parts = num_parts.and_then(|num_parts|
-            match self.chain.get_cached_state_parts(sync_hash, shard_id, num_parts) {
-                Ok(cached_parts) => Some(cached_parts),
-                Err(err) => {
-                    tracing::error!(target: "sync", ?err, ?sync_hash, ?shard_id, "Failed to get cached state parts");
-                    None
-                }
-            });
-=======
->>>>>>> 2d5dd968
         let can_generate = part.is_some();
         let state_response = ShardStateSyncResponse::V3(ShardStateSyncResponseV3 {
             header: None,
