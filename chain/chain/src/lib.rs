--- conflicted
+++ resolved
@@ -33,11 +33,8 @@
 pub mod metrics;
 pub mod missing_chunks;
 pub mod orphan;
-<<<<<<< HEAD
 pub mod pending;
-=======
 pub mod rayon_spawner;
->>>>>>> 05f6f4be
 pub mod resharding;
 pub mod runtime;
 pub mod sharding;
