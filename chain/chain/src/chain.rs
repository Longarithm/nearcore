use crate::approval_verification::verify_approval_with_approvers_info;
use crate::block_processing_utils::{
    ApplyChunksDoneWaiter, ApplyChunksStillApplying, BlockPreprocessInfo, BlockProcessingArtifact,
    BlocksInProcessing, OptimisticBlockInfo,
};
use crate::blocks_delay_tracker::BlocksDelayTracker;
use crate::chain_update::ChainUpdate;
use crate::crypto_hash_timer::CryptoHashTimer;
use crate::lightclient::get_epoch_block_producers_view;
use crate::migrations::check_if_block_is_first_with_chunk_of_version;
use crate::missing_chunks::{MissingChunksPool, OptimisticBlockChunksPool};
use crate::orphan::{Orphan, OrphanBlockPool};
use crate::rayon_spawner::RayonAsyncComputationSpawner;
use crate::resharding::manager::ReshardingManager;
use crate::resharding::types::ReshardingSender;
use crate::sharding::{get_receipts_shuffle_salt, shuffle_receipt_proofs};
use crate::signature_verification::{
    verify_block_header_signature_with_epoch_manager, verify_block_vrf,
    verify_chunk_header_signature_with_epoch_manager,
};
use crate::state_snapshot_actor::SnapshotCallbacks;
use crate::state_sync::ChainStateSyncAdapter;
use crate::stateless_validation::chunk_endorsement::{
    validate_chunk_endorsements_in_block, validate_chunk_endorsements_in_header,
};
use crate::store::utils::{get_chunk_clone_from_header, get_incoming_receipts_for_shard};
use crate::store::{
    ChainStore, ChainStoreAccess, ChainStoreUpdate, MerkleProofAccess, ReceiptFilter,
};
use crate::types::{
    AcceptedBlock, ApplyChunkBlockContext, BlockEconomicsConfig, ChainConfig, RuntimeAdapter,
    StorageDataSource,
};
pub use crate::update_shard::{
    NewChunkData, NewChunkResult, OldChunkData, OldChunkResult, ShardContext, StorageContext,
    apply_new_chunk, apply_old_chunk,
};
use crate::update_shard::{ShardUpdateReason, ShardUpdateResult, process_shard_update};
use crate::validate::{
    validate_challenge, validate_chunk_with_chunk_extra, validate_transactions_order,
};
use crate::{
    BlockStatus, ChainGenesis, Doomslug, Provenance, byzantine_assert,
    create_light_client_block_view,
};
use crate::{DoomslugThresholdMode, metrics};
use crossbeam_channel::{Receiver, Sender, unbounded};
use itertools::Itertools;
use lru::LruCache;
use near_async::futures::{AsyncComputationSpawner, AsyncComputationSpawnerExt};
use near_async::messaging::{IntoMultiSender, noop};
use near_async::time::{Clock, Duration, Instant};
use near_chain_configs::{MutableConfigValue, MutableValidatorSigner};
use near_chain_primitives::error::{BlockKnownError, Error};
use near_epoch_manager::EpochManagerAdapter;
use near_epoch_manager::shard_assignment::shard_id_to_uid;
use near_epoch_manager::shard_tracker::ShardTracker;
use near_primitives::bandwidth_scheduler::BandwidthRequests;
use near_primitives::block::{Block, BlockValidityError, Chunks, MaybeNew, Tip, genesis_chunks};
use near_primitives::block_header::BlockHeader;
use near_primitives::challenge::{
    BlockDoubleSign, Challenge, ChallengeBody, ChallengesResult, ChunkProofs, ChunkState,
    MaybeEncodedShardChunk, SlashedValidator,
};
use near_primitives::checked_feature;
use near_primitives::congestion_info::CongestionInfo;
use near_primitives::epoch_block_info::BlockInfo;
use near_primitives::errors::EpochError;
use near_primitives::hash::{CryptoHash, hash};
use near_primitives::merkle::PartialMerkleTree;
use near_primitives::network::PeerId;
use near_primitives::optimistic_block::{
    BlockToApply, CachedShardUpdateKey, OptimisticBlock, OptimisticBlockKeySource,
};
use near_primitives::receipt::Receipt;
use near_primitives::sandbox::state_patch::SandboxStatePatch;
use near_primitives::shard_layout::{ShardLayout, ShardUId};
use near_primitives::sharding::{
    ChunkHash, EncodedShardChunk, ReceiptProof, ShardChunk, ShardChunkHeader, ShardProof,
    StateSyncInfo,
};
use near_primitives::state::PartialState;
use near_primitives::state_sync::ReceiptProofResponse;
use near_primitives::stateless_validation::state_witness::{
    ChunkStateWitness, ChunkStateWitnessSize,
};
use near_primitives::transaction::{ExecutionOutcomeWithIdAndProof, SignedTransaction};
use near_primitives::types::chunk_extra::ChunkExtra;
use near_primitives::types::validator_stake::ValidatorStake;
use near_primitives::types::{
    AccountId, Balance, BlockExtra, BlockHeight, BlockHeightDelta, EpochId, Gas, MerkleHash,
    NumBlocks, ShardId, ShardIndex, StateRoot,
};
use near_primitives::unwrap_or_return;
use near_primitives::utils::MaybeValidated;
use near_primitives::version::{PROTOCOL_VERSION, ProtocolFeature, ProtocolVersion};
use near_primitives::views::{
    BlockStatusView, DroppedReason, ExecutionOutcomeWithIdView, ExecutionStatusView,
    FinalExecutionOutcomeView, FinalExecutionOutcomeWithReceiptView, FinalExecutionStatus,
    LightClientBlockView, SignedTransactionView,
};
use near_store::DBCol;
use near_store::adapter::StoreUpdateAdapter;
use near_store::adapter::chain_store::ChainStoreAdapter;
use near_store::config::StateSnapshotType;
use near_store::get_genesis_state_roots;
use node_runtime::bootstrap_congestion_info;
use rayon::iter::{IntoParallelIterator, ParallelIterator};
use std::cell::Cell;
use std::collections::{BTreeMap, HashMap, HashSet};
use std::fmt::{Debug, Formatter};
use std::num::NonZeroUsize;
use std::sync::Arc;
use time::OffsetDateTime;
use time::ext::InstantExt as _;
use tracing::{Span, debug, debug_span, error, info, warn};

pub const APPLY_CHUNK_RESULTS_CACHE_SIZE: usize = 100;

/// The size of the invalid_blocks in-memory pool
pub const INVALID_CHUNKS_POOL_SIZE: usize = 5000;

/// 5000 years in seconds. Big constant for sandbox to allow time traveling.
#[cfg(feature = "sandbox")]
const ACCEPTABLE_TIME_DIFFERENCE: i64 = 60 * 60 * 24 * 365 * 5000;

// Number of parent blocks traversed to check if the block can be finalized.
const NUM_PARENTS_TO_CHECK_FINALITY: usize = 20;

/// Refuse blocks more than this many block intervals in the future (as in bitcoin).
#[cfg(not(feature = "sandbox"))]
const ACCEPTABLE_TIME_DIFFERENCE: i64 = 12 * 10;

/// Private constant for 1 NEAR (copy from near/config.rs) used for reporting.
const NEAR_BASE: Balance = 1_000_000_000_000_000_000_000_000;

/// apply_chunks may be called in two code paths, through process_block or through catchup_blocks
/// When it is called through process_block, it is possible that the shard state for the next epoch
/// has not been caught up yet, thus the two modes IsCaughtUp and NotCaughtUp.
/// CatchingUp is for when apply_chunks is called through catchup_blocks, this is to catch up the
/// shard states for the next epoch
#[derive(Eq, PartialEq, Copy, Clone, Debug)]
enum ApplyChunksMode {
    IsCaughtUp,
    CatchingUp,
    NotCaughtUp,
}

/// `ApplyChunksDoneMessage` is a message that signals the finishing of applying chunks of a block.
/// Upon receiving this message, ClientActors know that it's time to finish processing the blocks that
/// just finished applying chunks.
#[derive(actix::Message, Debug)]
#[rtype(result = "()")]
pub struct ApplyChunksDoneMessage;

/// Contains information for missing chunks in a block
pub struct BlockMissingChunks {
    /// previous block hash
    pub prev_hash: CryptoHash,
    pub missing_chunks: Vec<ShardChunkHeader>,
}

impl Debug for BlockMissingChunks {
    fn fmt(&self, f: &mut Formatter<'_>) -> std::fmt::Result {
        f.debug_struct("BlockMissingChunks")
            .field("prev_hash", &self.prev_hash)
            .field("num_missing_chunks", &self.missing_chunks.len())
            .finish()
    }
}

/// Check if block header is known
/// Returns Err(Error) if any error occurs when checking store
///         Ok(Err(BlockKnownError)) if the block header is known
///         Ok(Ok()) otherwise
pub fn check_header_known(
    chain: &Chain,
    header: &BlockHeader,
) -> Result<Result<(), BlockKnownError>, Error> {
    // TODO: Change the return type to Result<BlockKnownStatusEnum, Error>.
    let header_head = chain.chain_store().header_head()?;
    if header.hash() == &header_head.last_block_hash
        || header.hash() == &header_head.prev_block_hash
    {
        return Ok(Err(BlockKnownError::KnownInHeader));
    }
    check_known_store(chain, header.hash())
}

/// Check if this block is in the store already.
/// Returns Err(Error) if any error occurs when checking store
///         Ok(Err(BlockKnownError)) if the block is in the store
///         Ok(Ok()) otherwise
fn check_known_store(
    chain: &Chain,
    block_hash: &CryptoHash,
) -> Result<Result<(), BlockKnownError>, Error> {
    // TODO: Change the return type to Result<BlockKnownStatusEnum, Error>.
    if chain.chain_store().block_exists(block_hash)? {
        Ok(Err(BlockKnownError::KnownInStore))
    } else {
        // Not yet processed this block, we can proceed.
        Ok(Ok(()))
    }
}

/// Check if block is known: head, orphan, in processing or in store.
/// Returns Err(Error) if any error occurs when checking store
///         Ok(Err(BlockKnownError)) if the block is known
///         Ok(Ok()) otherwise
pub fn check_known(
    chain: &Chain,
    block_hash: &CryptoHash,
) -> Result<Result<(), BlockKnownError>, Error> {
    // TODO: Change the return type to Result<BlockKnownStatusEnum, Error>.
    let head = chain.chain_store().head()?;
    // Quick in-memory check for fast-reject any block handled recently.
    if block_hash == &head.last_block_hash || block_hash == &head.prev_block_hash {
        return Ok(Err(BlockKnownError::KnownInHead));
    }
    if chain.blocks_in_processing.contains(&BlockToApply::Normal(*block_hash)) {
        return Ok(Err(BlockKnownError::KnownInProcessing));
    }
    // Check if this block is in the set of known orphans.
    if chain.orphans.contains(block_hash) {
        return Ok(Err(BlockKnownError::KnownInOrphan));
    }
    if chain.blocks_with_missing_chunks.contains(block_hash) {
        return Ok(Err(BlockKnownError::KnownInMissingChunks));
    }
    if chain.is_block_invalid(block_hash) {
        return Ok(Err(BlockKnownError::KnownAsInvalid));
    }
    check_known_store(chain, block_hash)
}

pub struct ApplyChunksResultCache {
    cache: LruCache<CachedShardUpdateKey, ShardUpdateResult>,
    /// We use Cell to record access statistics even if we don't have
    /// mutability.
    hits: Cell<usize>,
    misses: Cell<usize>,
}

impl ApplyChunksResultCache {
    pub fn new(size: usize) -> Self {
        Self {
            cache: LruCache::new(NonZeroUsize::new(size).unwrap()),
            hits: Cell::new(0),
            misses: Cell::new(0),
        }
    }

    pub fn peek(
        &self,
        key: &CachedShardUpdateKey,
        shard_id: ShardId,
    ) -> Option<&ShardUpdateResult> {
        let shard_id_label = shard_id.to_string();
        if let Some(result) = self.cache.peek(key) {
            self.hits.set(self.hits.get() + 1);
            metrics::APPLY_CHUNK_RESULTS_CACHE_HITS
                .with_label_values(&[shard_id_label.as_str()])
                .inc();
            return Some(result);
        }

        self.misses.set(self.misses.get() + 1);
        metrics::APPLY_CHUNK_RESULTS_CACHE_MISSES
            .with_label_values(&[shard_id_label.as_str()])
            .inc();
        None
    }

    pub fn push(&mut self, key: CachedShardUpdateKey, result: ShardUpdateResult) {
        self.cache.put(key, result);
    }

    pub fn hits(&self) -> usize {
        self.hits.get()
    }

    pub fn misses(&self) -> usize {
        self.misses.get()
    }

    pub fn len(&self) -> usize {
        self.cache.len()
    }
}

type BlockApplyChunksResult =
    (BlockToApply, Vec<(ShardId, CachedShardUpdateKey, Result<ShardUpdateResult, Error>)>);

/// Facade to the blockchain block processing and storage.
/// Provides current view on the state according to the chain state.
pub struct Chain {
    pub(crate) clock: Clock,
    pub chain_store: ChainStore,
    pub epoch_manager: Arc<dyn EpochManagerAdapter>,
    pub shard_tracker: ShardTracker,
    pub runtime_adapter: Arc<dyn RuntimeAdapter>,
    pub state_sync_adapter: ChainStateSyncAdapter,
    pub(crate) orphans: OrphanBlockPool,
    pub blocks_with_missing_chunks: MissingChunksPool<Orphan>,
    pub optimistic_block_chunks: OptimisticBlockChunksPool,
    genesis: Block,
    pub epoch_length: BlockHeightDelta,
    /// Block economics, relevant to changes when new block must be produced.
    pub block_economics_config: BlockEconomicsConfig,
    pub doomslug_threshold_mode: DoomslugThresholdMode,
    pub blocks_delay_tracker: BlocksDelayTracker,
    /// Processing a block is done in three stages: preprocess_block, async_apply_chunks and
    /// postprocess_block. The async_apply_chunks is done asynchronously from the ClientActor thread.
    /// `blocks_in_processing` keeps track of all the blocks that have been preprocessed but are
    /// waiting for chunks being applied.
    pub(crate) blocks_in_processing: BlocksInProcessing,
    /// Used by async_apply_chunks to send apply chunks results back to chain
    apply_chunks_sender: Sender<BlockApplyChunksResult>,
    /// Used to receive apply chunks results
    apply_chunks_receiver: Receiver<BlockApplyChunksResult>,
    /// Used to spawn the apply chunks jobs.
    apply_chunks_spawner: Arc<dyn AsyncComputationSpawner>,
    pub apply_chunk_results_cache: ApplyChunksResultCache,
    /// Time when head was updated most recently.
    last_time_head_updated: Instant,
    /// Prevents re-application of known-to-be-invalid blocks, so that in case of a
    /// protocol issue we can recover faster by focusing on correct blocks.
    invalid_blocks: LruCache<CryptoHash, ()>,

    /// Support for sandbox's patch_state requests.
    ///
    /// Sandbox needs ability to arbitrary modify the state. Blockchains
    /// naturally prevent state tampering, so we can't *just* modify data in
    /// place in the database. Instead, we will include this "bonus changes" in
    /// the next block we'll be processing, keeping them in this field in the
    /// meantime.
    ///
    /// Note that without `sandbox` feature enabled, `SandboxStatePatch` is
    /// a ZST.  All methods of the type are no-ops which behave as if the object
    /// was empty and could not hold any records (which it cannot).  It’s
    /// impossible to have non-empty state patch on non-sandbox builds.
    pending_state_patch: SandboxStatePatch,

    /// A callback to initiate state snapshot.
    snapshot_callbacks: Option<SnapshotCallbacks>,

    /// Manages all tasks related to resharding.
    pub resharding_manager: ReshardingManager,
}

impl Drop for Chain {
    fn drop(&mut self) {
        let _ = self.blocks_in_processing.wait_for_all_blocks();
    }
}

/// UpdateShardJob is a closure that is responsible for updating a shard for a single block.
/// Execution context (latest blocks/chunks details) are already captured within.
type UpdateShardJob = (
    ShardId,
    CachedShardUpdateKey,
    Box<dyn FnOnce(&Span) -> Result<ShardUpdateResult, Error> + Send + Sync + 'static>,
);

/// PreprocessBlockResult is a tuple where the first element is a vector of jobs
/// to update shards, the second element is BlockPreprocessInfo, and the third element shall be
/// dropped when the chunks finish applying.
type PreprocessBlockResult = (Vec<UpdateShardJob>, BlockPreprocessInfo, ApplyChunksStillApplying);

// Used only for verify_block_hash_and_signature. See that method.
#[derive(Clone, Copy, PartialEq, Eq)]
pub enum VerifyBlockHashAndSignatureResult {
    Correct,
    Incorrect,
    CannotVerifyBecauseBlockIsOrphan,
}

/// returned by should_make_or_delete_snapshot(), this type tells what we should do to the state snapshot
enum SnapshotAction {
    /// Make a new snapshot. Contains the prev_hash of the sync_hash that is used for state sync
    MakeSnapshot(CryptoHash),
    DeleteSnapshot,
    None,
}

impl Chain {
    /// Builds genesis block and chunks from the current configuration obtained through the arguments.
    pub fn make_genesis_block(
        epoch_manager: &dyn EpochManagerAdapter,
        runtime_adapter: &dyn RuntimeAdapter,
        chain_genesis: &ChainGenesis,
        state_roots: Vec<CryptoHash>,
    ) -> Result<(Block, Vec<ShardChunk>), Error> {
        let congestion_infos =
            get_genesis_congestion_infos(epoch_manager, runtime_adapter, &state_roots)?;
        let genesis_chunks = genesis_chunks(
            state_roots,
            congestion_infos,
            &epoch_manager.shard_ids(&EpochId::default())?,
            chain_genesis.gas_limit,
            chain_genesis.height,
            chain_genesis.protocol_version,
        );
        let genesis_block = Block::genesis(
            chain_genesis.protocol_version,
            genesis_chunks.iter().map(|chunk| chunk.cloned_header()).collect(),
            chain_genesis.time,
            chain_genesis.height,
            chain_genesis.min_gas_price,
            chain_genesis.total_supply,
            Chain::compute_bp_hash(epoch_manager, EpochId::default(), EpochId::default())?,
        );
        Ok((genesis_block, genesis_chunks))
    }

    pub fn new_for_view_client(
        clock: Clock,
        epoch_manager: Arc<dyn EpochManagerAdapter>,
        shard_tracker: ShardTracker,
        runtime_adapter: Arc<dyn RuntimeAdapter>,
        chain_genesis: &ChainGenesis,
        doomslug_threshold_mode: DoomslugThresholdMode,
        save_trie_changes: bool,
    ) -> Result<Chain, Error> {
        let store = runtime_adapter.store();
        let transaction_validity_period = chain_genesis.transaction_validity_period;
        let chain_store =
            ChainStore::new(store.clone(), save_trie_changes, transaction_validity_period);
        let state_sync_adapter = ChainStateSyncAdapter::new(
            clock.clone(),
            ChainStoreAdapter::new(chain_store.store()),
            epoch_manager.clone(),
            runtime_adapter.clone(),
        );
        let state_roots = get_genesis_state_roots(runtime_adapter.store())?
            .expect("genesis should be initialized.");
        let (genesis, _genesis_chunks) = Self::make_genesis_block(
            epoch_manager.as_ref(),
            runtime_adapter.as_ref(),
            chain_genesis,
            state_roots,
        )?;
        let (sc, rc) = unbounded();
        let resharding_manager = ReshardingManager::new(
            store.clone(),
            epoch_manager.clone(),
            runtime_adapter.clone(),
            MutableConfigValue::new(Default::default(), "resharding_config"),
            noop().into_multi_sender(),
        );
        Ok(Chain {
            clock: clock.clone(),
            chain_store,
            epoch_manager,
            shard_tracker,
            runtime_adapter,
            state_sync_adapter,
            orphans: OrphanBlockPool::new(),
            blocks_with_missing_chunks: MissingChunksPool::new(),
            optimistic_block_chunks: OptimisticBlockChunksPool::new(),
            blocks_in_processing: BlocksInProcessing::new(),
            genesis,
            epoch_length: chain_genesis.epoch_length,
            block_economics_config: BlockEconomicsConfig::from(chain_genesis),
            doomslug_threshold_mode,
            blocks_delay_tracker: BlocksDelayTracker::new(clock.clone()),
            apply_chunks_sender: sc,
            apply_chunks_receiver: rc,
            apply_chunks_spawner: Arc::new(RayonAsyncComputationSpawner),
            apply_chunk_results_cache: ApplyChunksResultCache::new(APPLY_CHUNK_RESULTS_CACHE_SIZE),
            last_time_head_updated: clock.now(),
            invalid_blocks: LruCache::new(NonZeroUsize::new(INVALID_CHUNKS_POOL_SIZE).unwrap()),
            pending_state_patch: Default::default(),
            snapshot_callbacks: None,
            resharding_manager,
        })
    }

    pub fn new(
        clock: Clock,
        epoch_manager: Arc<dyn EpochManagerAdapter>,
        shard_tracker: ShardTracker,
        runtime_adapter: Arc<dyn RuntimeAdapter>,
        chain_genesis: &ChainGenesis,
        doomslug_threshold_mode: DoomslugThresholdMode,
        chain_config: ChainConfig,
        snapshot_callbacks: Option<SnapshotCallbacks>,
        apply_chunks_spawner: Arc<dyn AsyncComputationSpawner>,
        validator: MutableValidatorSigner,
        resharding_sender: ReshardingSender,
    ) -> Result<Chain, Error> {
        let state_roots = get_genesis_state_roots(runtime_adapter.store())?
            .expect("genesis should be initialized.");
        let (genesis, genesis_chunks) = Self::make_genesis_block(
            epoch_manager.as_ref(),
            runtime_adapter.as_ref(),
            chain_genesis,
            state_roots.clone(),
        )?;
        let transaction_validity_period = chain_genesis.transaction_validity_period;

        // Check if we have a head in the store, otherwise pick genesis block.
        let mut chain_store = ChainStore::new(
            runtime_adapter.store().clone(),
            chain_config.save_trie_changes,
            transaction_validity_period,
        );
        let state_sync_adapter = ChainStateSyncAdapter::new(
            clock.clone(),
            ChainStoreAdapter::new(chain_store.store()),
            epoch_manager.clone(),
            runtime_adapter.clone(),
        );
        let mut store_update = chain_store.store_update();
        let (block_head, header_head) = match store_update.head() {
            Ok(block_head) => {
                // Check that genesis in the store is the same as genesis given in the config.
                let genesis_hash = store_update.get_block_hash_by_height(chain_genesis.height)?;
                if &genesis_hash != genesis.hash() {
                    return Err(Error::Other(format!(
                        "Genesis mismatch between storage and config: {:?} vs {:?}",
                        genesis_hash,
                        genesis.hash()
                    )));
                }

                // Check we have the header corresponding to the header_head.
                let mut header_head = store_update.header_head()?;
                if store_update.get_block_header(&header_head.last_block_hash).is_err() {
                    // Reset header head and "sync" head to be consistent with current block head.
                    store_update.save_header_head_if_not_challenged(&block_head)?;
                    header_head = block_head.clone();
                }

                // TODO: perform validation that latest state in runtime matches the stored chain.

                (block_head, header_head)
            }
            Err(Error::DBNotFoundErr(_)) => {
                for chunk in genesis_chunks {
                    store_update.save_chunk(chunk.clone());
                }
                store_update.merge(epoch_manager.add_validator_proposals(
                    BlockInfo::from_header(
                        genesis.header(),
                        // genesis height is considered final
                        chain_genesis.height,
                    ),
                    *genesis.header().random_value(),
                )?);
                store_update.save_block_header(genesis.header().clone())?;
                store_update.save_block(genesis.clone());
                store_update
                    .save_block_extra(genesis.hash(), BlockExtra { challenges_result: vec![] });
                Self::save_genesis_chunk_extras(
                    &chain_genesis,
                    &genesis,
                    &state_roots,
                    epoch_manager.as_ref(),
                    &mut store_update,
                )?;

                let block_head = Tip::from_header(genesis.header());
                let header_head = block_head.clone();
                store_update.save_head(&block_head)?;
                store_update.save_final_head(&header_head)?;

                // Set the root block of flat state to be the genesis block. Later, when we
                // init FlatStorages, we will read the from this column in storage, so it
                // must be set here.
                let flat_storage_manager = runtime_adapter.get_flat_storage_manager();
                let genesis_epoch_id = genesis.header().epoch_id();
                let mut tmp_store_update = store_update.store().store_update();
                for shard_uid in epoch_manager.get_shard_layout(genesis_epoch_id)?.shard_uids() {
                    flat_storage_manager.set_flat_storage_for_genesis(
                        &mut tmp_store_update.flat_store_update(),
                        shard_uid,
                        genesis.hash(),
                        genesis.header().height(),
                    )
                }
                store_update.merge(tmp_store_update);

                info!(target: "chain", "Init: saved genesis: #{} {} / {:?}", block_head.height, block_head.last_block_hash, state_roots);

                (block_head, header_head)
            }
            Err(err) => return Err(err),
        };
        store_update.commit()?;

        // We must load in-memory tries here, and not inside runtime, because
        // if we were initializing from genesis, the runtime would be
        // initialized when no blocks or flat storage were initialized. We
        // require flat storage in order to load in-memory tries.
        // TODO(#9511): The calculation of shard UIDs is not precise in the case
        // of resharding. We need to revisit this.
        let tip = chain_store.head()?;
        let shard_layout = epoch_manager.get_shard_layout(&tip.epoch_id)?;
        let shard_uids = shard_layout.shard_uids().collect_vec();
        let tracked_shards: Vec<_> = shard_uids
            .iter()
            .filter(|shard_uid| {
                shard_tracker.cares_about_shard(
                    validator.get().map(|v| v.validator_id().clone()).as_ref(),
                    &tip.prev_block_hash,
                    shard_uid.shard_id(),
                    true,
                )
            })
            .cloned()
            .collect();

        let head_protocol_version = epoch_manager.get_epoch_protocol_version(&tip.epoch_id)?;
        let shard_uids_pending_resharding = epoch_manager
            .get_shard_uids_pending_resharding(head_protocol_version, PROTOCOL_VERSION)?;
        runtime_adapter.get_tries().load_memtries_for_enabled_shards(
            &tracked_shards,
            &shard_uids_pending_resharding,
            true,
        )?;

        info!(target: "chain", "Init: header head @ #{} {}; block head @ #{} {}",
              header_head.height, header_head.last_block_hash,
              block_head.height, block_head.last_block_hash);
        metrics::BLOCK_HEIGHT_HEAD.set(block_head.height as i64);
        let block_header = chain_store.get_block_header(&block_head.last_block_hash)?;
        metrics::BLOCK_ORDINAL_HEAD.set(block_header.block_ordinal() as i64);
        metrics::HEADER_HEAD_HEIGHT.set(header_head.height as i64);
        metrics::BOOT_TIME_SECONDS.set(clock.now_utc().unix_timestamp());

        metrics::TAIL_HEIGHT.set(chain_store.tail()? as i64);
        metrics::CHUNK_TAIL_HEIGHT.set(chain_store.chunk_tail()? as i64);
        metrics::FORK_TAIL_HEIGHT.set(chain_store.fork_tail()? as i64);

        // Even though the channel is unbounded, the channel size is practically bounded by the size
        // of blocks_in_processing, which is set to 5 now.
        let (sc, rc) = unbounded();
        let resharding_manager = ReshardingManager::new(
            chain_store.store(),
            epoch_manager.clone(),
            runtime_adapter.clone(),
            chain_config.resharding_config,
            resharding_sender,
        );
        Ok(Chain {
            clock: clock.clone(),
            chain_store,
            epoch_manager,
            shard_tracker,
            runtime_adapter,
            state_sync_adapter,
            orphans: OrphanBlockPool::new(),
            blocks_with_missing_chunks: MissingChunksPool::new(),
            optimistic_block_chunks: OptimisticBlockChunksPool::new(),
            blocks_in_processing: BlocksInProcessing::new(),
            invalid_blocks: LruCache::new(NonZeroUsize::new(INVALID_CHUNKS_POOL_SIZE).unwrap()),
            genesis: genesis.clone(),
            epoch_length: chain_genesis.epoch_length,
            block_economics_config: BlockEconomicsConfig::from(chain_genesis),
            doomslug_threshold_mode,
            blocks_delay_tracker: BlocksDelayTracker::new(clock.clone()),
            apply_chunks_sender: sc,
            apply_chunks_receiver: rc,
            apply_chunks_spawner,
            apply_chunk_results_cache: ApplyChunksResultCache::new(APPLY_CHUNK_RESULTS_CACHE_SIZE),
            last_time_head_updated: clock.now(),
            pending_state_patch: Default::default(),
            snapshot_callbacks,
            resharding_manager,
        })
    }

    #[cfg(feature = "test_features")]
    pub fn adv_disable_doomslug(&mut self) {
        self.doomslug_threshold_mode = DoomslugThresholdMode::NoApprovals
    }

    pub fn compute_bp_hash(
        epoch_manager: &dyn EpochManagerAdapter,
        epoch_id: EpochId,
        prev_epoch_id: EpochId,
    ) -> Result<CryptoHash, Error> {
        let validator_stakes = epoch_manager.get_epoch_block_producers_ordered(&epoch_id)?;
        let protocol_version = epoch_manager.get_epoch_protocol_version(&prev_epoch_id)?;
        Self::compute_bp_hash_from_validator_stakes(
            &validator_stakes,
            ProtocolFeature::BlockHeaderV3.enabled(protocol_version),
        )
    }

    pub fn compute_bp_hash_from_validator_stakes(
        validator_stakes: &Vec<ValidatorStake>,
        use_versioned_bp_hash_format: bool,
    ) -> Result<CryptoHash, Error> {
        if use_versioned_bp_hash_format {
            Ok(CryptoHash::hash_borsh_iter(validator_stakes))
        } else {
            let stakes = validator_stakes.into_iter().map(|stake| stake.clone().into_v1());
            Ok(CryptoHash::hash_borsh_iter(stakes))
        }
    }

    pub fn get_last_time_head_updated(&self) -> Instant {
        self.last_time_head_updated
    }

    fn create_genesis_chunk_extra(
        state_root: &StateRoot,
        gas_limit: Gas,
        genesis_protocol_version: ProtocolVersion,
        congestion_info: Option<CongestionInfo>,
    ) -> ChunkExtra {
        ChunkExtra::new(
            genesis_protocol_version,
            state_root,
            CryptoHash::default(),
            vec![],
            0,
            gas_limit,
            0,
            congestion_info,
            BandwidthRequests::default_for_protocol_version(genesis_protocol_version),
        )
    }

    pub fn genesis_chunk_extra(
        &self,
        shard_layout: &ShardLayout,
        shard_id: ShardId,
        genesis_protocol_version: ProtocolVersion,
        congestion_info: Option<CongestionInfo>,
    ) -> Result<ChunkExtra, Error> {
        let shard_index = shard_layout.get_shard_index(shard_id)?;
        let state_root = *get_genesis_state_roots(&self.chain_store.store())?
            .ok_or_else(|| Error::Other("genesis state roots do not exist in the db".to_owned()))?
            .get(shard_index)
            .ok_or_else(|| {
                Error::Other(format!("genesis state root does not exist for shard id {shard_id} shard index {shard_index}"))
            })?;
        let gas_limit = self
            .genesis
            .chunks()
            .get(shard_index)
            .ok_or_else(|| {
                Error::Other(format!(
                    "genesis chunk does not exist for shard {shard_id} shard index {shard_index}"
                ))
            })?
            .gas_limit();
        Ok(Self::create_genesis_chunk_extra(
            &state_root,
            gas_limit,
            genesis_protocol_version,
            congestion_info,
        ))
    }

    /// Saves the `[ChunkExtra]`s for all shards in the genesis block.
    pub fn save_genesis_chunk_extras(
        chain_genesis: &ChainGenesis,
        genesis: &Block,
        state_roots: &Vec<CryptoHash>,
        epoch_manager: &dyn EpochManagerAdapter,
        store_update: &mut ChainStoreUpdate,
    ) -> Result<(), Error> {
        for (chunk_header, state_root) in genesis.chunks().iter_deprecated().zip(state_roots.iter())
        {
            let congestion_info =
                if ProtocolFeature::CongestionControl.enabled(chain_genesis.protocol_version) {
                    genesis
                        .block_congestion_info()
                        .get(&chunk_header.shard_id())
                        .map(|info| info.congestion_info)
                } else {
                    None
                };

            store_update.save_chunk_extra(
                genesis.hash(),
                &shard_id_to_uid(epoch_manager, chunk_header.shard_id(), &EpochId::default())?,
                Self::create_genesis_chunk_extra(
                    state_root,
                    chain_genesis.gas_limit,
                    chain_genesis.protocol_version,
                    congestion_info,
                ),
            );
        }
        Ok(())
    }

    /// Creates a light client block for the last final block from perspective of some other block
    ///
    /// # Arguments
    ///  * `header` - the last finalized block seen from `header` (not pushed back) will be used to
    ///               compute the light client block
    pub fn create_light_client_block(
        header: &BlockHeader,
        epoch_manager: &dyn EpochManagerAdapter,
        chain_store: &dyn ChainStoreAccess,
    ) -> Result<LightClientBlockView, Error> {
        let final_block_header = {
            let ret = chain_store.get_block_header(header.last_final_block())?;
            let two_ahead = chain_store.get_block_header_by_height(ret.height() + 2)?;
            if two_ahead.epoch_id() != ret.epoch_id() {
                let one_ahead = chain_store.get_block_header_by_height(ret.height() + 1)?;
                if one_ahead.epoch_id() != ret.epoch_id() {
                    let new_final_hash = *ret.last_final_block();
                    chain_store.get_block_header(&new_final_hash)?
                } else {
                    let new_final_hash = *one_ahead.last_final_block();
                    chain_store.get_block_header(&new_final_hash)?
                }
            } else {
                ret
            }
        };

        let next_block_producers =
            get_epoch_block_producers_view(final_block_header.next_epoch_id(), epoch_manager)?;

        create_light_client_block_view(&final_block_header, chain_store, Some(next_block_producers))
    }

    pub fn save_block(&mut self, block: MaybeValidated<Block>) -> Result<(), Error> {
        if self.chain_store.get_block(block.hash()).is_ok() {
            return Ok(());
        }
        let mut chain_store_update = ChainStoreUpdate::new(&mut self.chain_store);

        chain_store_update.save_block(block.into_inner());
        // We don't need to increase refcount for `prev_hash` at this point
        // because this is the block before State Sync.

        chain_store_update.commit()?;
        Ok(())
    }

    fn save_block_height_processed(&mut self, block_height: BlockHeight) -> Result<(), Error> {
        let mut chain_store_update = ChainStoreUpdate::new(&mut self.chain_store);
        if !chain_store_update.is_height_processed(block_height)? {
            chain_store_update.save_block_height_processed(block_height);
        }
        chain_store_update.commit()?;
        Ok(())
    }

    fn maybe_mark_block_invalid(&mut self, block_hash: CryptoHash, error: &Error) {
        // We only mark the block as invalid if the block has bad data (not for other errors that would
        // not be the fault of the block itself), except when the block has a bad signature which means
        // the block might not have been what the block producer originally produced. Either way, it's
        // OK if we miss some cases here because this is just an optimization to avoid reprocessing
        // known invalid blocks so the network recovers faster in case of any issues.
        if error.is_bad_data()
            && !matches!(error, Error::InvalidSignature | Error::InvalidBlockHeight(_))
        {
            metrics::NUM_INVALID_BLOCKS.with_label_values(&[error.prometheus_label_value()]).inc();
            self.invalid_blocks.put(block_hash, ());
        }
    }

    /// Do basic validation of a block upon receiving it. Check that block is
    /// well-formed (various roots match).
    pub fn validate_block(&self, block: &MaybeValidated<Block>) -> Result<(), Error> {
        block
            .validate_with(|block| {
                Chain::validate_block_impl(self.epoch_manager.as_ref(), self.genesis_block(), block)
                    .map(|_| true)
            })
            .map(|_| ())
    }

    fn validate_block_impl(
        epoch_manager: &dyn EpochManagerAdapter,
        genesis_block: &Block,
        block: &Block,
    ) -> Result<(), Error> {
        let epoch_id = block.header().epoch_id();
        let shard_layout = epoch_manager.get_shard_layout(&epoch_id)?;

        for (shard_index, chunk_header) in block.chunks().iter_deprecated().enumerate() {
            let shard_id = shard_layout.get_shard_id(shard_index)?;
            if chunk_header.is_genesis() {
                // Special case: genesis chunks can be in non-genesis blocks and don't have a signature
                // We must verify that content matches and signature is empty.
                // TODO: this code will not work when genesis block has different number of chunks as the current block
                // https://github.com/near/nearcore/issues/4908
                let chunks = genesis_block.chunks();
                let genesis_chunk = chunks.get(shard_index);
                let genesis_chunk = genesis_chunk.ok_or_else(|| {
                    Error::InvalidChunk(format!(
                        "genesis chunk not found for shard {}, genesis block has {} chunks",
                        shard_id,
                        chunks.len(),
                    ))
                })?;

                if genesis_chunk.chunk_hash() != chunk_header.chunk_hash()
                    || genesis_chunk.signature() != chunk_header.signature()
                {
                    return Err(Error::InvalidChunk(format!(
                        "genesis chunk mismatch for shard {}. genesis chunk hash: {:?}, chunk hash: {:?}, genesis signature: {}, chunk signature: {}",
                        shard_id,
                        genesis_chunk.chunk_hash(),
                        chunk_header.chunk_hash(),
                        genesis_chunk.signature(),
                        chunk_header.signature()
                    )));
                }
            } else if chunk_header.is_new_chunk(block.header().height()) {
                if chunk_header.shard_id() != shard_id {
                    return Err(Error::InvalidShardId(chunk_header.shard_id()));
                }
                let parent_hash = block.header().prev_hash();
                let epoch_id = epoch_manager.get_epoch_id_from_prev_block(parent_hash)?;
                if !verify_chunk_header_signature_with_epoch_manager(
                    epoch_manager,
                    &chunk_header,
                    &parent_hash,
                    epoch_id,
                )? {
                    byzantine_assert!(false);
                    return Err(Error::InvalidChunk(format!(
                        "Invalid chunk header signature for shard {}, chunk hash: {:?}",
                        shard_id,
                        chunk_header.chunk_hash()
                    )));
                }
            }
        }
        block.check_validity().map_err(|e| <BlockValidityError as Into<Error>>::into(e))?;
        Ok(())
    }

    /// Verify header signature when the epoch is known, but not the whole chain.
    /// Same as verify_header_signature except it does not verify that block producer hasn't been slashed
    fn partial_verify_orphan_header_signature(&self, header: &BlockHeader) -> Result<bool, Error> {
        let block_producer =
            self.epoch_manager.get_block_producer(header.epoch_id(), header.height())?;
        let block_producer =
            self.epoch_manager.get_validator_by_account_id(header.epoch_id(), &block_producer)?;
        Ok(header.signature().verify(header.hash().as_ref(), block_producer.public_key()))
    }

    /// Optimization which checks if block with the given header can be reached from final head, and thus can be
    /// finalized by this node.
    /// If this is the case, returns Ok.
    /// If we discovered that it is not the case, returns `Error::CannotBeFinalized`.
    /// If too many parents were checked, returns Ok to avoid long delays.
    fn check_if_finalizable(&self, header: &BlockHeader) -> Result<(), Error> {
        let mut header = header.clone();
        let final_head = self.final_head()?;
        for _ in 0..NUM_PARENTS_TO_CHECK_FINALITY {
            // If we reached final head, then block can be finalized.
            if header.hash() == &final_head.last_block_hash {
                return Ok(());
            }
            // If we went behind final head, then block cannot be finalized on top of final head.
            if header.height() < final_head.height {
                return Err(Error::CannotBeFinalized);
            }
            // Otherwise go to parent block.
            header = match self.get_previous_header(&header) {
                Ok(header) => header,
                Err(_) => {
                    // We couldn't find previous header. Return Ok because it can be an orphaned block which can be
                    // connected to canonical chain later.
                    return Ok(());
                }
            }
        }

        // If we traversed too many blocks, return Ok to avoid long delays.
        Ok(())
    }

    /// Validate header. Returns error if the header is invalid.
    /// `challenges`: the function will add new challenges generated from validating this header
    ///               to the vector. You can pass an empty vector here, or a vector with existing
    ///               challenges already.
    fn validate_header(
        &self,
        header: &BlockHeader,
        provenance: &Provenance,
        challenges: &mut Vec<ChallengeBody>,
    ) -> Result<(), Error> {
        // Refuse blocks from the too distant future.
        if header.timestamp() > self.clock.now_utc() + Duration::seconds(ACCEPTABLE_TIME_DIFFERENCE)
        {
            return Err(Error::InvalidBlockFutureTime(header.timestamp()));
        }

        // Check the signature.
        if !verify_block_header_signature_with_epoch_manager(self.epoch_manager.as_ref(), header)? {
            return Err(Error::InvalidSignature);
        }

        // Check we don't know a block with given height already.
        // If we do - send out double sign challenge and keep going as double signed blocks are valid blocks.
        // Check if there is already known block of the same height that has the same epoch id
        if let Some(block_hashes) =
            self.chain_store.get_all_block_hashes_by_height(header.height())?.get(header.epoch_id())
        {
            // This should be guaranteed but it doesn't hurt to check again
            if !block_hashes.contains(header.hash()) {
                let other_header = self.get_block_header(block_hashes.iter().next().unwrap())?;

                challenges.push(ChallengeBody::BlockDoubleSign(BlockDoubleSign {
                    left_block_header: borsh::to_vec(&header).expect("Failed to serialize"),
                    right_block_header: borsh::to_vec(&other_header).expect("Failed to serialize"),
                }));
            }
        }

        if let Ok(epoch_protocol_version) =
            self.epoch_manager.get_epoch_protocol_version(header.epoch_id())
        {
            if checked_feature!(
                "stable",
                RejectBlocksWithOutdatedProtocolVersions,
                epoch_protocol_version
            ) {
                if header.latest_protocol_version() < epoch_protocol_version {
                    error!(
                        "header protocol version {} smaller than epoch protocol version {}",
                        header.latest_protocol_version(),
                        epoch_protocol_version
                    );
                    return Err(Error::InvalidProtocolVersion);
                }
            }
        }

        let prev_header = self.get_previous_header(header)?;

        // Check that epoch_id in the header does match epoch given previous header (only if previous header is present).
        let epoch_id_from_prev_block =
            &self.epoch_manager.get_epoch_id_from_prev_block(header.prev_hash())?;
        let epoch_id_from_header = header.epoch_id();
        if epoch_id_from_prev_block != epoch_id_from_header {
            return Err(Error::InvalidEpochHash);
        }

        // Check that epoch_id in the header does match epoch given previous header (only if previous header is present).
        if &self.epoch_manager.get_next_epoch_id_from_prev_block(header.prev_hash())?
            != header.next_epoch_id()
        {
            return Err(Error::InvalidEpochHash);
        }

        if header.epoch_id() == prev_header.epoch_id() {
            if header.next_bp_hash() != prev_header.next_bp_hash() {
                return Err(Error::InvalidNextBPHash);
            }
        } else {
            if header.next_bp_hash()
                != &Chain::compute_bp_hash(
                    self.epoch_manager.as_ref(),
                    *header.next_epoch_id(),
                    *header.epoch_id(),
                )?
            {
                return Err(Error::InvalidNextBPHash);
            }
        }

        if header.chunk_mask().len() != self.epoch_manager.shard_ids(header.epoch_id())?.len() {
            return Err(Error::InvalidChunkMask);
        }

        if !header.verify_chunks_included() {
            return Err(Error::InvalidChunkMask);
        }

        if let Some(prev_height) = header.prev_height() {
            if prev_height != prev_header.height() {
                return Err(Error::Other("Invalid prev_height".to_string()));
            }
        }

        // Prevent time warp attacks and some timestamp manipulations by forcing strict
        // time progression.
        if header.raw_timestamp() <= prev_header.raw_timestamp() {
            return Err(Error::InvalidBlockPastTime(prev_header.timestamp(), header.timestamp()));
        }
        // If this is not the block we produced (hence trust in it) - validates block
        // producer, confirmation signatures and finality info.
        if *provenance != Provenance::PRODUCED {
            // first verify aggregated signature
            let info = self.epoch_manager.get_epoch_block_approvers_ordered(prev_header.hash())?;
            if !verify_approval_with_approvers_info(
                prev_header.hash(),
                prev_header.height(),
                header.height(),
                header.approvals(),
                info,
            )? {
                return Err(Error::InvalidApprovals);
            };

            let stakes = self
                .epoch_manager
                .get_epoch_block_approvers_ordered(header.prev_hash())?
                .iter()
                .map(|x| (x.stake_this_epoch, x.stake_next_epoch))
                .collect::<Vec<_>>();
            if !Doomslug::can_approved_block_be_produced(
                self.doomslug_threshold_mode,
                header.approvals(),
                &stakes,
            ) {
                return Err(Error::NotEnoughApprovals);
            }

            let expected_last_ds_final_block = if prev_header.height() + 1 == header.height() {
                prev_header.hash()
            } else {
                prev_header.last_ds_final_block()
            };

            let expected_last_final_block = if prev_header.height() + 1 == header.height()
                && prev_header.last_ds_final_block() == prev_header.prev_hash()
            {
                prev_header.prev_hash()
            } else {
                prev_header.last_final_block()
            };

            if header.last_ds_final_block() != expected_last_ds_final_block
                || header.last_final_block() != expected_last_final_block
            {
                return Err(Error::InvalidFinalityInfo);
            }

            let block_merkle_tree = self.chain_store.get_block_merkle_tree(header.prev_hash())?;
            let mut block_merkle_tree = PartialMerkleTree::clone(&block_merkle_tree);
            block_merkle_tree.insert(*header.prev_hash());
            if &block_merkle_tree.root() != header.block_merkle_root() {
                return Err(Error::InvalidBlockMerkleRoot);
            }

            // Check that challenges root is empty to ensure later that block doesn't contain challenges.
            // TODO (#2445): Enable challenges when they are working correctly.
            if header.challenges_root() != &MerkleHash::default() {
                return Err(Error::InvalidChallengeRoot);
            }
            if !header.challenges_result().is_empty() {
                return Err(Error::InvalidChallenge);
            }

            let protocol_version =
                self.epoch_manager.get_epoch_protocol_version(header.epoch_id())?;
            if ProtocolFeature::ChunkEndorsementsInBlockHeader.enabled(protocol_version) {
                validate_chunk_endorsements_in_header(self.epoch_manager.as_ref(), header)?;
            }
        }

        Ok(())
    }

    /// Process block header as part of "header first" block propagation.
    /// We validate the header but we do not store it or update header head
    /// based on this. We will update these once we get the block back after
    /// requesting it.
    pub fn process_block_header(
        &self,
        header: &BlockHeader,
        challenges: &mut Vec<ChallengeBody>,
    ) -> Result<(), Error> {
        debug!(target: "chain", block_hash=?header.hash(), height=header.height(), "process_block_header");

        check_known(self, header.hash())?.map_err(|e| Error::BlockKnown(e))?;
        self.validate_header(header, &Provenance::NONE, challenges)?;
        Ok(())
    }

    /// Verify that the block signature and block body hash matches. It makes sure that the block
    /// content is not tampered by a middle man.
    /// Returns Correct if the both check succeeds. Returns Incorrect if either check fails.
    /// Returns CannotVerifyBecauseBlockIsOrphan, if we could not verify the signature because
    /// the parent block is not yet available.
    pub fn verify_block_hash_and_signature(
        &self,
        block: &Block,
    ) -> Result<VerifyBlockHashAndSignatureResult, Error> {
        // skip the verification if we are processing the genesis block
        if block.hash() == self.genesis.hash() {
            return Ok(VerifyBlockHashAndSignatureResult::Correct);
        }
        let epoch_id = match self.epoch_manager.get_epoch_id(block.header().prev_hash()) {
            Ok(epoch_id) => epoch_id,
            Err(EpochError::MissingBlock(missing_block))
                if &missing_block == block.header().prev_hash() =>
            {
                return Ok(VerifyBlockHashAndSignatureResult::CannotVerifyBecauseBlockIsOrphan);
            }
            Err(err) => return Err(err.into()),
        };
        let epoch_protocol_version = self.epoch_manager.get_epoch_protocol_version(&epoch_id)?;

        // Check that block body hash matches the block body. This makes sure that the block body
        // content is not tampered
        if checked_feature!("stable", BlockHeaderV4, epoch_protocol_version) {
            let block_body_hash = block.compute_block_body_hash();
            if block_body_hash.is_none() {
                tracing::warn!("Block version too old for block: {:?}", block.hash());
                return Ok(VerifyBlockHashAndSignatureResult::Incorrect);
            }
            if block.header().block_body_hash() != block_body_hash {
                tracing::warn!("Invalid block body hash for block: {:?}", block.hash());
                return Ok(VerifyBlockHashAndSignatureResult::Incorrect);
            }
        }

        // Verify the signature. Since the signature is signed on the hash of block header, this check
        // makes sure the block header content is not tampered
        if !verify_block_header_signature_with_epoch_manager(
            self.epoch_manager.as_ref(),
            block.header(),
        )? {
            tracing::error!("wrong signature");
            return Ok(VerifyBlockHashAndSignatureResult::Incorrect);
        }
        Ok(VerifyBlockHashAndSignatureResult::Correct)
    }

    /// Verify that `challenges` are valid
    /// If all challenges are valid, returns ChallengesResult, which comprises of the list of
    /// validators that need to be slashed and the list of blocks that are challenged.
    /// Returns Error if any challenge is invalid.
    /// Note: you might be wondering why the list of challenged blocks is not part of ChallengesResult.
    /// That's because ChallengesResult is part of BlockHeader, to modify that struct requires protocol
    /// upgrade.
    pub fn verify_challenges(
        &self,
        challenges: &[Challenge],
        epoch_id: &EpochId,
    ) -> Result<(ChallengesResult, Vec<CryptoHash>), Error> {
        let _span = tracing::debug_span!(
            target: "chain",
            "verify_challenges",
            ?challenges)
        .entered();
        let mut result = vec![];
        let mut challenged_blocks = vec![];
        for challenge in challenges.iter() {
            match validate_challenge(
                self.epoch_manager.as_ref(),
                self.runtime_adapter.as_ref(),
                epoch_id,
                challenge,
            ) {
                Ok((hash, account_ids)) => {
                    let is_double_sign = match challenge.body {
                        // If it's double signed block, we don't invalidate blocks just slash.
                        ChallengeBody::BlockDoubleSign(_) => true,
                        _ => {
                            challenged_blocks.push(hash);
                            false
                        }
                    };
                    let slash_validators: Vec<_> = account_ids
                        .into_iter()
                        .map(|id| SlashedValidator::new(id, is_double_sign))
                        .collect();
                    result.extend(slash_validators);
                }
                Err(Error::MaliciousChallenge) => {
                    result.push(SlashedValidator::new(challenge.account_id.clone(), false));
                }
                Err(err) => return Err(err),
            }
        }
        Ok((result, challenged_blocks))
    }

    /// Do basic validation of the information that we can get from the chunk headers in `block`
    fn validate_chunk_headers(&self, block: &Block, prev_block: &Block) -> Result<(), Error> {
        let prev_chunk_headers =
            Chain::get_prev_chunk_headers(self.epoch_manager.as_ref(), prev_block)?;
        for (chunk_header, prev_chunk_header) in
            block.chunks().iter_deprecated().zip(prev_chunk_headers.iter())
        {
            if chunk_header.height_included() == block.header().height() {
                // new chunk
                if chunk_header.prev_block_hash() != block.header().prev_hash() {
                    return Err(Error::InvalidChunk(format!(
                        "Invalid prev_block_hash, chunk hash {:?}, chunk prev block hash {}, block prev block hash {}",
                        chunk_header.chunk_hash(),
                        chunk_header.prev_block_hash(),
                        block.header().prev_hash()
                    )));
                }
            } else {
                // old chunk
                if prev_chunk_header != chunk_header {
                    return Err(Error::InvalidChunk(format!(
                        "Invalid chunk header, prev chunk hash {:?}, chunk hash {:?}",
                        prev_chunk_header.chunk_hash(),
                        chunk_header.chunk_hash()
                    )));
                }
            }
        }

        // Verify that proposals from chunks match block header proposals.
        let block_height = block.header().height();
        for pair in block
            .chunks()
            .iter_deprecated()
            .filter(|chunk| chunk.is_new_chunk(block_height))
            .flat_map(|chunk| chunk.prev_validator_proposals())
            .zip_longest(block.header().prev_validator_proposals())
        {
            match pair {
                itertools::EitherOrBoth::Both(cp, hp) => {
                    if hp != cp {
                        // Proposals differed!
                        return Err(Error::InvalidValidatorProposals);
                    }
                }
                _ => {
                    // Can only occur if there were a different number of proposals in the header
                    // and chunks
                    return Err(Error::InvalidValidatorProposals);
                }
            }
        }

        Ok(())
    }

    /// Check if the chain leading to the given block has challenged blocks on it. Returns Ok if the chain
    /// does not have challenged blocks, otherwise error ChallengedBlockOnChain.
    fn check_if_challenged_block_on_chain(&self, block_header: &BlockHeader) -> Result<(), Error> {
        let mut hash = *block_header.hash();
        let mut height = block_header.height();
        let mut prev_hash = *block_header.prev_hash();
        loop {
            match self.get_block_hash_by_height(height) {
                Ok(cur_hash) if cur_hash == hash => {
                    // Found common ancestor.
                    return Ok(());
                }
                _ => {
                    if self.chain_store.is_block_challenged(&hash)? {
                        return Err(Error::ChallengedBlockOnChain);
                    }
                    let prev_header = self.get_block_header(&prev_hash)?;
                    hash = *prev_header.hash();
                    height = prev_header.height();
                    prev_hash = *prev_header.prev_hash();
                }
            };
        }
    }

    pub fn ping_missing_chunks(
        &self,
        me: &Option<AccountId>,
        parent_hash: CryptoHash,
        block: &Block,
    ) -> Result<(), Error> {
        if !self.cares_about_any_shard_or_part(me, parent_hash)? {
            return Ok(());
        }
        let mut missing = vec![];
        let block_height = block.header().height();

        let epoch_id = block.header().epoch_id();
        let shard_layout = self.epoch_manager.get_shard_layout(&epoch_id)?;

        for (shard_index, chunk_header) in block.chunks().iter_deprecated().enumerate() {
            let shard_id = shard_layout.get_shard_id(shard_index)?;
            // Check if any chunks are invalid in this block.
            if let Some(encoded_chunk) =
                self.chain_store.is_invalid_chunk(&chunk_header.chunk_hash())?
            {
                let merkle_paths =
                    Block::compute_chunk_headers_root(block.chunks().iter_deprecated()).1;
                let merkle_proof =
                    merkle_paths.get(shard_index).ok_or(Error::InvalidShardId(shard_id))?;
                let chunk_proof = ChunkProofs {
                    block_header: borsh::to_vec(&block.header()).expect("Failed to serialize"),
                    merkle_proof: merkle_proof.clone(),
                    chunk: Box::new(MaybeEncodedShardChunk::Encoded(EncodedShardChunk::clone(
                        &encoded_chunk,
                    ))),
                };
                return Err(Error::InvalidChunkProofs(Box::new(chunk_proof)));
            }
            if chunk_header.is_new_chunk(block_height) {
                let chunk_hash = chunk_header.chunk_hash();

                if let Err(_) = self.chain_store.get_partial_chunk(&chunk_header.chunk_hash()) {
                    missing.push(chunk_header.clone());
                } else if self.shard_tracker.cares_about_shard(
                    me.as_ref(),
                    &parent_hash,
                    shard_id,
                    true,
                ) || self.shard_tracker.will_care_about_shard(
                    me.as_ref(),
                    &parent_hash,
                    shard_id,
                    true,
                ) {
                    if let Err(_) = self.chain_store.get_chunk(&chunk_hash) {
                        missing.push(chunk_header.clone());
                    }
                }
            }
        }
        if !missing.is_empty() {
            return Err(Error::ChunksMissing(missing));
        }
        Ok(())
    }

    fn cares_about_any_shard_or_part(
        &self,
        me: &Option<AccountId>,
        parent_hash: CryptoHash,
    ) -> Result<bool, Error> {
        let epoch_id = self.epoch_manager.get_epoch_id_from_prev_block(&parent_hash)?;
        for shard_id in self.epoch_manager.shard_ids(&epoch_id)? {
            if self.shard_tracker.cares_about_shard(me.as_ref(), &parent_hash, shard_id, true)
                || self.shard_tracker.will_care_about_shard(
                    me.as_ref(),
                    &parent_hash,
                    shard_id,
                    true,
                )
            {
                return Ok(true);
            }
        }
        for part_id in 0..self.epoch_manager.num_total_parts() {
            if &Some(self.epoch_manager.get_part_owner(&epoch_id, part_id as u64)?) == me {
                return Ok(true);
            }
        }
        Ok(false)
    }

    /// Collect all incoming receipts from chunks included in some block,
    /// return a map from target shard id to the list of receipts that the
    /// target shard receives.
    /// The receipts are sorted by the order that they will be processed.
    /// Note that the receipts returned in this function do not equal all receipts that will be
    /// processed as incoming receipts in this block, because that may include incoming receipts
    /// generated in previous blocks too, if some shards in the previous blocks did not produce
    /// new chunks.
    pub fn collect_incoming_receipts_from_chunks(
        &self,
        me: &Option<AccountId>,
        chunks: &Chunks,
        prev_block_hash: &CryptoHash,
        shuffle_salt: &CryptoHash,
    ) -> Result<HashMap<ShardId, Vec<ReceiptProof>>, Error> {
        if !self.cares_about_any_shard_or_part(me, *prev_block_hash)? {
            return Ok(HashMap::new());
        }
        let mut receipt_proofs_by_shard_id = HashMap::new();

        for chunk_header in chunks.iter() {
            let MaybeNew::New(chunk_header) = chunk_header else {
                continue;
            };
            let partial_encoded_chunk =
                self.chain_store.get_partial_chunk(&chunk_header.chunk_hash()).unwrap();
            for receipt in partial_encoded_chunk.prev_outgoing_receipts().iter() {
                let ReceiptProof(_, shard_proof) = receipt;
                let ShardProof { to_shard_id, .. } = shard_proof;
                receipt_proofs_by_shard_id
                    .entry(*to_shard_id)
                    .or_insert_with(Vec::new)
                    .push(receipt.clone());
            }
        }
        // sort the receipts deterministically so the order that they will be processed is deterministic
        for (_, receipt_proofs) in receipt_proofs_by_shard_id.iter_mut() {
            shuffle_receipt_proofs(receipt_proofs, shuffle_salt);
        }

        Ok(receipt_proofs_by_shard_id)
    }

    /// Start processing a received or produced block. This function will process block asynchronously.
    /// It preprocesses the block by verifying that the block is valid and ready to process, then
    /// schedules the work of applying chunks in rayon thread pool. The function will return before
    /// the block processing is finished.
    /// This function is used in conjunction with the function postprocess_ready_blocks, which checks
    /// if any of the blocks in processing has finished applying chunks to finish postprocessing
    /// these blocks that are ready.
    /// `block_processing_artifacts`: Callers can pass an empty object or an existing BlockProcessingArtifact.
    ///              This function will add the effect from processing this block to there.
    /// `apply_chunks_done_sender`: An ApplyChunksDoneMessage message will be sent via this sender after apply_chunks is finished
    ///              (so it also happens asynchronously in the rayon thread pool). Callers can
    ///              use this sender as a way to receive notifications when apply chunks are done
    ///              so it can call postprocess_ready_blocks.
    pub fn start_process_block_async(
        &mut self,
        me: &Option<AccountId>,
        block: MaybeValidated<Block>,
        provenance: Provenance,
        block_processing_artifacts: &mut BlockProcessingArtifact,
        apply_chunks_done_sender: Option<near_async::messaging::Sender<ApplyChunksDoneMessage>>,
    ) -> Result<(), Error> {
        let block_height = block.header().height();
        let _span =
            debug_span!(target: "chain", "start_process_block_async", ?provenance, height=block_height).entered();
        let block_received_time = self.clock.now();
        metrics::BLOCK_PROCESSING_ATTEMPTS_TOTAL.inc();

        let hash = *block.hash();
        let res = self.start_process_block_impl(
            me,
            block,
            provenance,
            block_processing_artifacts,
            apply_chunks_done_sender,
            block_received_time,
        );

        if matches!(res, Err(Error::TooManyProcessingBlocks)) {
            self.blocks_delay_tracker
                .mark_block_dropped(&hash, DroppedReason::TooManyProcessingBlocks);
        }
        // Save the block as processed even if it failed. This is used to filter out the
        // incoming blocks that are not requested on heights which we already processed.
        // If there is a new incoming block that we didn't request and we already have height
        // processed 'marked as true' - then we'll not even attempt to process it
        if let Err(e) = self.save_block_height_processed(block_height) {
            warn!(target: "chain", "Failed to save processed height {}: {}", block_height, e);
        }

        res
    }

    pub fn process_optimistic_block(
        &mut self,
        me: &Option<AccountId>,
        block: OptimisticBlock,
        chunk_headers: Vec<ShardChunkHeader>,
        apply_chunks_done_sender: near_async::messaging::Sender<ApplyChunksDoneMessage>,
    ) -> Result<(), Error> {
        let _span = debug_span!(
            target: "chain",
            "process_optimistic_block",
            hash = ?block.hash(),
            height = ?block.height()
        )
        .entered();

        let optimistic_block_hash = *block.hash();
        let block_height = block.height();
        let prev_block_hash = *block.prev_block_hash();
        let prev_block = self.get_block(&prev_block_hash)?;
        let prev_prev_hash = prev_block.header().prev_hash();
        let prev_chunk_headers =
            Chain::get_prev_chunk_headers(self.epoch_manager.as_ref(), &prev_block)?;
        let epoch_id = self.epoch_manager.get_epoch_id_from_prev_block(&prev_block_hash)?;

        let (is_caught_up, _) = self.get_catchup_and_state_sync_infos(
            &epoch_id,
<<<<<<< HEAD
            // TODO: `optimistic_block_hash` is invalid to use here, but `is_caught_up` doesn't
            // depend on it. We should remove dependency on `block_hash` instead.
            &optimistic_block_hash,
=======
            None,
>>>>>>> b848b2dd
            &prev_block_hash,
            prev_prev_hash,
            me,
        )?;

        let shard_layout = self.epoch_manager.get_shard_layout(&epoch_id)?;
        let chunks = Chunks::from_chunk_headers(&chunk_headers, block_height);
        let incoming_receipts = self.collect_incoming_receipts_from_chunks(
            me,
            &chunks,
            &prev_block_hash,
            &prev_block_hash,
        )?;

        let mut maybe_jobs = vec![];
        for (shard_index, prev_chunk_header) in prev_chunk_headers.iter().enumerate() {
            let shard_id = shard_layout.get_shard_id(shard_index)?;
            let block_context = ApplyChunkBlockContext {
                height: block_height,
                // TODO: consider removing this field completely to avoid
                // confusion with real block hash.
                block_hash: CryptoHash::default(),
                prev_block_hash: *block.prev_block_hash(),
                block_timestamp: block.block_timestamp(),
                gas_price: prev_block.header().next_gas_price(),
                challenges_result: ChallengesResult::default(),
                random_seed: *block.random_value(),
                congestion_info: chunks.block_congestion_info(),
                bandwidth_requests: chunks.block_bandwidth_requests(),
            };
            let incoming_receipts = incoming_receipts.get(&shard_id);
            let storage_context = StorageContext {
                storage_data_source: StorageDataSource::Db,
                state_patch: SandboxStatePatch::default(),
            };

            let cached_shard_update_key =
                Self::get_cached_shard_update_key(&block_context, &chunks, shard_id)?;
            let job = self.get_update_shard_job(
                me,
                cached_shard_update_key,
                block_context,
                &chunks,
                shard_index,
                &prev_block,
                prev_chunk_header,
                if is_caught_up {
                    ApplyChunksMode::IsCaughtUp
                } else {
                    ApplyChunksMode::NotCaughtUp
                },
                incoming_receipts,
                storage_context,
            );
            maybe_jobs.push(job);
        }

        let mut jobs = vec![];
        for job in maybe_jobs {
            match job {
                Ok(Some(processor)) => jobs.push(processor),
                Ok(None) => {}
                Err(err) => return Err(err),
            }
        }

        let (apply_chunks_done_waiter, apply_chunks_still_applying) = ApplyChunksDoneWaiter::new();
        self.blocks_in_processing.add_optimistic(
            block,
            OptimisticBlockInfo {
                apply_chunks_done_waiter,
                block_start_processing_time: self.clock.now(),
            },
        )?;

        // 3) schedule apply chunks, which will be executed in the rayon thread pool.
        self.schedule_apply_chunks(
            BlockToApply::Optimistic(optimistic_block_hash),
            block_height,
            jobs,
            apply_chunks_still_applying,
            Some(apply_chunks_done_sender),
        );

        Ok(())
    }

    /// Checks if any block has finished applying chunks and postprocesses these blocks to complete
    /// their processing. Return a list of blocks that have finished processing.
    /// If there are no blocks that are ready to be postprocessed, it returns immediately
    /// with an empty list. Even if there are blocks being processed, it does not wait
    /// for these blocks to be ready.
    pub fn postprocess_ready_blocks(
        &mut self,
        me: &Option<AccountId>,
        block_processing_artifacts: &mut BlockProcessingArtifact,
        apply_chunks_done_sender: Option<near_async::messaging::Sender<ApplyChunksDoneMessage>>,
    ) -> (Vec<AcceptedBlock>, HashMap<CryptoHash, Error>) {
        let _span = debug_span!(target: "chain", "postprocess_ready_blocks_chain").entered();
        let mut accepted_blocks = vec![];
        let mut errors = HashMap::new();
        while let Ok((block, apply_result)) = self.apply_chunks_receiver.try_recv() {
            match block {
                BlockToApply::Normal(block_hash) => {
                    let apply_result = apply_result.into_iter().map(|res| (res.0, res.2)).collect();
                    match self.postprocess_ready_block(
                        me,
                        block_hash,
                        apply_result,
                        block_processing_artifacts,
                        apply_chunks_done_sender.clone(),
                    ) {
                        Err(e) => {
                            errors.insert(block_hash, e);
                        }
                        Ok(accepted_block) => {
                            accepted_blocks.push(accepted_block);
                        }
                    }
                }
                BlockToApply::Optimistic(optimistic_block_hash) => {
                    self.postprocess_optimistic_block(optimistic_block_hash, apply_result);
                }
            }
        }
        (accepted_blocks, errors)
    }

    fn chain_update(&mut self) -> ChainUpdate {
        ChainUpdate::new(
            &mut self.chain_store,
            self.epoch_manager.clone(),
            self.runtime_adapter.clone(),
            self.doomslug_threshold_mode,
        )
    }

    /// Process challenge to invalidate chain. This is done between blocks to unroll the chain as
    /// soon as possible and allow next block producer to skip invalid blocks.
    pub fn process_challenge(&mut self, challenge: &Challenge) {
        let head = unwrap_or_return!(self.head());
        match self.verify_challenges(&[challenge.clone()], &head.epoch_id) {
            Ok((_, challenged_blocks)) => {
                let mut chain_update = self.chain_update();
                for block_hash in challenged_blocks {
                    match chain_update.mark_block_as_challenged(&block_hash, None) {
                        Ok(()) => {}
                        Err(err) => {
                            warn!(target: "chain", %block_hash, ?err, "Error saving block as challenged");
                        }
                    }
                }
                unwrap_or_return!(chain_update.commit());
            }
            Err(err) => {
                warn!(target: "chain", ?err, "Invalid challenge: {:#?}", challenge);
            }
        }
    }

    /// Processes headers and adds them to store for syncing.
    pub fn sync_block_headers(
        &mut self,
        mut headers: Vec<BlockHeader>,
        challenges: &mut Vec<ChallengeBody>,
    ) -> Result<(), Error> {
        // Sort headers by heights.
        headers.sort_by_key(|left| left.height());

        if let (Some(first_header), Some(last_header)) = (headers.first(), headers.last()) {
            info!(
                target: "chain",
                num_headers = headers.len(),
                first_hash = ?first_header.hash(),
                first_height = first_header.height(),
                last_hash = ?last_header.hash(),
                last_height = ?last_header.height(),
                "Sync block headers");
        } else {
            // No headers.
            return Ok(());
        };

        // Performance optimization to skip looking up every header in the store.
        let all_known = if let Some(last_header) = headers.last() {
            // If the last header is known, then the other headers are known too.
            self.chain_store.get_block_header(last_header.hash()).is_ok()
        } else {
            // Empty set of headers, therefore all received headers are known.
            true
        };

        if all_known {
            return Ok(());
        }

        // Validate header and then add to the chain.
        for header in headers.iter() {
            match check_header_known(self, header)? {
                Ok(_) => {}
                Err(_) => continue,
            }

            self.validate_header(header, &Provenance::SYNC, challenges)?;
            let mut chain_store_update = self.chain_store.store_update();
            chain_store_update.save_block_header(header.clone())?;

            // Add validator proposals for given header.
            let last_finalized_height =
                chain_store_update.get_block_height(header.last_final_block())?;
            let epoch_manager_update = self.epoch_manager.add_validator_proposals(
                BlockInfo::from_header(header, last_finalized_height),
                *header.random_value(),
            )?;
            chain_store_update.merge(epoch_manager_update);
            chain_store_update.commit()?;
        }

        let mut chain_update = self.chain_update();
        if let Some(header) = headers.last() {
            // Update header_head if it's the new tip
            chain_update.update_header_head_if_not_challenged(header)?;
        }
        chain_update.commit()
    }

    /// Returns if given block header is on the current chain.
    ///
    /// This is done by fetching header by height and checking that it’s the
    /// same one as provided.
    fn is_on_current_chain(&self, header: &BlockHeader) -> Result<bool, Error> {
        let chain_header = self.get_block_header_by_height(header.height())?;
        Ok(chain_header.hash() == header.hash())
    }

    fn determine_status(&self, head: Option<Tip>, prev_head: Tip) -> BlockStatus {
        let has_head = head.is_some();
        let mut is_next_block = false;

        let old_hash = if let Some(head) = head {
            if head.prev_block_hash == prev_head.last_block_hash {
                is_next_block = true;
                None
            } else {
                Some(prev_head.last_block_hash)
            }
        } else {
            None
        };

        match (has_head, is_next_block) {
            (true, true) => BlockStatus::Next,
            (true, false) => BlockStatus::Reorg(old_hash.unwrap()),
            (false, _) => BlockStatus::Fork,
        }
    }

    /// Set the new head after state sync was completed if it is indeed newer.
    /// Check for potentially unlocked orphans after this update.
    pub fn reset_heads_post_state_sync(
        &mut self,
        me: &Option<AccountId>,
        sync_hash: CryptoHash,
        block_processing_artifacts: &mut BlockProcessingArtifact,
        apply_chunks_done_sender: Option<near_async::messaging::Sender<ApplyChunksDoneMessage>>,
    ) -> Result<(), Error> {
        let _span = tracing::debug_span!(target: "sync", "reset_heads_post_state_sync", ?sync_hash)
            .entered();
        // Get header we were syncing into.
        let header = self.get_block_header(&sync_hash)?;
        let prev_hash = *header.prev_hash();
        let prev_block = self.get_block(&prev_hash)?;

        // TODO(current_epoch_state_sync): fix this when syncing to the current epoch's state
        // The congestion control added a dependency on the prev block when
        // applying chunks in a block. This means that we need to keep the
        // blocks at sync hash, prev hash and prev prev hash.
        // Due to epoch finalization restrictions these blocks have consecutive heights,
        // so the height of the prev prev block is sync_height - 2.
        let mut new_tail = prev_block.header().height().saturating_sub(1);

        // In case there are missing chunks we need to keep more than just the
        // sync hash block. The logic below adjusts the new_tail so that every
        // shard is guaranteed to have at least one new chunk in the blocks
        // leading to the sync hash block.
        let min_height_included = prev_block
            .chunks()
            .iter_deprecated()
            .map(|chunk| chunk.height_included())
            .min()
            .unwrap();

        tracing::debug!(target: "sync", ?min_height_included, ?new_tail, "adjusting tail for missing chunks");
        new_tail = std::cmp::min(new_tail, min_height_included.saturating_sub(1));

        // In order to find the right new_chunk_tail we need to find the minimum
        // of chunk height_created for chunks in the new tail block.
        let new_tail_block = self.get_block_by_height(new_tail)?;
        let new_chunk_tail = new_tail_block
            .chunks()
            .iter_deprecated()
            .map(|chunk| chunk.height_created())
            .min()
            .unwrap();

        let tip = Tip::from_header(prev_block.header());
        let final_head = Tip::from_header(self.genesis.header());
        // Update related heads now.
        let mut chain_store_update = self.mut_chain_store().store_update();
        chain_store_update.save_body_head(&tip)?;
        // Reset final head to genesis since at this point we don't have the last final block.
        chain_store_update.save_final_head(&final_head)?;
        // New Tail can not be earlier than `prev_block.header.inner_lite.height`
        chain_store_update.update_tail(new_tail)?;
        // New Chunk Tail can not be earlier than minimum of height_created in Block `prev_block`
        chain_store_update.update_chunk_tail(new_chunk_tail);
        chain_store_update.commit()?;

        // Check if there are any orphans unlocked by this state sync.
        // We can't fail beyond this point because the caller will not process accepted blocks
        //    and the blocks with missing chunks if this method fails
        self.check_orphans(me, prev_hash, block_processing_artifacts, apply_chunks_done_sender);
        Ok(())
    }

    // Unlike start_process_block() this function doesn't update metrics for
    // successful blocks processing.
    fn start_process_block_impl(
        &mut self,
        me: &Option<AccountId>,
        block: MaybeValidated<Block>,
        provenance: Provenance,
        block_processing_artifact: &mut BlockProcessingArtifact,
        apply_chunks_done_sender: Option<near_async::messaging::Sender<ApplyChunksDoneMessage>>,
        block_received_time: Instant,
    ) -> Result<(), Error> {
        let block_height = block.header().height();
        let _span =
            debug_span!(target: "chain", "start_process_block_impl", block_height).entered();
        // 0) Before we proceed with any further processing, we first check that the block
        // hash and signature matches to make sure the block is indeed produced by the assigned
        // block producer. If not, we drop the block immediately
        // Note that it may appear that we call verify_block_hash_signature twice, once in
        // receive_block_impl, once here. The redundancy is because if a block is received as an orphan,
        // the check in receive_block_impl will not be complete and the block will be stored in
        // the orphan pool. When the orphaned block is ready to be processed, we must perform this check.
        // Also note that we purposely separates the check from the rest of the block verification check in
        // preprocess_block.
        if self.verify_block_hash_and_signature(&block)?
            == VerifyBlockHashAndSignatureResult::Incorrect
        {
            return Err(Error::InvalidSignature);
        }

        // 1) preprocess the block where we verify that the block is valid and ready to be processed
        //    No chain updates are applied at this step.
        let state_patch = self.pending_state_patch.take();
        let preprocess_timer = metrics::BLOCK_PREPROCESSING_TIME.start_timer();
        let preprocess_res = self.preprocess_block(
            me,
            &block,
            &provenance,
            &mut block_processing_artifact.challenges,
            &mut block_processing_artifact.invalid_chunks,
            block_received_time,
            state_patch,
        );
        let preprocess_res = match preprocess_res {
            Ok(preprocess_res) => {
                preprocess_timer.observe_duration();
                preprocess_res
            }
            Err(e) => {
                self.maybe_mark_block_invalid(*block.hash(), &e);
                preprocess_timer.stop_and_discard();
                match &e {
                    Error::Orphan => {
                        let tail_height = self.chain_store.tail()?;
                        // we only add blocks that couldn't have been gc'ed to the orphan pool.
                        if block_height >= tail_height {
                            let requested_missing_chunks = if let Some(orphan_missing_chunks) =
                                self.should_request_chunks_for_orphan(me, &block)
                            {
                                block_processing_artifact
                                    .orphans_missing_chunks
                                    .push(orphan_missing_chunks);
                                true
                            } else {
                                false
                            };

                            self.blocks_delay_tracker.mark_block_orphaned(block.hash());
                            self.save_orphan(block, provenance, requested_missing_chunks);
                        }
                    }
                    Error::ChunksMissing(missing_chunks) => {
                        let block_hash = *block.hash();
                        let missing_chunk_hashes: Vec<_> =
                            missing_chunks.iter().map(|header| header.chunk_hash()).collect();
                        block_processing_artifact.blocks_missing_chunks.push(BlockMissingChunks {
                            prev_hash: *block.header().prev_hash(),
                            missing_chunks: missing_chunks.clone(),
                        });
                        self.blocks_delay_tracker.mark_block_has_missing_chunks(block.hash());
                        let orphan = Orphan { block, provenance, added: self.clock.now() };
                        self.blocks_with_missing_chunks
                            .add_block_with_missing_chunks(orphan, missing_chunk_hashes.clone());
                        debug!(
                            target: "chain",
                            ?block_hash,
                            chunk_hashes=missing_chunk_hashes.iter().map(|h| format!("{:?}", h)).join(","),
                            "Process block: missing chunks"
                        );
                    }
                    Error::EpochOutOfBounds(epoch_id) => {
                        // Possibly block arrived before we finished processing all of the blocks for epoch before last.
                        // Or someone is attacking with invalid chain.
                        debug!(target: "chain", "Received block {}/{} ignored, as epoch {:?} is unknown", block_height, block.hash(), epoch_id);
                    }
                    Error::BlockKnown(block_known_error) => {
                        debug!(
                            target: "chain",
                            block_hash=?block.hash(),
                            height=block_height,
                            error=?block_known_error,
                            "Block known at this time");
                    }
                    _ => {}
                }
                return Err(e);
            }
        };
        let (apply_chunk_work, block_preprocess_info, apply_chunks_still_applying) = preprocess_res;

        if self.epoch_manager.is_next_block_epoch_start(block.header().prev_hash())? {
            // This is the end of the epoch. Next epoch we will generate new state parts. We can drop the old ones.
            self.clear_all_downloaded_parts()?;
        }

        // 2) Start creating snapshot if needed.
        if let Err(err) = self.process_snapshot() {
            tracing::error!(target: "state_snapshot", ?err, "Failed to make a state snapshot");
        }

        let block = block.into_inner();
        let block_hash = *block.hash();
        let block_height = block.header().height();
        self.blocks_in_processing.add(block, block_preprocess_info)?;

        // 3) schedule apply chunks, which will be executed in the rayon thread pool.
        self.schedule_apply_chunks(
            BlockToApply::Normal(block_hash),
            block_height,
            apply_chunk_work,
            apply_chunks_still_applying,
            apply_chunks_done_sender,
        );

        Ok(())
    }

    /// Applying chunks async by starting the work at the rayon thread pool
    /// `apply_chunks_done_tracker`: notifies the threads that wait for applying chunks is finished
    /// `apply_chunks_done_sender`: a sender to send a ApplyChunksDoneMessage message once applying chunks is finished
    fn schedule_apply_chunks(
        &self,
        block: BlockToApply,
        block_height: BlockHeight,
        work: Vec<UpdateShardJob>,
        apply_chunks_still_applying: ApplyChunksStillApplying,
        apply_chunks_done_sender: Option<near_async::messaging::Sender<ApplyChunksDoneMessage>>,
    ) {
        let sc = self.apply_chunks_sender.clone();
        self.apply_chunks_spawner.spawn("apply_chunks", move || {
            // do_apply_chunks runs `work` in parallel, but still waits for all of them to finish
            let res = do_apply_chunks(block.clone(), block_height, work);
            // If we encounter error here, that means the receiver is deallocated and the client
            // thread is already shut down. The node is already crashed, so we can unwrap here
            sc.send((block, res)).unwrap();
            drop(apply_chunks_still_applying);
            if let Some(sender) = apply_chunks_done_sender {
                sender.send(ApplyChunksDoneMessage {});
            }
        });
    }

    #[tracing::instrument(level = "debug", target = "chain", "postprocess_block_only", skip_all)]
    fn postprocess_block_only(
        &mut self,
        me: &Option<AccountId>,
        block: &Block,
        block_preprocess_info: BlockPreprocessInfo,
        apply_results: Vec<(ShardId, Result<ShardUpdateResult, Error>)>,
    ) -> Result<Option<Tip>, Error> {
        // Save state transition data to the database only if it might later be needed
        // for generating a state witness. Storage space optimization.
        let should_save_state_transition_data =
            self.should_produce_state_witness_for_this_or_next_epoch(me, block.header())?;
        let mut chain_update = self.chain_update();
        let new_head = chain_update.postprocess_block(
            &block,
            block_preprocess_info,
            apply_results,
            should_save_state_transition_data,
        )?;
        chain_update.commit()?;
        Ok(new_head)
    }

    /// Run postprocessing on this block, which stores the block on chain.
    /// Check that if accepting the block unlocks any orphans in the orphan pool and start
    /// the processing of those blocks.
    fn postprocess_ready_block(
        &mut self,
        me: &Option<AccountId>,
        block_hash: CryptoHash,
        apply_results: Vec<(ShardId, Result<ShardUpdateResult, Error>)>,
        block_processing_artifacts: &mut BlockProcessingArtifact,
        apply_chunks_done_sender: Option<near_async::messaging::Sender<ApplyChunksDoneMessage>>,
    ) -> Result<AcceptedBlock, Error> {
        let timer = metrics::BLOCK_POSTPROCESSING_TIME.start_timer();
        let (block, block_preprocess_info) =
            self.blocks_in_processing.remove(&block_hash).unwrap_or_else(|| {
                panic!(
                    "block {:?} finished applying chunks but not in blocks_in_processing pool",
                    block_hash
                )
            });
        // We want to include block height here, so we didn't put this line at the beginning of the
        // function.
        let _span = tracing::debug_span!(
            target: "chain",
            "postprocess_ready_block",
            height = block.header().height())
        .entered();

        let epoch_id = block.header().epoch_id();
        let shard_layout = self.epoch_manager.get_shard_layout(&epoch_id)?;

        let prev_head = self.chain_store.head()?;
        let is_caught_up = block_preprocess_info.is_caught_up;
        let provenance = block_preprocess_info.provenance.clone();
        let block_start_processing_time = block_preprocess_info.block_start_processing_time;
        // TODO(#8055): this zip relies on the ordering of the apply_results.
        // TODO(wacban): do the above todo
        for (shard_id, apply_result) in apply_results.iter() {
            let shard_index = shard_layout.get_shard_index(*shard_id)?;
            if let Err(err) = apply_result {
                if err.is_bad_data() {
                    let chunk = block.chunks()[shard_index].clone();
                    block_processing_artifacts.invalid_chunks.push(chunk);
                }
            }
        }
        let new_head =
            match self.postprocess_block_only(me, &block, block_preprocess_info, apply_results) {
                Err(err) => {
                    self.maybe_mark_block_invalid(*block.hash(), &err);
                    self.blocks_delay_tracker.mark_block_errored(&block_hash, err.to_string());
                    return Err(err);
                }
                Ok(new_head) => new_head,
            };

        self.update_optimistic_blocks_pool(&block)?;

        let epoch_id = block.header().epoch_id();
        let mut shards_cares_this_or_next_epoch = vec![];
        for shard_id in self.epoch_manager.shard_ids(epoch_id)? {
            let cares_about_shard = self.shard_tracker.cares_about_shard(
                me.as_ref(),
                block.header().prev_hash(),
                shard_id,
                true,
            );
            let will_care_about_shard = self.shard_tracker.will_care_about_shard(
                me.as_ref(),
                block.header().prev_hash(),
                shard_id,
                true,
            );
            let cares_about_shard_this_or_next_epoch = cares_about_shard || will_care_about_shard;
            let shard_uid = shard_id_to_uid(self.epoch_manager.as_ref(), shard_id, epoch_id)?;
            if cares_about_shard_this_or_next_epoch {
                shards_cares_this_or_next_epoch.push(shard_uid);
            }

            let need_storage_update = if is_caught_up {
                // If we already caught up this epoch, then storage exists for both shards which we already track
                // and shards which will be tracked in next epoch, so we can update them.
                cares_about_shard_this_or_next_epoch
            } else {
                // If we didn't catch up, we can update only shards tracked right now. Remaining shards will be updated
                // during catchup of this block.
                cares_about_shard
            };
            tracing::debug!(target: "chain", ?shard_id, need_storage_update, "Updating storage");

            if need_storage_update {
                self.resharding_manager.start_resharding(
                    self.chain_store.store_update(),
                    &block,
                    shard_uid,
                    self.runtime_adapter.get_tries(),
                )?;

                // Update flat storage head to be the last final block. Note that this update happens
                // in a separate db transaction from the update from block processing. This is intentional
                // because flat_storage need to be locked during the update of flat head, otherwise
                // flat_storage is in an inconsistent state that could be accessed by the other
                // apply chunks processes. This means, the flat head is not always the same as
                // the last final block on chain, which is OK, because in the flat storage implementation
                // we don't assume that.
                self.update_flat_storage_and_memtrie(&block, shard_id)?;
            }
        }

        if self.epoch_manager.is_next_block_epoch_start(block.header().prev_hash())? {
            // Keep in memory only these tries that we care about this or next epoch.
            self.runtime_adapter.get_tries().retain_memtries(&shards_cares_this_or_next_epoch);
        }

        if let Err(err) = self.garbage_collect_state_transition_data(&block) {
            tracing::error!(target: "chain", ?err, "failed to garbage collect state transition data");
        }

        self.pending_state_patch.clear();

        if let Some(tip) = &new_head {
            // TODO: move this logic of tracking validators metrics to EpochManager
            let mut count = 0;
            let mut stake = 0;
            if let Ok(producers) = self.epoch_manager.get_epoch_chunk_producers(&tip.epoch_id) {
                stake += producers.iter().map(|info| info.stake()).sum::<Balance>();
                count += producers.len();
            }

            stake /= NEAR_BASE;
            metrics::VALIDATOR_AMOUNT_STAKED.set(i64::try_from(stake).unwrap_or(i64::MAX));
            metrics::VALIDATOR_ACTIVE_TOTAL.set(i64::try_from(count).unwrap_or(i64::MAX));

            self.last_time_head_updated = self.clock.now();
        };

        metrics::BLOCK_PROCESSED_TOTAL.inc();
        metrics::BLOCK_PROCESSING_TIME.observe(
            (self.clock.now().signed_duration_since(block_start_processing_time))
                .as_seconds_f64()
                .max(0.0),
        );
        let shard_layout = self.epoch_manager.get_shard_layout(epoch_id)?;
        self.blocks_delay_tracker.finish_block_processing(
            &shard_layout,
            &block_hash,
            new_head.clone(),
        );

        timer.observe_duration();
        let _timer = CryptoHashTimer::new_with_start(
            self.clock.clone(),
            *block.hash(),
            block_start_processing_time,
        );

        self.check_orphans(me, *block.hash(), block_processing_artifacts, apply_chunks_done_sender);

        self.check_if_upgrade_needed(&block_hash);

        // Determine the block status of this block (whether it is a side fork and updates the chain head)
        // Block status is needed in Client::on_block_accepted_with_optional_chunk_produce to
        // decide to how to update the tx pool.
        let block_status = self.determine_status(new_head, prev_head);
        Ok(AcceptedBlock { hash: *block.hash(), status: block_status, provenance })
    }

    fn postprocess_optimistic_block(
        &mut self,
        optimistic_block_hash: CryptoHash,
        apply_result: Vec<(ShardId, CachedShardUpdateKey, Result<ShardUpdateResult, Error>)>,
    ) {
        let (optimistic_block, _) = self.blocks_in_processing.remove_optimistic(&optimistic_block_hash).unwrap_or_else(|| {
            panic!(
                "optimistic block {:?} finished applying chunks but not in blocks_in_processing pool",
                optimistic_block_hash
            )
        });

        let prev_block_hash = optimistic_block.prev_block_hash();
        let block_height = optimistic_block.height();
        for (shard_id, cached_shard_update_key, apply_result) in apply_result.into_iter() {
            match apply_result {
                Ok(result) => {
                    info!(
                        target: "chain", ?prev_block_hash, block_height,
                        ?shard_id, ?cached_shard_update_key,
                        "Caching ShardUpdate result from OptimisticBlock"
                    );
                    self.apply_chunk_results_cache.push(cached_shard_update_key, result);
                }
                Err(e) => {
                    warn!(
                        target: "chain", ?e, ?optimistic_block_hash,
                        ?prev_block_hash, block_height, ?shard_id,
                        ?cached_shard_update_key,
                        "Error applying chunk for OptimisticBlock"
                    );
                }
            }
        }
    }

    fn check_if_upgrade_needed(&self, block_hash: &CryptoHash) {
        if let Ok(next_epoch_protocol_version) =
            self.epoch_manager.get_next_epoch_protocol_version(block_hash)
        {
            if PROTOCOL_VERSION < next_epoch_protocol_version {
                error!(
                    "The protocol version is about to be superseded, please upgrade nearcore as soon as possible. Client protocol version {}, new protocol version {}",
                    PROTOCOL_VERSION, next_epoch_protocol_version,
                );
            }
        }
    }

    /// Gets new flat storage head candidate for given `shard_id` and newly
    /// processed `block`.
    /// It will be `block.last_final_block().chunk(shard_id).prev_block_hash()`
    /// if all necessary conditions are met.
    /// This is required for `StateSnapshot` to be able to make snapshot of
    /// flat storage at the epoch boundary.
    fn get_new_flat_storage_head(
        &self,
        block: &Block,
        shard_uid: ShardUId,
    ) -> Result<Option<CryptoHash>, Error> {
        let epoch_id = block.header().epoch_id();
        let last_final_block_hash = *block.header().last_final_block();
        // If final block doesn't exist yet, skip getting candidate.
        if last_final_block_hash == CryptoHash::default() {
            return Ok(None);
        }

        let shard_layout = self.epoch_manager.get_shard_layout(epoch_id)?;

        let last_final_block = self.get_block(&last_final_block_hash)?;
        let last_final_block_epoch_id = last_final_block.header().epoch_id();
        // If shard layout was changed, the update is impossible so we skip
        // getting candidate.
        if self.epoch_manager.get_shard_layout(last_final_block_epoch_id)? != shard_layout {
            return Ok(None);
        }

        // Here we're checking the ShardUID of the chunk because it's possible that it's an old
        // chunk from before a resharding, in which case we don't want to do anything. This can
        // happen if we are early into a post-resharding epoch and `shard_uid` is a child shard that
        // hasn't had any new chunks yet.
        let shard_index = shard_layout.get_shard_index(shard_uid.shard_id())?;
        let last_final_block_chunks = last_final_block.chunks();
        let chunk_header = last_final_block_chunks
            .get(shard_index)
            .ok_or_else(|| Error::InvalidShardId(shard_uid.shard_id()))?;
        let chunk_shard_layout =
            self.epoch_manager.get_shard_layout_from_prev_block(chunk_header.prev_block_hash())?;
        let chunk_shard_uid =
            ShardUId::from_shard_id_and_layout(chunk_header.shard_id(), &chunk_shard_layout);

        if shard_uid != chunk_shard_uid {
            return Ok(None);
        }
        let new_flat_head = *chunk_header.prev_block_hash();
        if new_flat_head == CryptoHash::default() {
            return Ok(None);
        }
        Ok(Some(new_flat_head))
    }

    /// Update flat storage and memtrie for given `shard_id` and newly
    /// processed `block`.
    fn update_flat_storage_and_memtrie(
        &self,
        block: &Block,
        shard_id: ShardId,
    ) -> Result<(), Error> {
        let epoch_id = block.header().epoch_id();
        let shard_uid = shard_id_to_uid(self.epoch_manager.as_ref(), shard_id, epoch_id)?;

        // Update flat storage.
        let flat_storage_manager = self.runtime_adapter.get_flat_storage_manager();
        if flat_storage_manager.get_flat_storage_for_shard(shard_uid).is_some() {
            if let Some(new_flat_head) = self.get_new_flat_storage_head(block, shard_uid)? {
                flat_storage_manager.update_flat_storage_for_shard(shard_uid, new_flat_head)?;
            }
        }

        // Garbage collect memtrie roots.
        let tries = self.runtime_adapter.get_tries();
        let last_final_block = block.header().last_final_block();
        if last_final_block != &CryptoHash::default() {
            let header = self.chain_store.get_block_header(last_final_block).unwrap();
            if let Some(prev_height) = header.prev_height() {
                tries.delete_memtrie_roots_up_to_height(shard_uid, prev_height);
            }
        }
        Ok(())
    }

    /// If `block` is committed, the `last_final_block(block)` is final.
    /// Thus it is enough to keep only chunks which are built on top of block
    /// with `height(last_final_block(block))` or higher.
    fn update_optimistic_blocks_pool(&mut self, block: &Block) -> Result<(), Error> {
        let final_block = block.header().last_final_block();
        if final_block == &CryptoHash::default() {
            return Ok(());
        }

        let final_block_height = self.chain_store.get_block_header(final_block)?.height();
        self.optimistic_block_chunks.update_minimal_base_height(final_block_height);
        Ok(())
    }

    /// Check if optimistic block is valid and relevant to the current chain.
    pub fn check_optimistic_block(
        &self,
        block: &OptimisticBlock,
        peer_id: &PeerId,
    ) -> Result<(), Error> {
        // Refuse blocks from the too distant future.
        let ob_timestamp =
            OffsetDateTime::from_unix_timestamp_nanos(block.block_timestamp().into())
                .map_err(|e| Error::Other(e.to_string()))?;
        let future_threshold = self.clock.now_utc() + Duration::seconds(ACCEPTABLE_TIME_DIFFERENCE);
        if ob_timestamp > future_threshold {
            return Err(Error::InvalidBlockFutureTime(ob_timestamp));
        };

        let head = self.head()?;
        if head.height >= block.height() {
            return Err(Error::InvalidBlockHeight(block.height()));
        }

        // Check source of the optimistic block.
        let epoch_id = self.epoch_manager.get_epoch_id_from_prev_block(&block.prev_block_hash())?;
        let validator = self.epoch_manager.get_block_producer_info(&epoch_id, block.height())?;
        if peer_id.public_key() != validator.public_key() {
            return Err(Error::InvalidBlockProposer);
        }

        let prev = self.get_block_header(&block.prev_block_hash())?;
        let prev_random_value = *prev.random_value();
        let prev_height = prev.height();

        if prev_height + 1 != block.height() {
            return Err(Error::InvalidBlockHeight(block.height()));
        }

        // Prevent time warp attacks and some timestamp manipulations by forcing strict
        // time progression.
        if ob_timestamp <= prev.timestamp() {
            return Err(Error::InvalidBlockPastTime(prev.timestamp(), ob_timestamp));
        }

        // Check the signature.
        if !block.signature.verify(block.hash().as_bytes(), validator.public_key()) {
            return Err(Error::InvalidSignature);
        }

        verify_block_vrf(
            validator,
            &prev_random_value,
            &block.inner.vrf_value,
            &block.inner.vrf_proof,
        )?;

        if &block.inner.random_value != &hash(&block.inner.vrf_value.0.as_ref()) {
            return Err(Error::InvalidRandomnessBeaconOutput);
        }

        Ok(())
    }

    /// Preprocess a block before applying chunks, verify that we have the necessary information
    /// to process the block and the block is valid.
    /// Note that this function does NOT introduce any changes to chain state.
    fn preprocess_block(
        &self,
        me: &Option<AccountId>,
        block: &MaybeValidated<Block>,
        provenance: &Provenance,
        challenges: &mut Vec<ChallengeBody>,
        invalid_chunks: &mut Vec<ShardChunkHeader>,
        block_received_time: Instant,
        state_patch: SandboxStatePatch,
    ) -> Result<PreprocessBlockResult, Error> {
        let header = block.header();

        // see if the block is already in processing or if there are too many blocks being processed
        self.blocks_in_processing.add_dry_run(&BlockToApply::Normal(*block.hash()))?;

        debug!(target: "chain", height=header.height(), num_approvals = header.num_approvals(), "preprocess_block");

        // Check that we know the epoch of the block before we try to get the header
        // (so that a block from unknown epoch doesn't get marked as an orphan)
        if !self.epoch_manager.epoch_exists(header.epoch_id()) {
            return Err(Error::EpochOutOfBounds(*header.epoch_id()));
        }

        if block.chunks().len() != self.epoch_manager.shard_ids(header.epoch_id())?.len() {
            return Err(Error::IncorrectNumberOfChunkHeaders);
        }

        // Check if we have already processed this block previously.
        check_known(self, header.hash())?.map_err(|e| Error::BlockKnown(e))?;

        // Delay hitting the db for current chain head until we know this block is not already known.
        let head = self.head()?;
        let prev_hash = header.prev_hash();
        let is_next = prev_hash == &head.last_block_hash;

        // Sandbox allows fast-forwarding, so only enable when not within sandbox
        if !cfg!(feature = "sandbox") {
            // A heuristic to prevent block height to jump too fast towards BlockHeight::max and cause
            // overflow-related problems
            let block_height = header.height();
            if block_height > head.height + self.epoch_length * 20 {
                return Err(Error::InvalidBlockHeight(block_height));
            }
        }

        // Block is an orphan if we do not know about the previous full block.
        if !is_next && !self.block_exists(prev_hash)? {
            // Before we add the block to the orphan pool, do some checks:
            // 1. Block header is signed by the block producer for height.
            // 2. Chunk headers in block body match block header.
            // 3. Header has enough approvals from epoch block producers.
            // Not checked:
            // - Block producer could be slashed
            // - Chunk header signatures could be wrong
            if !self.partial_verify_orphan_header_signature(header)? {
                return Err(Error::InvalidSignature);
            }
            block.check_validity()?;
            // TODO: enable after #3729 and #3863
            // self.verify_orphan_header_approvals(&header)?;
            return Err(Error::Orphan);
        }

        let epoch_protocol_version =
            self.epoch_manager.get_epoch_protocol_version(header.epoch_id())?;
        if epoch_protocol_version > PROTOCOL_VERSION {
            panic!(
                "The client protocol version is older than the protocol version of the network. Please update nearcore. Client protocol version:{}, network protocol version {}",
                PROTOCOL_VERSION, epoch_protocol_version
            );
        }

        // First real I/O expense.
        let prev = self.get_previous_header(header)?;
        let prev_hash = *prev.hash();
        let prev_prev_hash = prev.prev_hash();
        let gas_price = prev.next_gas_price();
        let prev_random_value = *prev.random_value();
        let prev_height = prev.height();

        // Do not accept old forks
        if prev_height < self.runtime_adapter.get_gc_stop_height(&head.last_block_hash) {
            return Err(Error::InvalidBlockHeight(prev_height));
        }

        let (is_caught_up, state_sync_info) = self.get_catchup_and_state_sync_infos(
            header.epoch_id(),
            Some(header.hash()),
            &prev_hash,
            prev_prev_hash,
            me,
        )?;

        self.check_if_challenged_block_on_chain(header)?;

        debug!(target: "chain", block_hash = ?header.hash(), me=?me, is_caught_up=is_caught_up, "Process block");

        // Check the header is valid before we proceed with the full block.
        self.validate_header(header, provenance, challenges)?;

        let validator =
            self.epoch_manager.get_block_producer_info(header.epoch_id(), header.height())?;
        verify_block_vrf(validator, &prev_random_value, block.vrf_value(), block.vrf_proof())?;

        if header.random_value() != &hash(block.vrf_value().0.as_ref()) {
            return Err(Error::InvalidRandomnessBeaconOutput);
        }

        if let Err(e) = self.validate_block(block) {
            byzantine_assert!(false);
            return Err(e);
        }

        let protocol_version = self.epoch_manager.get_epoch_protocol_version(header.epoch_id())?;
        if !block.verify_gas_price(
            gas_price,
            self.block_economics_config.min_gas_price(protocol_version),
            self.block_economics_config.max_gas_price(protocol_version),
            self.block_economics_config.gas_price_adjustment_rate(protocol_version),
        ) {
            byzantine_assert!(false);
            return Err(Error::InvalidGasPrice);
        }
        let minted_amount = if self.epoch_manager.is_next_block_epoch_start(&prev_hash)? {
            Some(self.epoch_manager.get_epoch_info(header.next_epoch_id())?.minted_amount())
        } else {
            None
        };

        if !block.verify_total_supply(prev.total_supply(), minted_amount) {
            byzantine_assert!(false);
            return Err(Error::InvalidGasPrice);
        }

        let (challenges_result, challenged_blocks) =
            self.verify_challenges(block.challenges(), header.epoch_id())?;

        let prev_block = self.get_block(&prev_hash)?;

        self.validate_chunk_headers(&block, &prev_block)?;

        if ProtocolFeature::StatelessValidation.enabled(protocol_version) {
            validate_chunk_endorsements_in_block(self.epoch_manager.as_ref(), &block)?;
        }

        self.ping_missing_chunks(me, prev_hash, block)?;

        let receipts_shuffle_salt = get_receipts_shuffle_salt(self.epoch_manager.as_ref(), &block)?;
        let incoming_receipts = self.collect_incoming_receipts_from_chunks(
            me,
            &block.chunks(),
            &prev_hash,
            receipts_shuffle_salt,
        )?;

        // Check if block can be finalized and drop it otherwise.
        self.check_if_finalizable(header)?;

        let apply_chunk_work = self.apply_chunks_preprocessing(
            me,
            block,
            &prev_block,
            &incoming_receipts,
            // If we have the state for shards in the next epoch already downloaded, apply the state transition
            // for these states as well
            // otherwise put the block into the permanent storage, waiting for be caught up
            if is_caught_up { ApplyChunksMode::IsCaughtUp } else { ApplyChunksMode::NotCaughtUp },
            state_patch,
            invalid_chunks,
        )?;

        let (apply_chunks_done_waiter, apply_chunks_still_applying) = ApplyChunksDoneWaiter::new();

        Ok((
            apply_chunk_work,
            BlockPreprocessInfo {
                is_caught_up,
                state_sync_info,
                incoming_receipts,
                challenges_result,
                challenged_blocks,
                provenance: provenance.clone(),
                apply_chunks_done_waiter,
                block_start_processing_time: block_received_time,
            },
            apply_chunks_still_applying,
        ))
    }

    /// Finds whether the block with `prev_hash` is caught up.
    /// Additionally, if `block_hash` is provided and state sync info exists,
    /// returns it as well.
    fn get_catchup_and_state_sync_infos(
        &self,
        epoch_id: &EpochId,
        block_hash: Option<&CryptoHash>,
        prev_hash: &CryptoHash,
        prev_prev_hash: &CryptoHash,
        me: &Option<AccountId>,
    ) -> Result<(bool, Option<StateSyncInfo>), Error> {
        if !self.epoch_manager.is_next_block_epoch_start(prev_hash)? {
            return Ok((self.prev_block_is_caught_up(prev_prev_hash, prev_hash)?, None));
        }
        if !self.prev_block_is_caught_up(prev_prev_hash, prev_hash)? {
            // The previous block is not caught up for the next epoch relative to the previous
            // block, which is the current epoch for this block, so this block cannot be applied
            // at all yet, needs to be orphaned
            return Err(Error::Orphan);
        }

        // For the first block of the epoch we check if we need to start download states for
        // shards that we will care about in the next epoch. If there is no state to be downloaded,
        // we consider that we are caught up, otherwise not
        let state_sync_info = match block_hash {
            Some(block_hash) => {
                self.shard_tracker.get_state_sync_info(me, epoch_id, block_hash, prev_hash)?
            }
            None => None,
        };
        debug!(
            target: "chain", ?block_hash, shards_to_sync=?state_sync_info.as_ref().map(|s| s.shards()),
            "Checked for shards to sync for epoch T+1 upon processing first block of epoch T"
        );
        Ok((state_sync_info.is_none(), state_sync_info))
    }

    pub fn prev_block_is_caught_up(
        &self,
        prev_prev_hash: &CryptoHash,
        prev_hash: &CryptoHash,
    ) -> Result<bool, Error> {
        Ok(ChainStore::prev_block_is_caught_up(&self.chain_store, prev_prev_hash, prev_hash)?)
    }

    /// Check if any block with missing chunk is ready to be processed and start processing these blocks
    pub fn check_blocks_with_missing_chunks(
        &mut self,
        me: &Option<AccountId>,
        block_processing_artifact: &mut BlockProcessingArtifact,
        apply_chunks_done_sender: Option<near_async::messaging::Sender<ApplyChunksDoneMessage>>,
    ) {
        let blocks = self.blocks_with_missing_chunks.ready_blocks();
        if !blocks.is_empty() {
            debug!(target:"chain", "Got {} blocks that were missing chunks but now are ready.", blocks.len());
        }
        for block in blocks {
            let block_hash = *block.block.header().hash();
            let height = block.block.header().height();
            let res = self.start_process_block_async(
                me,
                block.block,
                block.provenance,
                block_processing_artifact,
                apply_chunks_done_sender.clone(),
            );
            match res {
                Ok(_) => {
                    debug!(target: "chain", %block_hash, height, "Accepted block with missing chunks");
                    self.blocks_delay_tracker.mark_block_completed_missing_chunks(&block_hash);
                }
                Err(_) => {
                    debug!(target: "chain", %block_hash, height, "Declined block with missing chunks is declined.");
                }
            }
        }
    }

    pub fn get_outgoing_receipts_for_shard(
        &self,
        prev_block_hash: CryptoHash,
        shard_id: ShardId,
        last_height_included: BlockHeight,
    ) -> Result<Vec<Receipt>, Error> {
        self.chain_store.get_outgoing_receipts_for_shard(
            self.epoch_manager.as_ref(),
            prev_block_hash,
            shard_id,
            last_height_included,
        )
    }

    /// This method is called when the state sync is finished for a shard. It
    /// applies the chunks and populates information in the db, most notably for
    /// the chunk, chunk extra and flat storage.
    ///
    /// It starts at the height included of the chunk in the sync hash up until
    /// the height of the sync hash.
    ///
    /// The first chunk, the one at height included, is a new chunk. The
    /// remaining ones are old (missing) chunks.
    pub fn set_state_finalize(
        &mut self,
        shard_id: ShardId,
        sync_hash: CryptoHash,
    ) -> Result<(), Error> {
        let _span = tracing::debug_span!(target: "sync", "set_state_finalize").entered();
        let shard_state_header = self.state_sync_adapter.get_state_header(shard_id, sync_hash)?;
        let mut height = shard_state_header.chunk_height_included();
        let mut chain_update = self.chain_update();
        let shard_uid = chain_update.set_state_finalize(shard_id, sync_hash, shard_state_header)?;
        chain_update.commit()?;

        // We restored the state on height `shard_state_header.chunk.header.height_included`.
        // Now we should build a chain up to height of `sync_hash` block.
        loop {
            height += 1;
            let mut chain_update = self.chain_update();
            // Result of successful execution of set_state_finalize_on_height is bool,
            // should we commit and continue or stop.
            if chain_update.set_state_finalize_on_height(height, shard_id, sync_hash)? {
                chain_update.commit()?;
            } else {
                break;
            }
        }

        let flat_storage_manager = self.runtime_adapter.get_flat_storage_manager();
        if let Some(flat_storage) = flat_storage_manager.get_flat_storage_for_shard(shard_uid) {
            let header = self.get_block_header(&sync_hash)?;
            flat_storage.update_flat_head(header.prev_hash()).unwrap();
        }

        Ok(())
    }

    pub fn clear_downloaded_parts(
        &mut self,
        shard_id: ShardId,
        sync_hash: CryptoHash,
        num_parts: u64,
    ) -> Result<(), Error> {
        let mut chain_store_update = self.mut_chain_store().store_update();
        chain_store_update.gc_col_state_parts(sync_hash, shard_id, num_parts)?;
        chain_store_update.commit()
    }

    /// Drop all downloaded or generated state parts and headers.
    pub fn clear_all_downloaded_parts(&mut self) -> Result<(), Error> {
        tracing::debug!(target: "state_sync", "Clear old state parts");
        let mut store_update = self.chain_store.store().store_update();
        store_update.delete_all(DBCol::StateParts);
        store_update.delete_all(DBCol::StateHeaders);
        store_update.commit()?;
        Ok(())
    }

    pub fn catchup_blocks_step(
        &mut self,
        me: &Option<AccountId>,
        sync_hash: &CryptoHash,
        blocks_catch_up_state: &mut BlocksCatchUpState,
        block_catch_up_scheduler: &near_async::messaging::Sender<BlockCatchUpRequest>,
    ) -> Result<(), Error> {
        tracing::debug!(
            target: "catchup",
            pending_blocks = ?blocks_catch_up_state.pending_blocks,
            processed_blocks = ?blocks_catch_up_state.processed_blocks.keys().collect::<Vec<_>>(),
            scheduled_blocks = ?blocks_catch_up_state.scheduled_blocks,
            done_blocks = blocks_catch_up_state.done_blocks.len(),
            "catch up blocks");
        let mut processed_blocks = HashMap::new();
        for (queued_block, results) in blocks_catch_up_state.processed_blocks.drain() {
            // If this block is parent of some blocks in processing that need to be caught up,
            // we can't mark this block as done yet because these blocks haven't been added to
            // the store as blocks to be caught up yet. If we mark this block as done right now,
            // these blocks will never get caught up. So we add these blocks back to the processed_blocks
            // queue.
            if self.blocks_in_processing.has_blocks_to_catch_up(&queued_block) {
                processed_blocks.insert(queued_block, results);
            } else {
                match self.block_catch_up_postprocess(me, &queued_block, results) {
                    Ok(_) => {
                        let mut saw_one = false;
                        for next_block_hash in
                            self.chain_store.get_blocks_to_catchup(&queued_block)?.clone()
                        {
                            saw_one = true;
                            blocks_catch_up_state.pending_blocks.push(next_block_hash);
                        }
                        if saw_one {
                            assert_eq!(
                                self.epoch_manager.get_epoch_id_from_prev_block(&queued_block)?,
                                blocks_catch_up_state.epoch_id
                            );
                        }
                        blocks_catch_up_state.done_blocks.push(queued_block);
                    }
                    Err(err) => {
                        error!(target: "chain", ?err, "Error processing block during catch up, retrying");
                        blocks_catch_up_state.pending_blocks.push(queued_block);
                    }
                }
            }
        }
        blocks_catch_up_state.processed_blocks = processed_blocks;

        for pending_block in blocks_catch_up_state.pending_blocks.drain(..) {
            let block = self.chain_store.get_block(&pending_block)?.clone();
            let prev_block = self.chain_store.get_block(block.header().prev_hash())?.clone();
            let prev_hash = *prev_block.hash();

            let receipts_shuffle_salt =
                get_receipts_shuffle_salt(self.epoch_manager.as_ref(), &block)?;
            let receipts_by_shard = self.collect_incoming_receipts_from_chunks(
                me,
                &block.chunks(),
                &prev_hash,
                receipts_shuffle_salt,
            )?;

            let work = self.apply_chunks_preprocessing(
                me,
                &block,
                &prev_block,
                &receipts_by_shard,
                ApplyChunksMode::CatchingUp,
                Default::default(),
                &mut Vec::new(),
            )?;
            metrics::SCHEDULED_CATCHUP_BLOCK.set(block.header().height() as i64);
            blocks_catch_up_state.scheduled_blocks.insert(pending_block);
            block_catch_up_scheduler.send(BlockCatchUpRequest {
                sync_hash: *sync_hash,
                block_hash: pending_block,
                block_height: block.header().height(),
                work,
            });
        }

        Ok(())
    }

    /// Validates basic correctness of array of transactions included in chunk.
    /// Doesn't require state.
    fn validate_chunk_transactions(
        &self,
        prev_block_header: &BlockHeader,
        chunk: &ShardChunk,
    ) -> Result<Vec<bool>, Error> {
        let epoch_id = self.epoch_manager.get_epoch_id_from_prev_block(prev_block_header.hash())?;
        let protocol_version = self.epoch_manager.get_epoch_protocol_version(&epoch_id)?;
        let relaxed_chunk_validation =
            checked_feature!("stable", RelaxedChunkValidation, protocol_version);

        if !relaxed_chunk_validation {
            if !validate_transactions_order(chunk.transactions()) {
                return Err(Error::InvalidChunkTransactionsOrder(
                    MaybeEncodedShardChunk::Decoded(chunk.clone()).into(),
                ));
            }
        }

        self.chain_store().compute_transaction_validity(protocol_version, prev_block_header, chunk)
    }

    pub fn transaction_validity_check<'a>(
        &'a self,
        prev_block_header: BlockHeader,
    ) -> impl Fn(&SignedTransaction) -> bool + 'a {
        move |tx: &SignedTransaction| -> bool {
            self.chain_store()
                .check_transaction_validity_period(&prev_block_header, tx.transaction.block_hash())
                .is_ok()
        }
    }

    /// For a given previous block header and current block, return information
    /// about block necessary for processing shard update.
    /// TODO(#10584): implement the same method for OptimisticBlock.
    pub fn get_apply_chunk_block_context_from_block_header(
        block_header: &BlockHeader,
        chunks: &Chunks,
        prev_block_header: &BlockHeader,
        is_new_chunk: bool,
        protocol_version: ProtocolVersion,
    ) -> Result<ApplyChunkBlockContext, Error> {
        // Before `FixApplyChunks` feature, gas price was taken from current
        // block by mistake. Preserve it for backwards compatibility.
        let gas_price = if ProtocolFeature::FixApplyChunks.enabled(protocol_version) || is_new_chunk
        {
            prev_block_header.next_gas_price()
        } else {
            // TODO(#10584): next_gas_price should be Some() if derived from
            // Block and None if derived from OptimisticBlock. Attempt to take
            // next_gas_price since OptimisticBlock enabled must fail.
            block_header.next_gas_price()
        };

        let congestion_info = chunks.block_congestion_info();
        let bandwidth_requests = chunks.block_bandwidth_requests();

        Ok(ApplyChunkBlockContext::from_header(
            block_header,
            gas_price,
            congestion_info,
            bandwidth_requests,
        ))
    }

    pub fn get_apply_chunk_block_context(
        epoch_manager: &dyn EpochManagerAdapter,
        block: &Block,
        prev_block_header: &BlockHeader,
        is_new_chunk: bool,
    ) -> Result<ApplyChunkBlockContext, Error> {
        let epoch_id = block.header().epoch_id();
        let protocol_version = epoch_manager.get_epoch_protocol_version(epoch_id)?;
        Self::get_apply_chunk_block_context_from_block_header(
            block.header(),
            &block.chunks(),
            prev_block_header,
            is_new_chunk,
            protocol_version,
        )
    }

    fn block_catch_up_postprocess(
        &mut self,
        me: &Option<AccountId>,
        block_hash: &CryptoHash,
        results: Vec<Result<ShardUpdateResult, Error>>,
    ) -> Result<(), Error> {
        let block = self.chain_store.get_block(block_hash)?;
        // Save state transition data to the database only if it might later be needed
        // for generating a state witness. Storage space optimization.
        let should_save_state_transition_data =
            self.should_produce_state_witness_for_this_or_next_epoch(me, block.header())?;
        let mut chain_update = self.chain_update();
        let results = results.into_iter().collect::<Result<Vec<_>, Error>>()?;
        chain_update.apply_chunk_postprocessing(
            &block,
            results,
            should_save_state_transition_data,
        )?;
        chain_update.commit()?;

        let epoch_id = block.header().epoch_id();
        for shard_id in self.epoch_manager.shard_ids(epoch_id)? {
            // Update flat storage for each shard being caught up. We catch up a shard if it is tracked in the next
            // epoch. If it is tracked in this epoch as well, it was updated during regular block processing.
            if !self.shard_tracker.cares_about_shard(
                me.as_ref(),
                block.header().prev_hash(),
                shard_id,
                true,
            ) && self.shard_tracker.will_care_about_shard(
                me.as_ref(),
                block.header().prev_hash(),
                shard_id,
                true,
            ) {
                let shard_uid = shard_id_to_uid(self.epoch_manager.as_ref(), shard_id, epoch_id)?;
                self.resharding_manager.start_resharding(
                    self.chain_store.store_update(),
                    &block,
                    shard_uid,
                    self.runtime_adapter.get_tries(),
                )?;
                self.update_flat_storage_and_memtrie(&block, shard_id)?;
            }
        }

        Ok(())
    }

    /// Apply transactions in chunks for the next epoch in blocks that were blocked on the state sync
    pub fn finish_catchup_blocks(
        &mut self,
        me: &Option<AccountId>,
        epoch_first_block: &CryptoHash,
        // TODO(current_epoch_state_sync): remove the ones not in affected_blocks by breadth first searching from `epoch_first_block` and adding
        // descendant blocks to the search when they're not equal to this hash, and then removing everything we see in that search
        _catchup_start_block: &CryptoHash,
        block_processing_artifacts: &mut BlockProcessingArtifact,
        apply_chunks_done_sender: Option<near_async::messaging::Sender<ApplyChunksDoneMessage>>,
        affected_blocks: &[CryptoHash],
    ) -> Result<(), Error> {
        debug!(
            "Finishing catching up blocks after syncing pre {:?}, me: {:?}",
            epoch_first_block, me
        );

        let first_block = self.chain_store.get_block(epoch_first_block)?;

        let mut chain_store_update = ChainStoreUpdate::new(&mut self.chain_store);

        // `blocks_to_catchup` consists of pairs (`prev_hash`, `hash`). For the block that precedes
        // `epoch_first_block` we should only remove the pair with hash = epoch_first_block, while
        // for all the blocks in the queue we can remove all the pairs that have them as `prev_hash`
        // since we processed all the blocks built on top of them above during the BFS
        chain_store_update
            .remove_block_to_catchup(*first_block.header().prev_hash(), *epoch_first_block);

        for block_hash in affected_blocks {
            debug!(target: "chain", "Catching up: removing prev={:?} from the queue. I'm {:?}", block_hash, me);
            chain_store_update.remove_prev_block_to_catchup(*block_hash);
        }
        chain_store_update.remove_state_sync_info(*epoch_first_block);

        chain_store_update.commit()?;

        for hash in affected_blocks.iter() {
            self.check_orphans(
                me,
                *hash,
                block_processing_artifacts,
                apply_chunks_done_sender.clone(),
            );
        }

        // Nit: it would be more elegant to only call this after resharding, not
        // after every state sync but it doesn't hurt.
        self.process_snapshot_after_resharding()?;

        Ok(())
    }

    pub fn get_transaction_execution_result(
        &self,
        id: &CryptoHash,
    ) -> Result<Vec<ExecutionOutcomeWithIdView>, Error> {
        Ok(self.chain_store.get_outcomes_by_id(id)?.into_iter().map(Into::into).collect())
    }

    /// Returns execution status based on the list of currently existing outcomes
    fn get_execution_status(
        &self,
        outcomes: &[ExecutionOutcomeWithIdView],
        transaction_hash: &CryptoHash,
    ) -> FinalExecutionStatus {
        if outcomes.is_empty() {
            return FinalExecutionStatus::NotStarted;
        }
        let mut looking_for_id = *transaction_hash;
        let num_outcomes = outcomes.len();
        outcomes
            .iter()
            .find_map(|outcome_with_id| {
                if outcome_with_id.id == looking_for_id {
                    match &outcome_with_id.outcome.status {
                        ExecutionStatusView::Unknown if num_outcomes == 1 => {
                            Some(FinalExecutionStatus::NotStarted)
                        }
                        ExecutionStatusView::Unknown => Some(FinalExecutionStatus::Started),
                        ExecutionStatusView::Failure(e) => {
                            Some(FinalExecutionStatus::Failure(e.clone()))
                        }
                        ExecutionStatusView::SuccessValue(v) => {
                            Some(FinalExecutionStatus::SuccessValue(v.clone()))
                        }
                        ExecutionStatusView::SuccessReceiptId(id) => {
                            looking_for_id = *id;
                            None
                        }
                    }
                } else {
                    None
                }
            })
            .unwrap_or(FinalExecutionStatus::Started)
    }

    /// Collect all the execution outcomes existing at the current moment
    /// Fails if there are non executed receipts, and require_all_outcomes == true
    fn get_recursive_transaction_results(
        &self,
        outcomes: &mut Vec<ExecutionOutcomeWithIdView>,
        id: &CryptoHash,
        require_all_outcomes: bool,
    ) -> Result<(), Error> {
        let outcome = match self.get_execution_outcome(id) {
            Ok(outcome) => outcome,
            Err(err) => return if require_all_outcomes { Err(err) } else { Ok(()) },
        };
        outcomes.push(ExecutionOutcomeWithIdView::from(outcome));
        let outcome_idx = outcomes.len() - 1;
        for idx in 0..outcomes[outcome_idx].outcome.receipt_ids.len() {
            let id = outcomes[outcome_idx].outcome.receipt_ids[idx];
            self.get_recursive_transaction_results(outcomes, &id, require_all_outcomes)?;
        }
        Ok(())
    }

    /// Returns FinalExecutionOutcomeView for the given transaction.
    /// Waits for the end of the execution of all corresponding receipts
    pub fn get_final_transaction_result(
        &self,
        transaction_hash: &CryptoHash,
    ) -> Result<FinalExecutionOutcomeView, Error> {
        let mut outcomes = Vec::new();
        self.get_recursive_transaction_results(&mut outcomes, transaction_hash, true)?;
        let status = self.get_execution_status(&outcomes, transaction_hash);
        let receipts_outcome = outcomes.split_off(1);
        let transaction = self.chain_store.get_transaction(transaction_hash)?.ok_or_else(|| {
            Error::DBNotFoundErr(format!("Transaction {} is not found", transaction_hash))
        })?;
        let transaction: SignedTransactionView = SignedTransaction::clone(&transaction).into();
        let transaction_outcome = outcomes.pop().unwrap();
        Ok(FinalExecutionOutcomeView { status, transaction, transaction_outcome, receipts_outcome })
    }

    /// Returns FinalExecutionOutcomeView for the given transaction.
    /// Does not wait for the end of the execution of all corresponding receipts
    pub fn get_partial_transaction_result(
        &self,
        transaction_hash: &CryptoHash,
    ) -> Result<FinalExecutionOutcomeView, Error> {
        let transaction = self.chain_store.get_transaction(transaction_hash)?.ok_or_else(|| {
            Error::DBNotFoundErr(format!("Transaction {} is not found", transaction_hash))
        })?;
        let transaction: SignedTransactionView = SignedTransaction::clone(&transaction).into();

        let mut outcomes = Vec::new();
        self.get_recursive_transaction_results(&mut outcomes, transaction_hash, false)?;
        if outcomes.is_empty() {
            // It can't be, we would fail with tx not found error earlier in this case
            // But if so, let's return meaningful error instead of panic on split_off
            return Err(Error::DBNotFoundErr(format!(
                "Transaction {} is not found",
                transaction_hash
            )));
        }

        let status = self.get_execution_status(&outcomes, transaction_hash);
        let receipts_outcome = outcomes.split_off(1);
        let transaction_outcome = outcomes.pop().unwrap();
        Ok(FinalExecutionOutcomeView { status, transaction, transaction_outcome, receipts_outcome })
    }

    /// Returns corresponding receipts for provided outcome
    /// The incoming list in receipts_outcome may be partial
    pub fn get_transaction_result_with_receipt(
        &self,
        outcome: FinalExecutionOutcomeView,
    ) -> Result<FinalExecutionOutcomeWithReceiptView, Error> {
        let receipt_id_from_transaction =
            outcome.transaction_outcome.outcome.receipt_ids.get(0).cloned();
        let is_local_receipt = outcome.transaction.signer_id == outcome.transaction.receiver_id;

        let receipts = outcome
            .receipts_outcome
            .iter()
            .filter_map(|outcome| {
                if Some(outcome.id) == receipt_id_from_transaction && is_local_receipt {
                    None
                } else {
                    Some(self.chain_store.get_receipt(&outcome.id).and_then(|r| {
                        r.map(|r| Receipt::clone(&r).into()).ok_or_else(|| {
                            Error::DBNotFoundErr(format!("Receipt {} is not found", outcome.id))
                        })
                    }))
                }
            })
            .collect::<Result<Vec<_>, _>>()?;

        Ok(FinalExecutionOutcomeWithReceiptView { final_outcome: outcome, receipts })
    }

    pub fn check_blocks_final_and_canonical(
        &self,
        block_headers: &[BlockHeader],
    ) -> Result<(), Error> {
        let last_final_block_hash = *self.head_header()?.last_final_block();
        let last_final_height = self.get_block_header(&last_final_block_hash)?.height();
        for hdr in block_headers {
            if hdr.height() > last_final_height || !self.is_on_current_chain(&hdr)? {
                return Err(Error::Other(format!("{} not on current chain", hdr.hash())));
            }
        }
        Ok(())
    }

    pub fn create_chunk_state_challenge(
        &self,
        prev_block: &Block,
        block_height: BlockHeight,
        chunks: &Chunks,
        chunk_header: &ShardChunkHeader,
    ) -> Result<ChunkState, Error> {
        let shard_layout =
            self.epoch_manager.get_shard_layout_from_prev_block(prev_block.hash())?;
        let shard_id = chunk_header.shard_id();
        let shard_index = shard_layout.get_shard_index(shard_id)?;
        let prev_merkle_proofs =
            Block::compute_chunk_headers_root(prev_block.chunks().iter_deprecated()).1;
        let merkle_proofs = Block::compute_chunk_headers_root(chunks.iter_deprecated()).1;
        let prev_chunk = get_chunk_clone_from_header(
            &self.chain_store,
            &prev_block.chunks()[shard_index].clone(),
        )
        .unwrap();

        // TODO (#6316): enable storage proof generation
        // let prev_chunk_header = &prev_block.chunks()[chunk_shard_id as usize];
        // let receipt_proof_response: Vec<ReceiptProofResponse> =
        //     self.chain_store_update.get_incoming_receipts_for_shard(
        //         chunk_shard_id,
        //         *prev_block.hash(),
        //         prev_chunk_header.height_included(),
        //     )?;
        // let receipts = collect_receipts_from_response(&receipt_proof_response);
        //
        // let challenges_result = self.verify_challenges(
        //     block.challenges(),
        //     block.header().epoch_id(),
        //     block.header().prev_hash(),
        //     Some(block.hash()),
        // )?;
        // let prev_chunk_inner = prev_chunk.cloned_header().take_inner();
        // let is_first_block_with_chunk_of_version = check_if_block_is_first_with_chunk_of_version(
        //     &mut self.chain_store_update,
        //     self.runtime_adapter.as_ref(),
        //     prev_block.hash(),
        //     chunk_shard_id,
        // )?;
        // let apply_result = self
        //     .runtime_adapter
        //     .apply_transactions_with_optional_storage_proof(
        //         chunk_shard_id,
        //         prev_chunk_inner.prev_state_root(),
        //         prev_chunk.height_included(),
        //         prev_block.header().raw_timestamp(),
        //         prev_chunk_inner.prev_block_hash(),
        //         prev_block.hash(),
        //         &receipts,
        //         prev_chunk.transactions(),
        //         prev_chunk_inner.validator_proposals(),
        //         prev_block.header().gas_price(),
        //         prev_chunk_inner.gas_limit(),
        //         &challenges_result,
        //         *block.header().random_value(),
        //         true,
        //         true,
        //         is_first_block_with_chunk_of_version,
        //         None,
        //     )
        //     .unwrap();
        // let partial_state = apply_result.proof.unwrap().nodes;
        Ok(ChunkState {
            prev_block_header: borsh::to_vec(&prev_block.header())?,
            block_height,
            prev_merkle_proof: prev_merkle_proofs[shard_index].clone(),
            merkle_proof: merkle_proofs[shard_index].clone(),
            prev_chunk,
            chunk_header: chunk_header.clone(),
            partial_state: PartialState::TrieValues(vec![]),
        })
    }

    /// Checks whether `me` is chunk producer for this or next epoch, given
    /// block header which is not in DB yet. If this is the case, node must
    /// produce necessary data for state witness.
    /// TODO(#9292): Check this for specific shard by extending EpochManager
    /// interface. Consider asserting that node tracks the shard. Consider
    /// returning true only if node produces state witness only for the next
    /// chunk. However, node can't determine this if next validators missed
    /// chunks.
    pub fn should_produce_state_witness_for_this_or_next_epoch(
        &self,
        me: &Option<AccountId>,
        block_header: &BlockHeader,
    ) -> Result<bool, Error> {
        if cfg!(feature = "shadow_chunk_validation") {
            return Ok(true);
        }
        let epoch_id = block_header.epoch_id();
        // Use epoch manager because block is not in DB yet.
        let next_epoch_id =
            self.epoch_manager.get_next_epoch_id_from_prev_block(block_header.prev_hash())?;
        let next_protocol_version =
            self.epoch_manager.get_epoch_protocol_version(&next_epoch_id)?;
        if !checked_feature!("stable", StatelessValidation, next_protocol_version) {
            // Chunk validation not enabled yet.
            return Ok(false);
        }
        let Some(account_id) = me.as_ref() else { return Ok(false) };
        Ok(self.epoch_manager.is_chunk_producer_for_epoch(epoch_id, account_id)?
            || self.epoch_manager.is_chunk_producer_for_epoch(&next_epoch_id, account_id)?)
    }

    /// Creates jobs which will update shards for the given block and incoming
    /// receipts aggregated for it.
    fn apply_chunks_preprocessing(
        &self,
        me: &Option<AccountId>,
        block: &Block,
        prev_block: &Block,
        incoming_receipts: &HashMap<ShardId, Vec<ReceiptProof>>,
        mode: ApplyChunksMode,
        mut state_patch: SandboxStatePatch,
        invalid_chunks: &mut Vec<ShardChunkHeader>,
    ) -> Result<Vec<UpdateShardJob>, Error> {
        let _span = tracing::debug_span!(target: "chain", "apply_chunks_preprocessing").entered();
        let prev_chunk_headers =
            Chain::get_prev_chunk_headers(self.epoch_manager.as_ref(), prev_block)?;

        let epoch_id = block.header().epoch_id();
        let shard_layout = self.epoch_manager.get_shard_layout(&epoch_id)?;
        let protocol_version = self.epoch_manager.get_epoch_protocol_version(&epoch_id)?;

        let mut maybe_jobs = vec![];
        let chunk_headers = &block.chunks();
        for (shard_index, prev_chunk_header) in prev_chunk_headers.iter().enumerate() {
            // XXX: This is a bit questionable -- sandbox state patching works
            // only for a single shard. This so far has been enough.
            let state_patch = state_patch.take();
            let shard_id = shard_layout.get_shard_id(shard_index)?;
            let chunk_header =
                chunk_headers.get(shard_index).ok_or(Error::InvalidShardId(shard_id))?;
            let is_new_chunk = chunk_header.is_new_chunk(block.header().height());

            let block_context = Self::get_apply_chunk_block_context_from_block_header(
                block.header(),
                &chunk_headers,
                prev_block.header(),
                is_new_chunk,
                protocol_version,
            )?;
            let incoming_receipts = incoming_receipts.get(&shard_id);
            let storage_context =
                StorageContext { storage_data_source: StorageDataSource::Db, state_patch };

            let cached_shard_update_key =
                Self::get_cached_shard_update_key(&block_context, chunk_headers, shard_id)?;
            let job = self.get_update_shard_job(
                me,
                cached_shard_update_key,
                block_context,
                chunk_headers,
                shard_index,
                prev_block,
                prev_chunk_header,
                mode,
                incoming_receipts,
                storage_context,
            );
            maybe_jobs.push((shard_id, job));
        }

        let mut jobs = vec![];
        for (shard_id, maybe_job) in maybe_jobs {
            match maybe_job {
                Ok(Some(processor)) => jobs.push(processor),
                Ok(None) => {}
                Err(err) => {
                    let epoch_id = block.header().epoch_id();
                    let shard_layout = self.epoch_manager.get_shard_layout(&epoch_id)?;
                    let shard_index = shard_layout.get_shard_index(shard_id)?;

                    if err.is_bad_data() {
                        let chunk_header = block
                            .chunks()
                            .get(shard_index)
                            .ok_or(Error::InvalidShardId(shard_id))?
                            .clone();
                        invalid_chunks.push(chunk_header);
                    }

                    if let Error::InvalidChunkTransactionsOrder(chunk) = err {
                        let merkle_paths =
                            Block::compute_chunk_headers_root(block.chunks().iter_deprecated()).1;
                        let chunk_proof = ChunkProofs {
                            block_header: borsh::to_vec(&block.header())
                                .expect("Failed to serialize"),
                            merkle_proof: merkle_paths[shard_index].clone(),
                            chunk,
                        };
                        return Err(Error::InvalidChunkProofs(Box::new(chunk_proof)));
                    }

                    return Err(err);
                }
            }
        }

        Ok(jobs)
    }

    fn get_shard_context(
        &self,
        me: &Option<AccountId>,
        prev_hash: &CryptoHash,
        epoch_id: &EpochId,
        shard_id: ShardId,
        mode: ApplyChunksMode,
    ) -> Result<ShardContext, Error> {
        let cares_about_shard_this_epoch =
            self.shard_tracker.cares_about_shard(me.as_ref(), prev_hash, shard_id, true);
        let cares_about_shard_next_epoch =
            self.shard_tracker.will_care_about_shard(me.as_ref(), prev_hash, shard_id, true);
        let cared_about_shard_prev_epoch = self.shard_tracker.cared_about_shard_in_prev_epoch(
            me.as_ref(),
            prev_hash,
            shard_id,
            true,
        );
        let should_apply_chunk = get_should_apply_chunk(
            mode,
            cares_about_shard_this_epoch,
            cares_about_shard_next_epoch,
            cared_about_shard_prev_epoch,
        );
        let shard_uid = shard_id_to_uid(self.epoch_manager.as_ref(), shard_id, epoch_id)?;
        Ok(ShardContext { shard_uid, should_apply_chunk })
    }

    /// Get a key which can uniquely define result of applying a chunk based on
    /// block execution context and other chunks.
    fn get_cached_shard_update_key(
        block_context: &ApplyChunkBlockContext,
        chunk_headers: &Chunks,
        shard_id: ShardId,
    ) -> Result<CachedShardUpdateKey, Error> {
        const BYTES_LEN: usize =
            size_of::<CryptoHash>() + size_of::<CryptoHash>() + size_of::<u64>();

        let mut bytes: Vec<u8> = Vec::with_capacity(BYTES_LEN);
        let block = OptimisticBlockKeySource {
            height: block_context.height,
            prev_block_hash: block_context.prev_block_hash,
            block_timestamp: block_context.block_timestamp,
            random_seed: block_context.random_seed,
        };
        bytes.extend_from_slice(&hash(&borsh::to_vec(&block)?).0);

        let chunks_key_source: Vec<_> = chunk_headers.iter_raw().map(|c| c.chunk_hash()).collect();
        bytes.extend_from_slice(&hash(&borsh::to_vec(&chunks_key_source)?).0);
        bytes.extend_from_slice(&shard_id.to_le_bytes());

        Ok(CachedShardUpdateKey::new(hash(&bytes)))
    }

    /// This method returns the closure that is responsible for updating a shard.
    fn get_update_shard_job(
        &self,
        me: &Option<AccountId>,
        cached_shard_update_key: CachedShardUpdateKey,
        block: ApplyChunkBlockContext,
        chunk_headers: &Chunks,
        shard_index: ShardIndex,
        prev_block: &Block,
        prev_chunk_header: &ShardChunkHeader,
        mode: ApplyChunksMode,
        incoming_receipts: Option<&Vec<ReceiptProof>>,
        storage_context: StorageContext,
    ) -> Result<Option<UpdateShardJob>, Error> {
        let prev_hash = prev_block.hash();
        let block_height = block.height;
        let _span =
            tracing::debug_span!(target: "chain", "get_update_shard_job", ?prev_hash, block_height)
                .entered();

        let epoch_id = self.epoch_manager.get_epoch_id_from_prev_block(prev_hash)?;
        let shard_layout = self.epoch_manager.get_shard_layout(&epoch_id)?;
        let shard_id = shard_layout.get_shard_id(shard_index)?;
        let shard_context = self.get_shard_context(me, prev_hash, &epoch_id, shard_id, mode)?;

        if !shard_context.should_apply_chunk {
            return Ok(None);
        }

        let chunk_header = chunk_headers.get(shard_index).ok_or(Error::InvalidShardId(shard_id))?;
        let is_new_chunk = chunk_header.is_new_chunk(block_height);

        if let Some(result) =
            self.apply_chunk_results_cache.peek(&cached_shard_update_key, shard_id)
        {
            debug!(target: "chain", ?shard_id, ?cached_shard_update_key, "Using cached ShardUpdate result");
            let result = result.clone();
            return Ok(Some((
                shard_id,
                cached_shard_update_key,
                Box::new(move |_| -> Result<ShardUpdateResult, Error> { Ok(result) }),
            )));
        }
        debug!(target: "chain", ?shard_id, ?cached_shard_update_key, "Creating ShardUpdate job");

        let shard_update_reason = if is_new_chunk {
            // Validate new chunk and collect incoming receipts for it.
            let prev_chunk_extra = self.get_chunk_extra(prev_hash, &shard_context.shard_uid)?;
            let chunk = get_chunk_clone_from_header(&self.chain_store, &chunk_header)?;
            let prev_chunk_height_included = prev_chunk_header.height_included();

            // Validate that all next chunk information matches previous chunk extra.
            validate_chunk_with_chunk_extra(
                // It's safe here to use ChainStore instead of ChainStoreUpdate
                // because we're asking prev_chunk_header for already committed block
                self.chain_store(),
                self.epoch_manager.as_ref(),
                prev_hash,
                prev_chunk_extra.as_ref(),
                prev_chunk_height_included,
                &chunk_header,
            )
            .map_err(|err| {
                warn!(
                    target: "chain",
                    ?err,
                    ?shard_id,
                    prev_chunk_height_included,
                    ?prev_chunk_extra,
                    ?chunk_header,
                    "Failed to validate chunk extra"
                );
                byzantine_assert!(false);
                match self.create_chunk_state_challenge(
                    prev_block,
                    block_height,
                    chunk_headers,
                    &chunk_header,
                ) {
                    Ok(chunk_state) => Error::InvalidChunkState(Box::new(chunk_state)),
                    Err(err) => err,
                }
            })?;

            let tx_valid_list = self.validate_chunk_transactions(prev_block.header(), &chunk)?;

            // we can't use hash from the current block here yet because the incoming receipts
            // for this block is not stored yet
            let new_receipts = collect_receipts(incoming_receipts.unwrap());
            let old_receipts = get_incoming_receipts_for_shard(
                &self.chain_store(),
                self.epoch_manager.as_ref(),
                shard_id,
                &shard_layout,
                *prev_hash,
                prev_chunk_height_included,
                ReceiptFilter::TargetShard,
            )?;
            let old_receipts = collect_receipts_from_response(&old_receipts);
            let receipts = [new_receipts, old_receipts].concat();

            // This variable is responsible for checking to which block we can apply receipts previously lost in apply_chunks
            // (see https://github.com/near/nearcore/pull/4248/)
            // We take the first block with existing chunk in the first epoch in which protocol feature
            // RestoreReceiptsAfterFixApplyChunks was enabled, and put the restored receipts there.
            let is_first_block_with_chunk_of_version =
                check_if_block_is_first_with_chunk_of_version(
                    self.chain_store(),
                    self.epoch_manager.as_ref(),
                    prev_hash,
                    shard_id,
                )?;

            ShardUpdateReason::NewChunk(NewChunkData {
                chunk_header: chunk_header.clone(),
                transactions: chunk.transactions().to_vec(),
                transaction_validity_check_results: tx_valid_list,
                receipts,
                block,
                is_first_block_with_chunk_of_version,
                storage_context,
            })
        } else {
            ShardUpdateReason::OldChunk(OldChunkData {
                block,
                prev_chunk_extra: ChunkExtra::clone(
                    self.get_chunk_extra(prev_hash, &shard_context.shard_uid)?.as_ref(),
                ),
                storage_context,
            })
        };

        let runtime = self.runtime_adapter.clone();
        Ok(Some((
            shard_id,
            cached_shard_update_key,
            Box::new(move |parent_span| -> Result<ShardUpdateResult, Error> {
                Ok(process_shard_update(
                    parent_span,
                    runtime.as_ref(),
                    shard_update_reason,
                    shard_context,
                )?)
            }),
        )))
    }

    fn min_chunk_prev_height(&self, block: &Block) -> Result<BlockHeight, Error> {
        let mut ret = None;
        for chunk in block.chunks().iter_raw() {
            let prev_height = if chunk.prev_block_hash() == &CryptoHash::default() {
                0
            } else {
                let prev_header = self.get_block_header(chunk.prev_block_hash())?;
                prev_header.height()
            };
            if let Some(min_height) = ret {
                ret = Some(std::cmp::min(min_height, prev_height));
            } else {
                ret = Some(prev_height);
            }
        }
        Ok(ret.unwrap_or(0))
    }

    /// Function to create or delete a snapshot if necessary.
    /// TODO: this function calls head() inside of start_process_block_impl(), consider moving this to be called right after HEAD gets updated
    fn process_snapshot(&mut self) -> Result<(), Error> {
        let snapshot_action = self.should_make_or_delete_snapshot()?;
        let Some(snapshot_callbacks) = &self.snapshot_callbacks else { return Ok(()) };
        match snapshot_action {
            SnapshotAction::MakeSnapshot(prev_hash) => {
                let prev_block = self.get_block(&prev_hash)?;
                let prev_prev_hash = prev_block.header().prev_hash();
                let min_chunk_prev_height = self.min_chunk_prev_height(&prev_block)?;
                let epoch_height =
                    self.epoch_manager.get_epoch_height_from_prev_block(prev_prev_hash)?;
                let shard_layout =
                    &self.epoch_manager.get_shard_layout_from_prev_block(prev_prev_hash)?;
                let shard_uids = shard_layout.shard_uids().enumerate().collect();

                let make_snapshot_callback = &snapshot_callbacks.make_snapshot_callback;
                make_snapshot_callback(min_chunk_prev_height, epoch_height, shard_uids, prev_block);
            }
            SnapshotAction::DeleteSnapshot => {
                let delete_snapshot_callback = &snapshot_callbacks.delete_snapshot_callback;
                delete_snapshot_callback();
            }
            SnapshotAction::None => {}
        };
        Ok(())
    }

    // Similar to `process_snapshot` but only called after resharding and
    // catchup is done. This is to speed up the snapshot removal once resharding
    // is finished in order to minimize the storage overhead.
    fn process_snapshot_after_resharding(&mut self) -> Result<(), Error> {
        let Some(snapshot_callbacks) = &self.snapshot_callbacks else { return Ok(()) };

        let tries = self.runtime_adapter.get_tries();
        let snapshot_config = tries.state_snapshot_config();
        let delete_snapshot = match snapshot_config.state_snapshot_type {
            // Do not delete snapshot if the node is configured to snapshot every epoch.
            StateSnapshotType::EveryEpoch => false,
            // Delete the snapshot if it was created only for resharding.
            StateSnapshotType::ForReshardingOnly => true,
        };

        if delete_snapshot {
            tracing::debug!(target: "resharding", "deleting snapshot after resharding");
            let delete_snapshot_callback = &snapshot_callbacks.delete_snapshot_callback;
            delete_snapshot_callback();
        }

        Ok(())
    }

    /// Function to check whether we need to create a new snapshot while processing the current block
    /// Note that this functions is called as a part of block preprocessing, so the head is not updated to current block
    fn should_make_or_delete_snapshot(&mut self) -> Result<SnapshotAction, Error> {
        // head value is that of the previous block, i.e. curr_block.prev_hash
        let head = self.head()?;
        if head.prev_block_hash == CryptoHash::default() {
            // genesis block, do not snapshot
            return Ok(SnapshotAction::None);
        }

        let is_epoch_boundary =
            self.epoch_manager.is_next_block_epoch_start(&head.last_block_hash)?;
        let will_shard_layout_change =
            self.epoch_manager.will_shard_layout_change(&head.last_block_hash)?;
        let next_block_epoch =
            self.epoch_manager.get_epoch_id_from_prev_block(&head.last_block_hash)?;
        let protocol_version = self.epoch_manager.get_epoch_protocol_version(&next_block_epoch)?;

        let tries = self.runtime_adapter.get_tries();
        let snapshot_config = tries.state_snapshot_config();
        match snapshot_config.state_snapshot_type {
            // For every epoch, we snapshot if the next block is the state sync "sync_hash" block
            StateSnapshotType::EveryEpoch => {
                if !ProtocolFeature::CurrentEpochStateSync.enabled(protocol_version) {
                    if is_epoch_boundary {
                        // Here we return head.last_block_hash as the prev_hash of the first block of the next epoch
                        Ok(SnapshotAction::MakeSnapshot(head.last_block_hash))
                    } else {
                        Ok(SnapshotAction::None)
                    }
                } else {
                    let is_sync_prev = self.state_sync_adapter.is_sync_prev_hash(&head)?;
                    if is_sync_prev {
                        // Here the head block is the prev block of what the sync hash will be, and the previous
                        // block is the point in the chain we want to snapshot state for
                        Ok(SnapshotAction::MakeSnapshot(head.last_block_hash))
                    } else {
                        Ok(SnapshotAction::None)
                    }
                }
            }
            // For resharding only, we snapshot if next block would be in a different shard layout
            StateSnapshotType::ForReshardingOnly => {
                if is_epoch_boundary {
                    if will_shard_layout_change {
                        Ok(SnapshotAction::MakeSnapshot(head.last_block_hash))
                    } else {
                        // We need to delete the existing snapshot at the epoch boundary if we are not making a new snapshot
                        // This is useful for the next epoch after resharding where we don't make a snapshot but it's an epoch boundary
                        Ok(SnapshotAction::DeleteSnapshot)
                    }
                } else {
                    Ok(SnapshotAction::None)
                }
            }
        }
    }

    pub fn transaction_validity_period(&self) -> BlockHeightDelta {
        self.chain_store.transaction_validity_period
    }

    pub fn set_transaction_validity_period(&mut self, to: BlockHeightDelta) {
        self.chain_store.transaction_validity_period = to;
    }
}

/// This method calculates the congestion info for the genesis chunks. It uses
/// the congestion info bootstrapping logic. This method is just a wrapper
/// around the [`get_genesis_congestion_infos_impl`]. It logs an error if one
/// happens.
pub fn get_genesis_congestion_infos(
    epoch_manager: &dyn EpochManagerAdapter,
    runtime: &dyn RuntimeAdapter,
    state_roots: &Vec<CryptoHash>,
) -> Result<Vec<Option<CongestionInfo>>, Error> {
    get_genesis_congestion_infos_impl(epoch_manager, runtime, state_roots).map_err(|err| {
        tracing::error!(target: "chain", ?err, "Failed to get the genesis congestion infos.");
        err
    })
}

fn get_genesis_congestion_infos_impl(
    epoch_manager: &dyn EpochManagerAdapter,
    runtime: &dyn RuntimeAdapter,
    state_roots: &Vec<CryptoHash>,
) -> Result<Vec<Option<CongestionInfo>>, Error> {
    let genesis_prev_hash = CryptoHash::default();
    let genesis_epoch_id = epoch_manager.get_epoch_id_from_prev_block(&genesis_prev_hash)?;
    let genesis_protocol_version = epoch_manager.get_epoch_protocol_version(&genesis_epoch_id)?;
    let genesis_shard_layout = epoch_manager.get_shard_layout(&genesis_epoch_id)?;
    // If congestion control is not enabled at the genesis block, we return None (congestion info) for each shard.
    if !ProtocolFeature::CongestionControl.enabled(genesis_protocol_version) {
        return Ok(std::iter::repeat(None).take(state_roots.len()).collect());
    }

    // Check we had already computed the congestion infos from the genesis state roots.
    if let Some(saved_infos) = near_store::get_genesis_congestion_infos(runtime.store())? {
        tracing::debug!(target: "chain", "Reading genesis congestion infos from database.");
        return Ok(saved_infos.into_iter().map(Option::Some).collect());
    }

    let mut new_infos = vec![];
    for (shard_index, &state_root) in state_roots.iter().enumerate() {
        let shard_id = genesis_shard_layout.get_shard_id(shard_index)?;
        let congestion_info = get_genesis_congestion_info(
            runtime,
            genesis_protocol_version,
            &genesis_prev_hash,
            shard_id,
            state_root,
        )?;
        new_infos.push(congestion_info);
    }

    // Store it in DB so that we can read it later, instead of recomputing from genesis state roots.
    // Note that this is necessary because genesis state roots will be garbage-collected and will not
    // be available, for example, when the node restarts later.
    tracing::debug!(target: "chain", "Saving genesis congestion infos to database.");
    let mut store_update = runtime.store().store_update();
    near_store::set_genesis_congestion_infos(&mut store_update, &new_infos);
    store_update.commit()?;

    Ok(new_infos.into_iter().map(Option::Some).collect())
}

fn get_genesis_congestion_info(
    runtime: &dyn RuntimeAdapter,
    protocol_version: ProtocolVersion,
    prev_hash: &CryptoHash,
    shard_id: ShardId,
    state_root: StateRoot,
) -> Result<CongestionInfo, Error> {
    // Get the view trie because it's possible that the chain is ahead of
    // genesis and doesn't have this block in flat state and memtrie.
    let trie = runtime.get_view_trie_for_shard(shard_id, prev_hash, state_root)?;
    let runtime_config = runtime.get_runtime_config(protocol_version)?;
    let congestion_info = bootstrap_congestion_info(&trie, &runtime_config, shard_id)?;
    tracing::debug!(target: "chain", ?shard_id, ?state_root, ?congestion_info, "Computed genesis congestion info.");
    Ok(congestion_info)
}

/// We want to guarantee that transactions are only applied once for each shard,
/// even though apply_chunks may be called twice, once with
/// ApplyChunksMode::NotCaughtUp once with ApplyChunksMode::CatchingUp. Note
/// that it does not guard whether the children shards are ready or not, see the
/// comments before `need_to_reshard`
fn get_should_apply_chunk(
    mode: ApplyChunksMode,
    cares_about_shard_this_epoch: bool,
    cares_about_shard_next_epoch: bool,
    cared_about_shard_prev_epoch: bool,
) -> bool {
    match mode {
        // next epoch's shard states are not ready, only update this epoch's shards plus shards we will care about in the future
        // and already have state for
        ApplyChunksMode::NotCaughtUp => {
            cares_about_shard_this_epoch
                || (cares_about_shard_next_epoch && cared_about_shard_prev_epoch)
        }
        // update both this epoch and next epoch
        ApplyChunksMode::IsCaughtUp => cares_about_shard_this_epoch || cares_about_shard_next_epoch,
        // catching up next epoch's shard states, do not update this epoch's shard state
        // since it has already been updated through ApplyChunksMode::NotCaughtUp
        ApplyChunksMode::CatchingUp => {
            let syncing_shard = !cares_about_shard_this_epoch
                && cares_about_shard_next_epoch
                && !cared_about_shard_prev_epoch;
            syncing_shard
        }
    }
}

impl MerkleProofAccess for Chain {
    fn get_block_merkle_tree(
        &self,
        block_hash: &CryptoHash,
    ) -> Result<Arc<PartialMerkleTree>, Error> {
        ChainStoreAccess::get_block_merkle_tree(self.chain_store(), block_hash)
    }

    fn get_block_hash_from_ordinal(&self, block_ordinal: NumBlocks) -> Result<CryptoHash, Error> {
        ChainStoreAccess::get_block_hash_from_ordinal(self.chain_store(), block_ordinal)
    }
}

/// Various chain getters.
impl Chain {
    /// Gets chain head.
    #[inline]
    pub fn head(&self) -> Result<Tip, Error> {
        self.chain_store.head()
    }

    /// Gets chain tail height
    #[inline]
    pub fn tail(&self) -> Result<BlockHeight, Error> {
        self.chain_store.tail()
    }

    /// Gets chain header head.
    #[inline]
    pub fn header_head(&self) -> Result<Tip, Error> {
        self.chain_store.header_head()
    }

    /// Header of the block at the head of the block chain (not the same thing as header_head).
    #[inline]
    pub fn head_header(&self) -> Result<BlockHeader, Error> {
        self.chain_store.head_header()
    }

    /// Get final head of the chain.
    #[inline]
    pub fn final_head(&self) -> Result<Tip, Error> {
        self.chain_store.final_head()
    }

    /// Gets a block by hash.
    #[inline]
    pub fn get_block(&self, hash: &CryptoHash) -> Result<Block, Error> {
        self.chain_store.get_block(hash)
    }

    /// Gets the block at chain head
    pub fn get_head_block(&self) -> Result<Block, Error> {
        let tip = self.head()?;
        self.chain_store.get_block(&tip.last_block_hash)
    }

    /// Gets a chunk from hash.
    #[inline]
    pub fn get_chunk(&self, chunk_hash: &ChunkHash) -> Result<Arc<ShardChunk>, Error> {
        self.chain_store.get_chunk(chunk_hash)
    }

    /// Gets a block from the current chain by height.
    #[inline]
    pub fn get_block_by_height(&self, height: BlockHeight) -> Result<Block, Error> {
        let hash = self.chain_store.get_block_hash_by_height(height)?;
        self.chain_store.get_block(&hash)
    }

    /// Gets block hash from the current chain by height.
    #[inline]
    pub fn get_block_hash_by_height(&self, height: BlockHeight) -> Result<CryptoHash, Error> {
        self.chain_store.get_block_hash_by_height(height)
    }

    /// Gets a block header by hash.
    #[inline]
    pub fn get_block_header(&self, hash: &CryptoHash) -> Result<BlockHeader, Error> {
        self.chain_store.get_block_header(hash)
    }

    /// Returns block header from the canonical chain for given height if present.
    #[inline]
    pub fn get_block_header_by_height(&self, height: BlockHeight) -> Result<BlockHeader, Error> {
        self.chain_store.get_block_header_by_height(height)
    }

    /// Get previous block header.
    #[inline]
    pub fn get_previous_header(&self, header: &BlockHeader) -> Result<BlockHeader, Error> {
        self.chain_store.get_previous_header(header).map_err(|e| match e {
            Error::DBNotFoundErr(_) => Error::Orphan,
            other => other,
        })
    }

    /// Returns hash of the first available block after genesis.
    pub fn get_earliest_block_hash(&self) -> Result<Option<CryptoHash>, Error> {
        self.chain_store.get_earliest_block_hash()
    }

    /// Check if block exists.
    #[inline]
    pub fn block_exists(&self, hash: &CryptoHash) -> Result<bool, Error> {
        self.chain_store.block_exists(hash)
    }

    /// Get block extra that was computer after applying previous block.
    #[inline]
    pub fn get_block_extra(&self, block_hash: &CryptoHash) -> Result<Arc<BlockExtra>, Error> {
        self.chain_store.get_block_extra(block_hash)
    }

    /// Get chunk extra that was computed after applying chunk with given hash.
    #[inline]
    pub fn get_chunk_extra(
        &self,
        block_hash: &CryptoHash,
        shard_uid: &ShardUId,
    ) -> Result<Arc<ChunkExtra>, Error> {
        self.chain_store.get_chunk_extra(block_hash, shard_uid)
    }

    /// Get next block hash for which there is a new chunk for the shard.
    /// If sharding changes before we can find a block with a new chunk for the shard,
    /// find the first block that contains a new chunk for any of the shards that split from the
    /// original shard
    pub fn get_next_block_hash_with_new_chunk(
        &self,
        block_hash: &CryptoHash,
        shard_id: ShardId,
    ) -> Result<Option<(CryptoHash, ShardId)>, Error> {
        let mut block_hash = *block_hash;
        let mut epoch_id = *self.get_block_header(&block_hash)?.epoch_id();
        let mut shard_layout = self.epoch_manager.get_shard_layout(&epoch_id)?;
        // this corrects all the shard where the original shard will split to if sharding changes
        let mut shard_ids = vec![shard_id];

        while let Ok(next_block_hash) = self.chain_store.get_next_block_hash(&block_hash) {
            let next_epoch_id = *self.get_block_header(&next_block_hash)?.epoch_id();
            if next_epoch_id != epoch_id {
                let next_shard_layout = self.epoch_manager.get_shard_layout(&next_epoch_id)?;
                if next_shard_layout != shard_layout {
                    shard_ids = shard_ids
                        .into_iter()
                        .flat_map(|id| {
                            next_shard_layout.get_children_shards_ids(id).unwrap_or_else(|| {
                                panic!("invalid shard layout {:?} because it does not contain children shards for parent shard {}", next_shard_layout, id)
                            })
                        })
                        .collect();

                    shard_layout = next_shard_layout;
                }
                epoch_id = next_epoch_id;
            }
            block_hash = next_block_hash;

            let block = self.get_block(&block_hash)?;
            let chunks = block.chunks();
            for &shard_id in shard_ids.iter() {
                let shard_index = shard_layout.get_shard_index(shard_id)?;
                let chunk_header =
                    &chunks.get(shard_index).ok_or(Error::InvalidShardId(shard_id))?;
                if chunk_header.height_included() == block.header().height() {
                    return Ok(Some((block_hash, shard_id)));
                }
            }
        }

        Ok(None)
    }

    /// Returns underlying ChainStore.
    #[inline]
    pub fn chain_store(&self) -> &ChainStore {
        &self.chain_store
    }

    /// Returns mutable ChainStore.
    #[inline]
    pub fn mut_chain_store(&mut self) -> &mut ChainStore {
        &mut self.chain_store
    }

    /// Returns genesis block.
    #[inline]
    pub fn genesis_block(&self) -> &Block {
        &self.genesis
    }

    /// Returns genesis block header.
    #[inline]
    pub fn genesis(&self) -> &BlockHeader {
        self.genesis.header()
    }

    /// Returns number of orphans currently in the orphan pool.
    #[inline]
    pub fn blocks_with_missing_chunks_len(&self) -> usize {
        self.blocks_with_missing_chunks.len()
    }

    #[inline]
    pub fn blocks_in_processing_len(&self) -> usize {
        self.blocks_in_processing.len()
    }

    /// Check if hash is for a known chunk orphan.
    #[inline]
    pub fn is_chunk_orphan(&self, hash: &CryptoHash) -> bool {
        self.blocks_with_missing_chunks.contains(hash)
    }

    /// Check if hash is for a block that is being processed
    #[inline]
    pub fn is_in_processing(&self, hash: &CryptoHash) -> bool {
        self.blocks_in_processing.contains(&BlockToApply::Normal(*hash))
    }

    #[inline]
    pub fn is_height_processed(&self, height: BlockHeight) -> Result<bool, Error> {
        self.chain_store.is_height_processed(height)
    }

    #[inline]
    pub fn is_block_invalid(&self, hash: &CryptoHash) -> bool {
        self.invalid_blocks.contains(hash)
    }

    /// Check that sync_hash matches the one we expect for the epoch containing that block.
    pub fn check_sync_hash_validity(&self, sync_hash: &CryptoHash) -> Result<bool, Error> {
        // It's important to check that Block exists because we will sync with it.
        // Do not replace with `get_block_header()`.
        let _sync_block = self.get_block(sync_hash)?;

        let good_sync_hash = self.get_sync_hash(sync_hash)?;
        Ok(good_sync_hash.as_ref() == Some(sync_hash))
    }

    /// Get transaction result for given hash of transaction or receipt id
    /// Chain may not be canonical yet
    pub fn get_execution_outcome(
        &self,
        id: &CryptoHash,
    ) -> Result<ExecutionOutcomeWithIdAndProof, Error> {
        let outcomes = self.chain_store.get_outcomes_by_id(id)?;
        outcomes
            .into_iter()
            .find(|outcome| match self.get_block_header(&outcome.block_hash) {
                Ok(header) => self.is_on_current_chain(&header).unwrap_or(false),
                Err(_) => false,
            })
            .ok_or_else(|| Error::DBNotFoundErr(format!("EXECUTION OUTCOME: {}", id)))
    }

    /// Returns a vector of chunk headers, each of which corresponds to the chunk in the `prev_block`
    /// This function is important when the block after `prev_block` has different number of chunks
    /// from `prev_block` in cases of resharding.
    /// In block production and processing, often we need to get the previous chunks of chunks
    /// in the current block, this function provides a way to do so while handling sharding changes
    /// correctly.
    /// For example, if `prev_block` has two shards 0, 1 and the block after `prev_block` will have
    /// 4 shards 0, 1, 2, 3, 0 and 1 split from shard 0 and 2 and 3 split from shard 1.
    /// `get_prev_chunk_headers(epoch_manager, prev_block)` will return
    /// `[prev_block.chunks()[0], prev_block.chunks()[0], prev_block.chunks()[1], prev_block.chunks()[1]]`
    pub fn get_prev_chunk_headers(
        epoch_manager: &dyn EpochManagerAdapter,
        prev_block: &Block,
    ) -> Result<Vec<ShardChunkHeader>, Error> {
        let epoch_id = epoch_manager.get_epoch_id_from_prev_block(prev_block.hash())?;
        let shard_ids = epoch_manager.shard_ids(&epoch_id)?;

        let prev_shard_ids = epoch_manager.get_prev_shard_ids(prev_block.hash(), shard_ids)?;
        let prev_chunks = prev_block.chunks();
        Ok(prev_shard_ids
            .into_iter()
            .map(|(_, shard_index)| prev_chunks.get(shard_index).unwrap().clone())
            .collect())
    }

    pub fn get_prev_chunk_header(
        epoch_manager: &dyn EpochManagerAdapter,
        prev_block: &Block,
        shard_id: ShardId,
    ) -> Result<ShardChunkHeader, Error> {
        let (_, prev_shard_id, prev_shard_index) =
            epoch_manager.get_prev_shard_id_from_prev_hash(prev_block.hash(), shard_id)?;
        Ok(prev_block
            .chunks()
            .get(prev_shard_index)
            .ok_or(Error::InvalidShardId(prev_shard_id))?
            .clone())
    }

    pub fn group_receipts_by_shard(
        receipts: Vec<Receipt>,
        shard_layout: &ShardLayout,
    ) -> HashMap<ShardId, Vec<Receipt>> {
        let mut result = HashMap::new();
        for receipt in receipts {
            if receipt.send_to_all_shards() {
                for shard_id in shard_layout.shard_ids() {
                    let entry = result.entry(shard_id).or_insert_with(Vec::new);
                    entry.push(receipt.clone());
                }
            } else {
                let shard_id = shard_layout.account_id_to_shard_id(receipt.receiver_id());
                let entry = result.entry(shard_id).or_insert_with(Vec::new);
                entry.push(receipt);
            }
        }
        result
    }

    pub fn build_receipts_hashes(
        receipts: &[Receipt],
        shard_layout: &ShardLayout,
    ) -> Vec<CryptoHash> {
        // Using a BTreeMap instead of HashMap to enable in order iteration
        // below. It's important here to use the ShardIndexes, rather than
        // ShardIds since the latter are not guaranteed to be in order.
        //
        // Pre-populating because even if there are no receipts for a shard, we
        // need an empty vector for it.
        let mut result_map: BTreeMap<ShardIndex, (ShardId, Vec<&Receipt>)> = BTreeMap::new();
        for shard_info in shard_layout.shard_infos() {
            result_map.insert(shard_info.shard_index(), (shard_info.shard_id(), vec![]));
        }
        let mut cache = HashMap::new();
        for receipt in receipts {
            if receipt.send_to_all_shards() {
                for shard_id in shard_layout.shard_ids() {
                    // This unwrap should be safe as we pre-populated the map with all
                    // valid shard ids.
                    let shard_index = shard_layout.get_shard_index(shard_id).unwrap();
                    result_map.get_mut(&shard_index).unwrap().1.push(receipt);
                }
            } else {
                let &mut shard_id = cache
                    .entry(receipt.receiver_id())
                    .or_insert_with(|| shard_layout.account_id_to_shard_id(receipt.receiver_id()));
                // This unwrap should be safe as we pre-populated the map with all
                // valid shard ids.
                let shard_index = shard_layout.get_shard_index(shard_id).unwrap();
                result_map.get_mut(&shard_index).unwrap().1.push(receipt);
            }
        }

        let mut result_vec = vec![];
        for (_, (shard_id, receipts)) in result_map {
            let bytes = borsh::to_vec(&(shard_id, receipts)).unwrap();
            result_vec.push(hash(&bytes));
        }
        result_vec
    }
}

/// Sandbox node specific operations
impl Chain {
    // NB: `SandboxStatePatch` can only be created in `#[cfg(feature =
    // "sandbox")]`, so we don't need extra cfg-gating here.
    pub fn patch_state(&mut self, patch: SandboxStatePatch) {
        self.pending_state_patch.merge(patch);
    }

    pub fn patch_state_in_progress(&self) -> bool {
        !self.pending_state_patch.is_empty()
    }
}

pub fn do_apply_chunks(
    block: BlockToApply,
    block_height: BlockHeight,
    work: Vec<UpdateShardJob>,
) -> Vec<(ShardId, CachedShardUpdateKey, Result<ShardUpdateResult, Error>)> {
    let parent_span =
        tracing::debug_span!(target: "chain", "do_apply_chunks", block_height, ?block).entered();
    work.into_par_iter()
        .map(|(shard_id, cached_shard_update_key, task)| {
            // As chunks can be processed in parallel, make sure they are all tracked as children of
            // a single span.
            (shard_id, cached_shard_update_key, task(&parent_span))
        })
        .collect()
}

pub fn collect_receipts<'a, T>(receipt_proofs: T) -> Vec<Receipt>
where
    T: IntoIterator<Item = &'a ReceiptProof>,
{
    receipt_proofs.into_iter().flat_map(|ReceiptProof(receipts, _)| receipts).cloned().collect()
}

pub fn collect_receipts_from_response(
    receipt_proof_response: &[ReceiptProofResponse],
) -> Vec<Receipt> {
    collect_receipts(
        receipt_proof_response.iter().flat_map(|ReceiptProofResponse(_, proofs)| proofs.iter()),
    )
}

#[derive(actix::Message)]
#[rtype(result = "()")]
pub struct BlockCatchUpRequest {
    pub sync_hash: CryptoHash,
    pub block_hash: CryptoHash,
    pub block_height: BlockHeight,
    pub work: Vec<UpdateShardJob>,
}

// Skip `work`, because displaying functions is not possible.
impl Debug for BlockCatchUpRequest {
    fn fmt(&self, f: &mut Formatter<'_>) -> std::fmt::Result {
        f.debug_struct("BlockCatchUpRequest")
            .field("sync_hash", &self.sync_hash)
            .field("block_hash", &self.block_hash)
            .field("block_height", &self.block_height)
            .field("work", &format!("<vector of length {}>", self.work.len()))
            .finish()
    }
}

#[derive(actix::Message, Debug)]
#[rtype(result = "()")]
pub struct BlockCatchUpResponse {
    pub sync_hash: CryptoHash,
    pub block_hash: CryptoHash,
    pub results: Vec<(ShardId, Result<ShardUpdateResult, Error>)>,
}

#[derive(actix::Message, Debug, Clone, PartialEq, Eq)]
#[rtype(result = "()")]
pub struct ChunkStateWitnessMessage {
    pub witness: ChunkStateWitness,
    pub raw_witness_size: ChunkStateWitnessSize,
}

/// Helper to track blocks catch up
/// Starting from the first block we want to apply after syncing state (so either the first block
/// of an epoch, or a couple blocks after that, if syncing the current epoch's state) the lifetime
/// of a block_hash is as follows:
/// 1. It is added to pending blocks, either as first block of an epoch or because we (post)
///     processed previous block
/// 2. Block is preprocessed and scheduled for processing in sync jobs actor. Block hash
///     and state changes from preprocessing goes to scheduled blocks
/// 3. We've got response from sync jobs actor that block was processed. Block hash, state
///     changes from preprocessing and result of processing block are moved to processed blocks
/// 4. Results are postprocessed. If there is any error block goes back to pending to try again.
///     Otherwise results are committed, block is moved to done blocks and any blocks that
///     have this block as previous are added to pending
pub struct BlocksCatchUpState {
    /// Hash of the block where catchup will start from
    pub first_block_hash: CryptoHash,
    /// Epoch id
    pub epoch_id: EpochId,
    /// Collection of block hashes that are yet to be sent for processed
    pub pending_blocks: Vec<CryptoHash>,
    /// Map from block hashes that are scheduled for processing to saved store updates from their
    /// preprocessing
    pub scheduled_blocks: HashSet<CryptoHash>,
    /// Map from block hashes that were processed to (saved store update, process results)
    pub processed_blocks: HashMap<CryptoHash, Vec<Result<ShardUpdateResult, Error>>>,
    /// Collection of block hashes that are fully processed
    pub done_blocks: Vec<CryptoHash>,
}

impl BlocksCatchUpState {
    pub fn new(first_block_hash: CryptoHash, epoch_id: EpochId) -> Self {
        Self {
            first_block_hash,
            epoch_id,
            pending_blocks: vec![first_block_hash],
            scheduled_blocks: HashSet::new(),
            processed_blocks: HashMap::new(),
            done_blocks: vec![],
        }
    }

    pub fn is_finished(&self) -> bool {
        self.pending_blocks.is_empty()
            && self.scheduled_blocks.is_empty()
            && self.processed_blocks.is_empty()
    }
}

impl Chain {
    // Get status for debug page
    pub fn get_block_catchup_status(
        &self,
        block_catchup_state: &BlocksCatchUpState,
    ) -> Vec<BlockStatusView> {
        block_catchup_state
            .pending_blocks
            .iter()
            .chain(block_catchup_state.scheduled_blocks.iter())
            .chain(block_catchup_state.processed_blocks.keys())
            .map(|block_hash| BlockStatusView {
                height: self
                    .get_block_header(block_hash)
                    .map(|header| header.height())
                    .unwrap_or_default(),
                hash: *block_hash,
            })
            .collect()
    }
}<|MERGE_RESOLUTION|>--- conflicted
+++ resolved
@@ -1566,13 +1566,7 @@
 
         let (is_caught_up, _) = self.get_catchup_and_state_sync_infos(
             &epoch_id,
-<<<<<<< HEAD
-            // TODO: `optimistic_block_hash` is invalid to use here, but `is_caught_up` doesn't
-            // depend on it. We should remove dependency on `block_hash` instead.
-            &optimistic_block_hash,
-=======
             None,
->>>>>>> b848b2dd
             &prev_block_hash,
             prev_prev_hash,
             me,
