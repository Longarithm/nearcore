--- conflicted
+++ resolved
@@ -3904,48 +3904,6 @@
 
         Ok((make_snapshot, delete_snapshot))
     }
-<<<<<<< HEAD
-
-    /// Returns a description of state parts cached for the given shard of the given epoch.
-    pub fn get_cached_state_parts(
-        &self,
-        sync_hash: CryptoHash,
-        shard_id: ShardId,
-        num_parts: u64,
-    ) -> Result<CachedParts, Error> {
-        let _span = tracing::debug_span!(target: "chain", "get_cached_state_parts").entered();
-        // DBCol::StateParts is keyed by StatePartKey: (BlockHash || ShardId || PartId (u64)).
-        let lower_bound = StatePartKey(sync_hash, shard_id, 0);
-        let lower_bound = borsh::to_vec(&lower_bound)?;
-
-        // The upper bound shard id is not a valid ShardId. It should only be
-        // used as a uppoer bound for the shard id in the database.
-        let upper_bound_shard_id = (shard_id + 1).into();
-        let upper_bound = StatePartKey(sync_hash, upper_bound_shard_id, 0);
-        let upper_bound = borsh::to_vec(&upper_bound)?;
-        let mut num_cached_parts = 0;
-        let mut bit_array = BitArray::new(num_parts);
-        for item in self.chain_store.store().iter_range(
-            DBCol::StateParts,
-            Some(&lower_bound),
-            Some(&upper_bound),
-        ) {
-            let key = item?.0;
-            let key = StatePartKey::try_from_slice(&key)?;
-            let part_id = key.2;
-            num_cached_parts += 1;
-            bit_array.set_bit(part_id);
-        }
-        Ok(if num_cached_parts == 0 {
-            CachedParts::NoParts
-        } else if num_cached_parts == num_parts {
-            CachedParts::AllParts
-        } else {
-            CachedParts::BitArray(bit_array)
-        })
-    }
-=======
->>>>>>> 2d5dd968
 }
 
 /// This method calculates the congestion info for the genesis chunks. It uses
