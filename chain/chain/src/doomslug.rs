--- conflicted
+++ resolved
@@ -7,11 +7,8 @@
 use near_primitives::hash::CryptoHash;
 use near_primitives::types::{AccountId, ApprovalStake, Balance, BlockHeight, BlockHeightDelta};
 use near_primitives::validator_signer::ValidatorSigner;
-<<<<<<< HEAD
+use num_rational::Rational32;
 use rand::Rng;
-=======
-use num_rational::Rational32;
->>>>>>> c7a452a4
 use std::collections::{HashMap, VecDeque};
 use std::sync::Arc;
 use time::ext::InstantExt as _;
@@ -61,13 +58,8 @@
     endorsement_delays: [Duration; 2],
     min_delays: [Duration; 2],
     delay_step: Duration,
-<<<<<<< HEAD
     max_delays: [Duration; 2],
     chunks_wait_mults: [u32; 2],
-=======
-    max_delay: Duration,
-    chunk_wait_mult: Rational32,
->>>>>>> c7a452a4
 }
 
 struct DoomslugTip {
@@ -420,13 +412,8 @@
                 endorsement_delays: [Duration::milliseconds(1300), endorsement_delay],
                 min_delays: [Duration::seconds(3), min_delay],
                 delay_step,
-<<<<<<< HEAD
                 max_delays: [Duration::seconds(6), max_delay],
                 chunks_wait_mults: [6, 3],
-=======
-                max_delay,
-                chunk_wait_mult,
->>>>>>> c7a452a4
             },
             threshold_mode,
             history: VecDeque::new(),
@@ -785,12 +772,7 @@
 
         let delay =
             self.timer.get_delay(self.timer.height.saturating_sub(self.largest_final_height.get()))
-<<<<<<< HEAD
                 / self.timer.chunks_wait_mult();
-=======
-                * *self.timer.chunk_wait_mult.numer()
-                / *self.timer.chunk_wait_mult.denom();
->>>>>>> c7a452a4
 
         let ready = now > when + delay;
         span.record("need_to_wait", !ready);
