--- conflicted
+++ resolved
@@ -37,12 +37,7 @@
     // Theoretically, each block height should only have one block, if our block processing code
     // works correctly. We are storing a vector here just in case.
     blocks_height_map: BTreeMap<BlockHeight, Vec<CryptoHash>>,
-<<<<<<< HEAD
-    // Maps block height to the timestamp when the optimistic block became
-    // ready for processing.
-=======
     // Maps block height to the optimistic block stats.
->>>>>>> c7a452a4
     optimistic_blocks: LruCache<BlockHeight, OptimisticBlockStats>,
     // Chunks that belong to the blocks in the tracker
     chunks: HashMap<ChunkHash, ChunkTrackingStats>,
@@ -77,16 +72,11 @@
 
 #[derive(Debug, Clone, Default)]
 pub struct OptimisticBlockStats {
-<<<<<<< HEAD
-    pub ready_timestamp: Option<Instant>,
-    pub processed_timestamp: Option<Instant>,
-=======
     /// Timestamp when the optimistic block became ready for processing.
     pub ready_timestamp: Option<Instant>,
     /// Timestamp when the optimistic block was processed.
     pub processed_timestamp: Option<Instant>,
     /// Timestamp when the full block was received.
->>>>>>> c7a452a4
     pub full_block_received_timestamp: Option<Instant>,
 }
 
@@ -101,22 +91,14 @@
         if let Some(ready_timestamp) = self.ready_timestamp {
             let delay = (full_block_received_timestamp.signed_duration_since(ready_timestamp))
                 .as_seconds_f64();
-<<<<<<< HEAD
-            metrics::OPTIMISTIC_BLOCK_READINESS_SPEEDUP.observe(delay);
-=======
             metrics::OPTIMISTIC_BLOCK_READINESS_GAP.observe(delay);
->>>>>>> c7a452a4
             self.ready_timestamp = None;
         }
 
         if let Some(processed_timestamp) = self.processed_timestamp {
             let delay = (full_block_received_timestamp.signed_duration_since(processed_timestamp))
                 .as_seconds_f64();
-<<<<<<< HEAD
-            metrics::OPTIMISTIC_BLOCK_SPEEDUP.observe(delay);
-=======
             metrics::OPTIMISTIC_BLOCK_PROCESSED_GAP.observe(delay);
->>>>>>> c7a452a4
             self.processed_timestamp = None;
         }
     }
