//! Logic for creating flat storage in parallel to chain processing.
//!
//! The main struct responsible is `FlatStorageShardCreator`.
//! After its creation, `update_status` is called periodically, which executes some part of flat storage creation
//! depending on what the current status is:
//! `SavingDeltas`: checks if we moved chain final head forward enough to have all flat storage deltas written on disk.
//! `FetchingState`: spawns threads for fetching some range state parts, waits for receiving results, writes key-value
//! parts to flat storage column on disk and spawns threads for new range once current range is finished.
//! `CatchingUp`: moves flat storage head forward, so it may reach chain final head.
//! `Ready`: flat storage is created and it is up-to-date.

use crate::{ChainStore, ChainStoreAccess, RuntimeWithEpochManagerAdapter};
use assert_matches::assert_matches;
use crossbeam_channel::{unbounded, Receiver, Sender};
use near_chain_primitives::Error;
use near_o11y::metrics::{IntCounter, IntGauge};
use near_primitives::shard_layout::ShardUId;
use near_primitives::state::ValueRef;
use near_primitives::state_part::PartId;
use near_primitives::types::{AccountId, BlockHeight, StateRoot};
use near_store::flat::{
    store_helper, BlockInfo, FetchingStateStatus, FlatStateChanges, FlatStorageCreationStatus,
    FlatStorageReadyStatus, FlatStorageStatus, NUM_PARTS_IN_ONE_STEP, STATE_PART_MEMORY_LIMIT,
};
use near_store::{Store, FLAT_STORAGE_HEAD_HEIGHT};
use near_store::{Trie, TrieDBStorage, TrieTraversalItem};
use std::collections::HashMap;
use std::sync::atomic::AtomicU64;
use std::sync::Arc;
use tracing::{debug, info};

/// Metrics reporting about flat storage creation progress on each status update.
struct FlatStorageCreationMetrics {
    status: IntGauge,
    flat_head_height: IntGauge,
    remaining_state_parts: IntGauge,
    fetched_state_parts: IntCounter,
    fetched_state_items: IntCounter,
    threads_used: IntGauge,
}

/// If we launched a node with enabled flat storage but it doesn't have flat storage data on disk, we have to create it.
/// This struct is responsible for this process for the given shard.
/// See doc comment on [`FlatStorageCreationStatus`] for the details of the process.
pub struct FlatStorageShardCreator {
    shard_uid: ShardUId,
    /// Height on top of which this struct was created.
    start_height: BlockHeight,
    runtime_adapter: Arc<dyn RuntimeWithEpochManagerAdapter>,
    /// Tracks number of state parts which are not fetched yet during a single step.
    /// Stores Some(parts) if threads for fetching state were spawned and None otherwise.
    remaining_state_parts: Option<u64>,
    /// Used by threads which traverse state parts to tell that traversal is finished.
    fetched_parts_sender: Sender<u64>,
    /// Used by main thread to update the number of traversed state parts.
    fetched_parts_receiver: Receiver<u64>,
    metrics: FlatStorageCreationMetrics,
}

impl FlatStorageShardCreator {
    /// Maximal number of blocks which can be caught up during one step.
    const CATCH_UP_BLOCKS: usize = 50;

    pub fn new(
        shard_uid: ShardUId,
        start_height: BlockHeight,
        runtime_adapter: Arc<dyn RuntimeWithEpochManagerAdapter>,
    ) -> Self {
        let (fetched_parts_sender, fetched_parts_receiver) = unbounded();
        // `itoa` is much faster for printing shard_id to a string than trivial alternatives.
        let mut buffer = itoa::Buffer::new();
        let shard_id_label = buffer.format(shard_uid.shard_id());

        Self {
            shard_uid,
            start_height,
            runtime_adapter,
            remaining_state_parts: None,
            fetched_parts_sender,
            fetched_parts_receiver,
            metrics: FlatStorageCreationMetrics {
                status: near_store::flat_state_metrics::FLAT_STORAGE_CREATION_STATUS
                    .with_label_values(&[shard_id_label]),
                flat_head_height: FLAT_STORAGE_HEAD_HEIGHT.with_label_values(&[shard_id_label]),
                remaining_state_parts:
                    near_store::flat_state_metrics::FLAT_STORAGE_CREATION_REMAINING_STATE_PARTS
                        .with_label_values(&[shard_id_label]),
                fetched_state_parts:
                    near_store::flat_state_metrics::FLAT_STORAGE_CREATION_FETCHED_STATE_PARTS
                        .with_label_values(&[shard_id_label]),
                fetched_state_items:
                    near_store::flat_state_metrics::FLAT_STORAGE_CREATION_FETCHED_STATE_ITEMS
                        .with_label_values(&[shard_id_label]),
                threads_used: near_store::flat_state_metrics::FLAT_STORAGE_CREATION_THREADS_USED
                    .with_label_values(&[shard_id_label]),
            },
        }
    }

    #[allow(unused)]
    fn nibbles_to_hex(key_nibbles: &[u8]) -> String {
        let path_prefix = match key_nibbles.last() {
            Some(16) => &key_nibbles[..key_nibbles.len() - 1],
            _ => &key_nibbles,
        };
        path_prefix
            .iter()
            .map(|&n| char::from_digit(n as u32, 16).expect("nibble should be <16"))
            .collect()
    }

    /// Fetch state part, write all state items to flat storage and send the number of items to the given channel.
    fn fetch_state_part(
        store: Store,
        shard_uid: ShardUId,
        state_root: StateRoot,
        part_id: PartId,
        progress: Arc<AtomicU64>,
        result_sender: Sender<u64>,
    ) {
        let trie_storage = TrieDBStorage::new(store.clone(), shard_uid);
        let trie = Trie::new(Box::new(trie_storage), state_root, None);
        let path_begin = trie.find_path_for_part_boundary(part_id.idx, part_id.total).unwrap();
        let path_end = trie.find_path_for_part_boundary(part_id.idx + 1, part_id.total).unwrap();
        let hex_path_begin = Self::nibbles_to_hex(&path_begin);
        debug!(target: "store", "Preload state part from {hex_path_begin}");
        let mut trie_iter = trie.iter().unwrap();

        let mut store_update = store.store_update();
        let mut num_items = 0;
        for TrieTraversalItem { hash, key } in
            trie_iter.visit_nodes_interval(&path_begin, &path_end).unwrap()
        {
            match key {
                None => {}
                Some(key) => {
                    let value = trie.storage.retrieve_raw_bytes(&hash).unwrap();
                    let value_ref = ValueRef::new(&value);
                    store_helper::set_ref(&mut store_update, shard_uid, key, Some(value_ref))
                        .expect("Failed to put value in FlatState");
                    num_items += 1;
                }
            }
        }
        store_update.commit().unwrap();

        let processed_parts = progress.fetch_add(1, std::sync::atomic::Ordering::Relaxed) + 1;

        debug!(target: "store",
            "Preload subtrie at {hex_path_begin} done, \
            loaded {num_items} state items, \
            proccessed parts: {processed_parts}"
        );

        result_sender.send(num_items).unwrap();
    }

    /// Checks current flat storage creation status, execute work related to it and possibly switch to next status.
    /// Creates flat storage when all intermediate steps are finished.
    /// Returns boolean indicating if flat storage was created.
    pub fn update_status(
        &mut self,
        chain_store: &ChainStore,
        thread_pool: &rayon::ThreadPool,
    ) -> Result<bool, Error> {
        let shard_id = self.shard_uid.shard_id();
        let current_status =
            store_helper::get_flat_storage_status(chain_store.store(), self.shard_uid);
        self.metrics.status.set((&current_status).into());
        match &current_status {
            FlatStorageStatus::Empty => {
                let mut store_update = chain_store.store().store_update();
                store_helper::set_flat_storage_status(
                    &mut store_update,
                    self.shard_uid,
                    FlatStorageStatus::Creation(FlatStorageCreationStatus::SavingDeltas),
                );
                store_update.commit()?;
            }
            FlatStorageStatus::Creation(FlatStorageCreationStatus::SavingDeltas) => {
                let final_head = chain_store.final_head()?;
                let final_height = final_head.height;

                if final_height > self.start_height {
                    // If it holds, deltas for all blocks after final head are saved to disk, because they have bigger
                    // heights than one on which we launched a node. Check that it is true:
                    for height in final_height + 1..=chain_store.head()?.height {
                        // We skip heights for which there are no blocks, because certain heights can be skipped.
                        // TODO (#8057): make `get_all_block_hashes_by_height` return empty hashmap instead of error
                        // in such case.
                        for (_, hashes) in chain_store
                            .get_all_block_hashes_by_height(height)
                            .unwrap_or_default()
                            .iter()
                        {
                            for hash in hashes {
                                debug!(target: "store", %shard_id, %height, %hash, "Checking delta existence");
                                assert_matches!(
                                    store_helper::get_delta_changes(
                                        chain_store.store(),
                                        self.shard_uid,
                                        *hash
                                    ),
                                    Ok(Some(_))
                                );
                            }
                        }
                    }

                    // We continue saving deltas, and also start fetching state.
                    let block_hash = final_head.last_block_hash;
                    let store = self.runtime_adapter.store().clone();
                    let epoch_id = self.runtime_adapter.get_epoch_id(&block_hash)?;
                    let shard_uid = self.runtime_adapter.shard_id_to_uid(shard_id, &epoch_id)?;
                    let trie_storage = TrieDBStorage::new(store, shard_uid);
                    let state_root =
                        *chain_store.get_chunk_extra(&block_hash, &shard_uid)?.state_root();
                    let trie = Trie::new(Box::new(trie_storage), state_root, None);
                    let root_node = trie.retrieve_root_node().unwrap();
                    let num_state_parts =
                        root_node.memory_usage / STATE_PART_MEMORY_LIMIT.as_u64() + 1;
                    let status = FetchingStateStatus {
                        block_hash,
                        part_id: 0,
                        num_parts_in_step: NUM_PARTS_IN_ONE_STEP,
                        num_parts: num_state_parts,
                    };
                    info!(target: "store", %shard_id, %final_height, ?status, "Switching status to fetching state");

                    let mut store_update = chain_store.store().store_update();
                    self.metrics.flat_head_height.set(final_head.height as i64);
                    store_helper::set_flat_storage_status(
                        &mut store_update,
                        self.shard_uid,
                        FlatStorageStatus::Creation(FlatStorageCreationStatus::FetchingState(
                            status,
                        )),
                    );
                    store_update.commit()?;
                }
            }
            FlatStorageStatus::Creation(FlatStorageCreationStatus::FetchingState(
                fetching_state_status,
            )) => {
                let store = self.runtime_adapter.store().clone();
                let block_hash = fetching_state_status.block_hash;
                let start_part_id = fetching_state_status.part_id;
                let num_parts_in_step = fetching_state_status.num_parts_in_step;
                let num_parts = fetching_state_status.num_parts;
                let next_start_part_id = num_parts.min(start_part_id + num_parts_in_step);
                self.metrics.remaining_state_parts.set((num_parts - start_part_id) as i64);

                match self.remaining_state_parts {
                    None => {
                        // We need to spawn threads to fetch state parts and fill flat storage data.
                        let epoch_id = self.runtime_adapter.get_epoch_id(&block_hash)?;
                        let shard_uid =
                            self.runtime_adapter.shard_id_to_uid(shard_id, &epoch_id)?;
                        let state_root =
                            *chain_store.get_chunk_extra(&block_hash, &shard_uid)?.state_root();
                        let progress = Arc::new(std::sync::atomic::AtomicU64::new(0));
                        debug!(
                            target: "store", %shard_id, %block_hash, %start_part_id, %next_start_part_id, %num_parts,
                            "Spawning threads to fetch state parts for flat storage"
                        );

                        for part_id in start_part_id..next_start_part_id {
                            let inner_store = store.clone();
                            let inner_progress = progress.clone();
                            let inner_sender = self.fetched_parts_sender.clone();
                            let inner_threads_used = self.metrics.threads_used.clone();
                            thread_pool.spawn(move || {
                                inner_threads_used.inc();
                                Self::fetch_state_part(
                                    inner_store,
                                    shard_uid,
                                    state_root,
                                    PartId::new(part_id, num_parts),
                                    inner_progress,
                                    inner_sender,
                                );
                                inner_threads_used.dec();
                            })
                        }

                        self.remaining_state_parts = Some(next_start_part_id - start_part_id);
                    }
                    Some(state_parts) if state_parts > 0 => {
                        // If not all state parts were fetched, try receiving new results.
                        let mut updated_state_parts = state_parts;
                        while let Ok(num_items) = self.fetched_parts_receiver.try_recv() {
                            updated_state_parts -= 1;
                            self.metrics.fetched_state_items.inc_by(num_items);
                            self.metrics.fetched_state_parts.inc();
                        }
                        self.remaining_state_parts = Some(updated_state_parts);
                    }
                    Some(_) => {
                        // Mark that we don't wait for new state parts.
                        self.remaining_state_parts = None;

                        let mut store_update = chain_store.store().store_update();
                        if next_start_part_id < num_parts {
                            // If there are still remaining state parts, switch status to the new range of state parts.
                            // We will spawn new rayon tasks on the next status update.
                            let new_status = FetchingStateStatus {
                                block_hash,
                                part_id: next_start_part_id,
                                num_parts_in_step,
                                num_parts,
                            };
                            debug!(target: "chain", %shard_id, %block_hash, ?new_status);
                            store_helper::set_flat_storage_status(
                                &mut store_update,
                                self.shard_uid,
                                FlatStorageStatus::Creation(
                                    FlatStorageCreationStatus::FetchingState(new_status),
                                ),
                            );
                        } else {
                            // If all parts were fetched, we can start catchup.
                            info!(target: "chain", %shard_id, %block_hash, "Finished fetching state");
                            self.metrics.remaining_state_parts.set(0);
<<<<<<< HEAD
                            store_helper::remove_delta(
                                &mut store_update,
                                self.shard_uid,
                                block_hash,
                            );
                            store_helper::set_flat_storage_creation_status(
=======
                            store_helper::set_flat_storage_status(
>>>>>>> b015d32b
                                &mut store_update,
                                self.shard_uid,
                                FlatStorageStatus::Creation(FlatStorageCreationStatus::CatchingUp(
                                    block_hash,
                                )),
                            );
                        }
                        store_update.commit()?;
                    }
                }
            }
            FlatStorageStatus::Creation(FlatStorageCreationStatus::CatchingUp(old_flat_head)) => {
                let store = self.runtime_adapter.store();
                let mut flat_head = *old_flat_head;
                let chain_final_head = chain_store.final_head()?;
                let mut merged_changes = FlatStateChanges::default();
                let mut store_update = self.runtime_adapter.store().store_update();

                // Merge up to 50 deltas of the next blocks until we reach chain final head.
                // TODO: consider merging 10 deltas at once to limit memory usage
                for _ in 0..Self::CATCH_UP_BLOCKS {
                    let height = chain_store.get_block_height(&flat_head).unwrap();
                    if height > chain_final_head.height {
                        panic!("New flat head moved too far: new head = {flat_head}, height = {height}, final block height = {}", chain_final_head.height);
                    }
                    // Stop if we reached chain final head.
                    if flat_head == chain_final_head.last_block_hash {
                        break;
                    }
                    flat_head = chain_store.get_next_block_hash(&flat_head).unwrap();
                    let changes = store_helper::get_delta_changes(store, self.shard_uid, flat_head)
                        .unwrap()
                        .unwrap();
                    merged_changes.merge(changes);
                    store_helper::remove_delta(&mut store_update, self.shard_uid, flat_head);
                }

                if (old_flat_head != &flat_head) || (flat_head == chain_final_head.last_block_hash)
                {
                    // If flat head changes, save all changes to store.
                    let epoch_id = self.runtime_adapter.get_epoch_id(&flat_head)?;
                    let shard_uid = self.runtime_adapter.shard_id_to_uid(shard_id, &epoch_id)?;
                    let old_height = chain_store.get_block_height(&old_flat_head).unwrap();
                    let flat_head_block_header = chain_store.get_block_header(&flat_head).unwrap();
                    let height = flat_head_block_header.height();
                    debug!(target: "chain", %shard_id, %old_flat_head, %old_height, %flat_head, %height, "Catching up flat head");
                    self.metrics.flat_head_height.set(height as i64);
                    merged_changes.apply_to_flat_state(&mut store_update, shard_uid);
                    store_helper::set_flat_storage_creation_status(
                        &mut store_update,
                        shard_id,
                        FlatStorageCreationStatus::CatchingUp(flat_head),
                    );
                    store_update.commit()?;

                    // If we reached chain final head, we can finish catchup and finally create flat storage.
                    if flat_head == chain_final_head.last_block_hash {
<<<<<<< HEAD
                        // GC deltas from forks which could have appeared on chain during catchup.
                        // Assuming that flat storage creation finishes in < 1 day, all deltas metadata cannot occupy
                        // more than (Blocks per day = 24 * 60 * 60) * (BlockInfo size = 72) ~= 6.2 MB.
                        let mut store_update = self.runtime_adapter.store().store_update();
                        let deltas_metadata = store_helper::get_all_deltas_metadata(&store, shard_uid)
                            .unwrap_or_else(|_| {
                                panic!("Cannot read flat state deltas metadata for shard {shard_id} from storage")
                            });
                        let mut gc_count = 0;
                        for delta_metadata in deltas_metadata {
                            if delta_metadata.block.height <= chain_final_head.height {
                                store_helper::remove_delta(
                                    &mut store_update,
                                    self.shard_uid,
                                    delta_metadata.block.hash,
                                );
                                gc_count += 1;
                            }
                        }

                        // Set flat storage head and create flat storage.
                        store_helper::remove_flat_storage_creation_status(
=======
                        // If we reached chain final head, we can finish catchup and finally create flat storage.
                        store_helper::set_flat_storage_status(
>>>>>>> b015d32b
                            &mut store_update,
                            self.shard_uid,
                            FlatStorageStatus::Ready(FlatStorageReadyStatus {
                                flat_head: BlockInfo {
                                    hash: flat_head,
                                    prev_hash: *flat_head_block_header.prev_hash(),
                                    height,
                                },
                            }),
                        );
                        store_update.commit()?;
                        info!(target: "chain", %shard_id, %flat_head, %height, "Garbage collected {gc_count} deltas");
                        self.runtime_adapter.create_flat_storage_for_shard(shard_uid);
<<<<<<< HEAD
                        info!(target: "chain", %shard_id, %flat_head, %height, "Flat storage creation done.");
=======
                        info!(target: "chain", %shard_id, %flat_head, %height, "Flat storage creation done");
                    } else {
                        store_helper::set_flat_storage_status(
                            &mut store_update,
                            self.shard_uid,
                            FlatStorageStatus::Creation(FlatStorageCreationStatus::CatchingUp(
                                flat_head,
                            )),
                        );
                        store_update.commit()?;
>>>>>>> b015d32b
                    }
                }
            }
            FlatStorageStatus::Ready(_) => return Ok(true),
            FlatStorageStatus::Disabled => {
                panic!("initiated flat storage creation for shard {shard_id} while it is disabled");
            }
        };
        Ok(false)
    }
}

/// Creates flat storages for all shards.
pub struct FlatStorageCreator {
    pub shard_creators: HashMap<ShardUId, FlatStorageShardCreator>,
    /// Used to spawn threads for traversing state parts.
    pub pool: rayon::ThreadPool,
}

impl FlatStorageCreator {
    /// For each of tracked shards, either creates flat storage if it is already stored on DB,
    /// or starts migration to flat storage which updates DB in background and creates flat storage afterwards.
    pub fn new(
        me: Option<&AccountId>,
        runtime_adapter: Arc<dyn RuntimeWithEpochManagerAdapter>,
        chain_store: &ChainStore,
        num_threads: usize,
    ) -> Result<Option<Self>, Error> {
        let chain_head = chain_store.head()?;
        let num_shards = runtime_adapter.num_shards(&chain_head.epoch_id)?;
        let mut shard_creators: HashMap<ShardUId, FlatStorageShardCreator> = HashMap::new();
        let mut creation_needed = false;
        for shard_id in 0..num_shards {
            if runtime_adapter.cares_about_shard(me, &chain_head.prev_block_hash, shard_id, true) {
                let shard_uid = runtime_adapter.shard_id_to_uid(shard_id, &chain_head.epoch_id)?;
                let status = runtime_adapter.get_flat_storage_status(shard_uid);

                match status {
                    FlatStorageStatus::Ready(_) => {
                        runtime_adapter.create_flat_storage_for_shard(shard_uid);
                    }
                    FlatStorageStatus::Empty | FlatStorageStatus::Creation(_) => {
                        creation_needed = true;
                        shard_creators.insert(
                            shard_uid,
                            FlatStorageShardCreator::new(
                                shard_uid,
                                chain_head.height,
                                runtime_adapter.clone(),
                            ),
                        );
                    }
                    FlatStorageStatus::Disabled => {}
                }
            }
        }

        let flat_storage_creator = if creation_needed {
            Some(Self {
                shard_creators,
                pool: rayon::ThreadPoolBuilder::new().num_threads(num_threads).build().unwrap(),
            })
        } else {
            None
        };
        Ok(flat_storage_creator)
    }

    /// Updates statuses of underlying flat storage creation processes. Returns boolean
    /// indicating if all flat storages are created.
    pub fn update_status(&mut self, chain_store: &ChainStore) -> Result<bool, Error> {
        // TODO (#7327): If resharding happens, we may want to throw an error here.
        // TODO (#7327): If flat storage is created, the creator probably should be removed.

        let mut all_created = true;
        for shard_creator in self.shard_creators.values_mut() {
            all_created &= shard_creator.update_status(chain_store, &self.pool)?;
        }
        Ok(all_created)
    }
}<|MERGE_RESOLUTION|>--- conflicted
+++ resolved
@@ -321,16 +321,12 @@
                             // If all parts were fetched, we can start catchup.
                             info!(target: "chain", %shard_id, %block_hash, "Finished fetching state");
                             self.metrics.remaining_state_parts.set(0);
-<<<<<<< HEAD
                             store_helper::remove_delta(
                                 &mut store_update,
                                 self.shard_uid,
                                 block_hash,
                             );
-                            store_helper::set_flat_storage_creation_status(
-=======
                             store_helper::set_flat_storage_status(
->>>>>>> b015d32b
                                 &mut store_update,
                                 self.shard_uid,
                                 FlatStorageStatus::Creation(FlatStorageCreationStatus::CatchingUp(
@@ -388,7 +384,6 @@
 
                     // If we reached chain final head, we can finish catchup and finally create flat storage.
                     if flat_head == chain_final_head.last_block_hash {
-<<<<<<< HEAD
                         // GC deltas from forks which could have appeared on chain during catchup.
                         // Assuming that flat storage creation finishes in < 1 day, all deltas metadata cannot occupy
                         // more than (Blocks per day = 24 * 60 * 60) * (BlockInfo size = 72) ~= 6.2 MB.
@@ -409,12 +404,8 @@
                             }
                         }
 
-                        // Set flat storage head and create flat storage.
-                        store_helper::remove_flat_storage_creation_status(
-=======
                         // If we reached chain final head, we can finish catchup and finally create flat storage.
                         store_helper::set_flat_storage_status(
->>>>>>> b015d32b
                             &mut store_update,
                             self.shard_uid,
                             FlatStorageStatus::Ready(FlatStorageReadyStatus {
@@ -428,9 +419,6 @@
                         store_update.commit()?;
                         info!(target: "chain", %shard_id, %flat_head, %height, "Garbage collected {gc_count} deltas");
                         self.runtime_adapter.create_flat_storage_for_shard(shard_uid);
-<<<<<<< HEAD
-                        info!(target: "chain", %shard_id, %flat_head, %height, "Flat storage creation done.");
-=======
                         info!(target: "chain", %shard_id, %flat_head, %height, "Flat storage creation done");
                     } else {
                         store_helper::set_flat_storage_status(
@@ -441,7 +429,6 @@
                             )),
                         );
                         store_update.commit()?;
->>>>>>> b015d32b
                     }
                 }
             }
