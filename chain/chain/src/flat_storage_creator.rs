--- conflicted
+++ resolved
@@ -91,15 +91,9 @@
         result_sender: Sender<u64>,
     ) {
         let trie_storage = TrieDBStorage::new(store.clone(), shard_uid);
-<<<<<<< HEAD
-        let trie = Trie::new(Box::new(trie_storage), state_root, None);
+        let trie = Trie::new(Rc::new(trie_storage), state_root, None);
         let path_begin = trie.find_state_part_boundary(part_id.idx, part_id.total).unwrap();
         let path_end = trie.find_state_part_boundary(part_id.idx + 1, part_id.total).unwrap();
-=======
-        let trie = Trie::new(Rc::new(trie_storage), state_root, None);
-        let path_begin = trie.find_path_for_part_boundary(part_id.idx, part_id.total).unwrap();
-        let path_end = trie.find_path_for_part_boundary(part_id.idx + 1, part_id.total).unwrap();
->>>>>>> 7419d659
         let hex_path_begin = Self::nibbles_to_hex(&path_begin);
         debug!(target: "store", "Preload state part from {hex_path_begin}");
         let mut trie_iter = trie.iter().unwrap();
