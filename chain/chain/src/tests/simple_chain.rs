--- conflicted
+++ resolved
@@ -45,11 +45,7 @@
     if cfg!(feature = "nightly") {
         insta::assert_display_snapshot!(hash, @"3Dkg6hjpnYvMuoyEdSLnEXza6Ct2ZV9xoridA37AJzSz");
     } else {
-<<<<<<< HEAD
         insta::assert_display_snapshot!(hash, @"3fK7Uu3HC9y9DPMsDNaAP8sv56UCK2ZV1txRhTriF9qb");
-=======
-        insta::assert_display_snapshot!(hash, @"DuT1f8dmu3xYvFfsEFiAycgeLpJWQM74PZ8JtjT7SGyK");
->>>>>>> 84c4d6d0
     }
 
     for i in 1..5 {
@@ -79,11 +75,7 @@
     if cfg!(feature = "nightly") {
         insta::assert_display_snapshot!(hash, @"6uCZwfkpE8qV54n5MvZXqTt8RMHYDduX4eE7quNzgLNk");
     } else {
-<<<<<<< HEAD
         insta::assert_display_snapshot!(hash, @"7hQ4bvvu2TmgFVhELFThZPHFoBPwa74VT6D8uk79xPzB");
-=======
-        insta::assert_display_snapshot!(hash, @"Ce8Ehs6S2RmXUdp2WnuyQFBGs4S3Pvs5sBwuSMZW7pqS");
->>>>>>> 84c4d6d0
     }
 }
 
