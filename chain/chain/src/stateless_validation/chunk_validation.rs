use crate::chain::{
    apply_new_chunk, apply_old_chunk, NewChunkData, NewChunkResult, OldChunkData, OldChunkResult,
    ShardContext, StorageContext,
};
use crate::rayon_spawner::RayonAsyncComputationSpawner;
use crate::sharding::shuffle_receipt_proofs;
use crate::stateless_validation::processing_tracker::ProcessingDoneTracker;
use crate::types::{
    ApplyChunkBlockContext, ApplyChunkResult, PreparedTransactions, RuntimeAdapter,
    RuntimeStorageConfig, StorageDataSource,
};
use crate::validate::validate_chunk_with_chunk_extra_and_receipts_root;
use crate::{Chain, ChainStoreAccess};
use lru::LruCache;
use near_async::futures::AsyncComputationSpawnerExt;
use near_chain_primitives::Error;
use near_epoch_manager::EpochManagerAdapter;
use near_pool::TransactionGroupIteratorWrapper;
use near_primitives::apply::ApplyChunkReason;
use near_primitives::block::Block;
use near_primitives::hash::{hash, CryptoHash};
use near_primitives::merkle::merklize;
use near_primitives::receipt::Receipt;
use near_primitives::shard_layout::ShardUId;
use near_primitives::sharding::{ChunkHash, ReceiptProof, ShardChunkHeader};
use near_primitives::stateless_validation::state_witness::{
    ChunkStateWitness, EncodedChunkStateWitness,
};
use near_primitives::transaction::SignedTransaction;
use near_primitives::types::chunk_extra::ChunkExtra;
use near_primitives::types::{ProtocolVersion, ShardId};
use near_primitives::utils::compression::CompressedData;
use near_store::PartialStorage;
use std::collections::HashMap;
use std::num::NonZeroUsize;
use std::sync::{Arc, Mutex};
use std::time::Instant;

#[allow(clippy::large_enum_variant)]
pub enum MainTransition {
    Genesis { chunk_extra: ChunkExtra, block_hash: CryptoHash, shard_id: ShardId },
    NewChunk(NewChunkData),
    // TODO(#11881): this is temporary indicator that resharding happened in the
    // state transition covered by state witness. Won't happen in production
    // until resharding release. Must be removed and replaced with proper
    // resharding state transition validation.
    ShardLayoutChange,
}

impl MainTransition {
    pub fn block_hash(&self) -> CryptoHash {
        match self {
            Self::Genesis { block_hash, .. } => *block_hash,
            Self::NewChunk(data) => data.block.block_hash,
            Self::ShardLayoutChange => panic!("block_hash called on ShardLayoutChange"),
        }
    }

    pub fn shard_id(&self) -> ShardId {
        match self {
            Self::Genesis { shard_id, .. } => *shard_id,
            // It is ok to use the shard id from the header because it is a new
            // chunk. An old chunk may have the shard id from the parent shard.
            Self::NewChunk(data) => data.chunk_header.shard_id(),
            Self::ShardLayoutChange => panic!("shard_id called on ShardLayoutChange"),
        }
    }
}

pub struct PreValidationOutput {
    pub main_transition_params: MainTransition,
    pub implicit_transition_params: Vec<ApplyChunkBlockContext>,
}

#[derive(Clone)]
pub struct ChunkStateWitnessValidationResult {
    pub chunk_extra: ChunkExtra,
    pub outgoing_receipts: Vec<Receipt>,
}

pub type MainStateTransitionCache =
    Arc<Mutex<HashMap<ShardUId, LruCache<CryptoHash, ChunkStateWitnessValidationResult>>>>;

/// The number of state witness validation results to cache per shard.
/// This number needs to be small because result contains outgoing receipts, which can be large.
const NUM_WITNESS_RESULT_CACHE_ENTRIES: usize = 20;

/// Checks that proposed `transactions` are valid for a chunk with `chunk_header`.
/// Uses `storage_config` to possibly record reads or use recorded storage.
pub fn validate_prepared_transactions(
    chain: &Chain,
    runtime_adapter: &dyn RuntimeAdapter,
    chunk_header: &ShardChunkHeader,
    storage_config: RuntimeStorageConfig,
    transactions: &[SignedTransaction],
    last_chunk_transactions: &[SignedTransaction],
) -> Result<PreparedTransactions, Error> {
    let parent_block = chain.chain_store().get_block(chunk_header.prev_block_hash())?;
    let last_chunk_transactions_size = borsh::to_vec(last_chunk_transactions)?.len();
    runtime_adapter.prepare_transactions(
        storage_config,
        crate::types::PrepareTransactionsChunkContext {
            shard_id: chunk_header.shard_id(),
            gas_limit: chunk_header.gas_limit(),
            last_chunk_transactions_size,
        },
        (&parent_block).into(),
        &mut TransactionGroupIteratorWrapper::new(transactions),
        &mut chain.transaction_validity_check(parent_block.header().clone()),
        None,
    )
}

/// Pre-validates the chunk's receipts and transactions against the chain.
/// We do this before handing off the computationally intensive part to a
/// validation thread.
pub fn pre_validate_chunk_state_witness(
    state_witness: &ChunkStateWitness,
    chain: &Chain,
    epoch_manager: &dyn EpochManagerAdapter,
    runtime_adapter: &dyn RuntimeAdapter,
) -> Result<PreValidationOutput, Error> {
    let store = chain.chain_store();
<<<<<<< HEAD
=======
    let epoch_id = state_witness.epoch_id;
    let shard_layout = epoch_manager.get_shard_layout(&epoch_id)?;

    // It is ok to use the shard id from the header because it is a new
    // chunk. An old chunk may have the shard id from the parent shard.
    let shard_id = state_witness.chunk_header.shard_id();
    let shard_index = shard_layout.get_shard_index(shard_id);
>>>>>>> 99ecfa4e

    // First, go back through the blockchain history to locate the last new chunk
    // and last last new chunk for the shard.

    // Blocks from the last new chunk (exclusive) to the parent block (inclusive).
    let mut blocks_after_last_chunk = Vec::new();
    // Blocks from the last last new chunk (exclusive) to the last new chunk (inclusive).
    let mut blocks_after_last_last_chunk = Vec::new();

    let last_chunk_shard_id = {
        let mut block_hash = *state_witness.chunk_header.prev_block_hash();
        let mut prev_chunks_seen = 0;
        let mut current_shard_id = state_witness.chunk_header.shard_id();
        let mut last_chunk_shard_id = current_shard_id;
        loop {
            let block = store.get_block(&block_hash)?;
            current_shard_id = epoch_manager.get_prev_shard_id(&block_hash, current_shard_id)?;

            let chunks = block.chunks();
<<<<<<< HEAD
            let Some(chunk) = chunks.get(current_shard_id as usize) else {
=======
            let Some(chunk) = chunks.get(shard_index) else {
>>>>>>> 99ecfa4e
                return Err(Error::InvalidChunkStateWitness(format!(
                    "Shard {} does not exist in block {:?}",
                    current_shard_id, block_hash
                )));
            };
            let is_new_chunk = chunk.is_new_chunk(block.header().height());
            let is_genesis = block.header().is_genesis();
            block_hash = *block.header().prev_hash();
            if is_new_chunk {
                prev_chunks_seen += 1;
            }
            if prev_chunks_seen == 0 {
                last_chunk_shard_id = current_shard_id;
                blocks_after_last_chunk.push(block);
            } else if prev_chunks_seen == 1 {
                blocks_after_last_last_chunk.push(block);
            }
            if prev_chunks_seen == 2 || is_genesis {
                break;
            }
        }
        last_chunk_shard_id
    };

    let last_chunk_block = blocks_after_last_last_chunk.first().ok_or_else(|| {
        Error::Other("blocks_after_last_last_chunk is empty, this should be impossible!".into())
    })?;
    let last_chunk_shard_layout =
        epoch_manager.get_shard_layout(&last_chunk_block.header().epoch_id())?;
    let chunk_shard_layout = epoch_manager
        .get_shard_layout_from_prev_block(state_witness.chunk_header.prev_block_hash())?;
    if last_chunk_shard_layout != chunk_shard_layout {
        return Ok(PreValidationOutput {
            main_transition_params: MainTransition::ShardLayoutChange,
            implicit_transition_params: Vec::new(),
        });
    }

    let receipts_to_apply = validate_source_receipt_proofs(
        &state_witness.source_receipt_proofs,
        &blocks_after_last_last_chunk,
        last_chunk_shard_id,
    )?;
    let applied_receipts_hash = hash(&borsh::to_vec(receipts_to_apply.as_slice()).unwrap());
    if applied_receipts_hash != state_witness.applied_receipts_hash {
        return Err(Error::InvalidChunkStateWitness(format!(
            "Receipts hash {:?} does not match expected receipts hash {:?}",
            applied_receipts_hash, state_witness.applied_receipts_hash
        )));
    }
    let (tx_root_from_state_witness, _) = merklize(&state_witness.transactions);
<<<<<<< HEAD
    let last_new_chunk_tx_root =
        last_chunk_block.chunks().get(last_chunk_shard_id as usize).unwrap().tx_root();
=======
    let last_chunk_block = blocks_after_last_last_chunk.first().ok_or_else(|| {
        Error::Other("blocks_after_last_last_chunk is empty, this should be impossible!".into())
    })?;
    let last_new_chunk_tx_root = last_chunk_block.chunks().get(shard_index).unwrap().tx_root();
>>>>>>> 99ecfa4e
    if last_new_chunk_tx_root != tx_root_from_state_witness {
        return Err(Error::InvalidChunkStateWitness(format!(
            "Transaction root {:?} does not match expected transaction root {:?}",
            tx_root_from_state_witness, last_new_chunk_tx_root
        )));
    }

    // Verify that all proposed transactions are valid.
    let new_transactions = &state_witness.new_transactions;
    if !new_transactions.is_empty() {
        let transactions_validation_storage_config = RuntimeStorageConfig {
            state_root: state_witness.chunk_header.prev_state_root(),
            use_flat_storage: true,
            source: StorageDataSource::Recorded(PartialStorage {
                nodes: state_witness.new_transactions_validation_state.clone(),
            }),
            state_patch: Default::default(),
        };

        match validate_prepared_transactions(
            chain,
            runtime_adapter,
            &state_witness.chunk_header,
            transactions_validation_storage_config,
            &new_transactions,
            &state_witness.transactions,
        ) {
            Ok(result) => {
                if result.transactions.len() != new_transactions.len() {
                    return Err(Error::InvalidChunkStateWitness(format!(
                        "New transactions validation failed. {} transactions out of {} proposed transactions were valid.",
                        result.transactions.len(),
                        new_transactions.len(),
                    )));
                }
            }
            Err(error) => {
                return Err(Error::InvalidChunkStateWitness(format!(
                    "New transactions validation failed: {}",
                    error,
                )));
            }
        };
    }

    let main_transition_params = if last_chunk_block.header().is_genesis() {
        let epoch_id = last_chunk_block.header().epoch_id();
        let shard_layout = epoch_manager.get_shard_layout(&epoch_id)?;
        let congestion_info = last_chunk_block
            .block_congestion_info()
            .get(&last_chunk_shard_id)
            .map(|info| info.congestion_info);
        let genesis_protocol_version = epoch_manager.get_epoch_protocol_version(&epoch_id)?;
        let chunk_extra = chain.genesis_chunk_extra(
<<<<<<< HEAD
            last_chunk_shard_id,
            genesis_protocol_version,
            congestion_info,
        )?;
        MainTransition::Genesis {
            chunk_extra,
            block_hash: *last_chunk_block.hash(),
            shard_id: last_chunk_shard_id,
        }
    } else {
        MainTransition::NewChunk(NewChunkData {
            chunk_header: last_chunk_block
                .chunks()
                .get(last_chunk_shard_id as usize)
                .unwrap()
                .clone(),
=======
            &shard_layout,
            shard_id,
            genesis_protocol_version,
            congestion_info,
        )?;
        MainTransition::Genesis { chunk_extra, block_hash: *last_chunk_block.hash(), shard_id }
    } else {
        MainTransition::NewChunk(NewChunkData {
            chunk_header: last_chunk_block.chunks().get(shard_index).unwrap().clone(),
>>>>>>> 99ecfa4e
            transactions: state_witness.transactions.clone(),
            receipts: receipts_to_apply,
            block: Chain::get_apply_chunk_block_context(
                epoch_manager,
                last_chunk_block,
                &store.get_block_header(last_chunk_block.header().prev_hash())?,
                true,
            )?,
            is_first_block_with_chunk_of_version: false,
            storage_context: StorageContext {
                storage_data_source: StorageDataSource::Recorded(PartialStorage {
                    nodes: state_witness.main_state_transition.base_state.clone(),
                }),
                state_patch: Default::default(),
            },
        })
    };

    Ok(PreValidationOutput {
        main_transition_params,
        implicit_transition_params: blocks_after_last_chunk
            .into_iter()
            .rev()
            .map(|block| -> Result<_, Error> {
                Ok(Chain::get_apply_chunk_block_context(
                    epoch_manager,
                    &block,
                    &store.get_block_header(block.header().prev_hash())?,
                    false,
                )?)
            })
            .collect::<Result<_, _>>()?,
    })
}

/// Validate that receipt proofs contain the receipts that should be applied during the
/// transition proven by ChunkStateWitness. The receipts are extracted from the proofs
/// and arranged in the order in which they should be applied during the transition.
/// TODO(resharding): Handle resharding properly. If the receipts were sent from before
/// a resharding boundary, we should first validate the proof using the pre-resharding
/// target_shard_id and then extract the receipts that are targeted at this half of a split shard.
fn validate_source_receipt_proofs(
    source_receipt_proofs: &HashMap<ChunkHash, ReceiptProof>,
    receipt_source_blocks: &[Block],
    target_chunk_shard_id: ShardId,
) -> Result<Vec<Receipt>, Error> {
    if receipt_source_blocks.iter().any(|block| block.header().is_genesis()) {
        if receipt_source_blocks.len() != 1 {
            return Err(Error::Other(
                "Invalid chain state: receipt_source_blocks should not have any blocks alongside genesis".to_owned()
            ));
        }
        if !source_receipt_proofs.is_empty() {
            return Err(Error::InvalidChunkStateWitness(format!(
                "genesis source_receipt_proofs should be empty, actual len is {}",
                source_receipt_proofs.len()
            )));
        }
        return Ok(vec![]);
    }

    let mut receipts_to_apply = Vec::new();
    let mut expected_proofs_len = 0;

    // Iterate over blocks between last_chunk_block (inclusive) and last_last_chunk_block (exclusive),
    // from the newest blocks to the oldest.
    for block in receipt_source_blocks {
        // Collect all receipts coming from this block.
        let mut block_receipt_proofs = Vec::new();

        for chunk in block.chunks().iter() {
            if !chunk.is_new_chunk(block.header().height()) {
                continue;
            }

            // Collect receipts coming from this chunk and validate that they are correct.
            let Some(receipt_proof) = source_receipt_proofs.get(&chunk.chunk_hash()) else {
                return Err(Error::InvalidChunkStateWitness(format!(
                    "Missing source receipt proof for chunk {:?}",
                    chunk.chunk_hash()
                )));
            };
            validate_receipt_proof(receipt_proof, chunk, target_chunk_shard_id)?;

            expected_proofs_len += 1;
            block_receipt_proofs.push(receipt_proof);
        }

        // Arrange the receipts in the order in which they should be applied.
        shuffle_receipt_proofs(&mut block_receipt_proofs, block.hash());
        for proof in block_receipt_proofs {
            receipts_to_apply.extend(proof.0.iter().cloned());
        }
    }

    // Check that there are no extraneous proofs in source_receipt_proofs.
    if source_receipt_proofs.len() != expected_proofs_len {
        return Err(Error::InvalidChunkStateWitness(format!(
            "source_receipt_proofs contains too many proofs. Expected {} proofs, found {}",
            expected_proofs_len,
            source_receipt_proofs.len()
        )));
    }
    Ok(receipts_to_apply)
}

fn validate_receipt_proof(
    receipt_proof: &ReceiptProof,
    from_chunk: &ShardChunkHeader,
    target_chunk_shard_id: ShardId,
) -> Result<(), Error> {
    // Validate that from_shard_id is correct. The receipts must match the outgoing receipt root
    // for this shard, so it's impossible to fake it.
    if receipt_proof.1.from_shard_id != from_chunk.shard_id() {
        return Err(Error::InvalidChunkStateWitness(format!(
            "Receipt proof for chunk {:?} is from shard {}, expected shard {}",
            from_chunk.chunk_hash(),
            receipt_proof.1.from_shard_id,
            from_chunk.shard_id(),
        )));
    }
    // Validate that to_shard_id is correct. to_shard_id is also encoded in the merkle tree,
    // so it's impossible to fake it.
    if receipt_proof.1.to_shard_id != target_chunk_shard_id {
        return Err(Error::InvalidChunkStateWitness(format!(
            "Receipt proof for chunk {:?} is for shard {}, expected shard {}",
            from_chunk.chunk_hash(),
            receipt_proof.1.to_shard_id,
            target_chunk_shard_id
        )));
    }
    // Verify that (receipts, to_shard_id) belongs to the merkle tree of outgoing receipts in from_chunk.
    if !receipt_proof.verify_against_receipt_root(from_chunk.prev_outgoing_receipts_root()) {
        return Err(Error::InvalidChunkStateWitness(format!(
            "Receipt proof for chunk {:?} has invalid merkle path, doesn't match outgoing receipts root",
            from_chunk.chunk_hash()
        )));
    }
    Ok(())
}

pub fn validate_chunk_state_witness(
    state_witness: ChunkStateWitness,
    pre_validation_output: PreValidationOutput,
    epoch_manager: &dyn EpochManagerAdapter,
    runtime_adapter: &dyn RuntimeAdapter,
    main_state_transition_cache: &MainStateTransitionCache,
) -> Result<(), Error> {
    let _timer = crate::stateless_validation::metrics::CHUNK_STATE_WITNESS_VALIDATION_TIME
        .with_label_values(&[&state_witness.chunk_header.shard_id().to_string()])
        .start_timer();
    let span = tracing::debug_span!(target: "client", "validate_chunk_state_witness").entered();
    let block_hash = pre_validation_output.main_transition_params.block_hash();
    let epoch_id = epoch_manager.get_epoch_id(&block_hash)?;
    let shard_uid = epoch_manager
        .shard_id_to_uid(pre_validation_output.main_transition_params.shard_id(), &epoch_id)?;
    let protocol_version = epoch_manager.get_epoch_protocol_version(&epoch_id)?;
    let cache_result = {
        let mut shard_cache = main_state_transition_cache.lock().unwrap();
        shard_cache.get_mut(&shard_uid).and_then(|cache| cache.get(&block_hash).cloned())
    };
    let (mut chunk_extra, outgoing_receipts) =
        match (pre_validation_output.main_transition_params, cache_result) {
            (MainTransition::Genesis { chunk_extra, .. }, _) => (chunk_extra, vec![]),
            (MainTransition::NewChunk(new_chunk_data), None) => {
                let chunk_header = new_chunk_data.chunk_header.clone();
                let NewChunkResult { apply_result: mut main_apply_result, .. } = apply_new_chunk(
                    ApplyChunkReason::ValidateChunkStateWitness,
                    &span,
                    new_chunk_data,
                    ShardContext {
                        shard_uid,
                        cares_about_shard_this_epoch: true,
                        will_shard_layout_change: false,
                        should_apply_chunk: true,
                    },
                    runtime_adapter,
                )?;
                let outgoing_receipts = std::mem::take(&mut main_apply_result.outgoing_receipts);
                let chunk_extra =
                    apply_result_to_chunk_extra(protocol_version, main_apply_result, &chunk_header);

                (chunk_extra, outgoing_receipts)
            }
            (MainTransition::ShardLayoutChange, _) => {
                panic!("shard layout change should not be validated")
            }
            (_, Some(result)) => (result.chunk_extra, result.outgoing_receipts),
        };
    if chunk_extra.state_root() != &state_witness.main_state_transition.post_state_root {
        // This is an early check, it's not for correctness, only for better
        // error reporting in case of an invalid state witness due to a bug.
        // Only the final state root check against the chunk header is required.
        return Err(Error::InvalidChunkStateWitness(format!(
            "Post state root {:?} for main transition does not match expected post state root {:?}",
            chunk_extra.state_root(),
            state_witness.main_state_transition.post_state_root,
        )));
    }

    // Compute receipt hashes here to avoid copying receipts
    let outgoing_receipts_hashes = {
        let shard_layout = epoch_manager
            .get_shard_layout_from_prev_block(state_witness.chunk_header.prev_block_hash())?;
        Chain::build_receipts_hashes(&outgoing_receipts, &shard_layout)
    };
    // Save main state transition result to cache.
    {
        let mut shard_cache = main_state_transition_cache.lock().unwrap();
        let cache = shard_cache.entry(shard_uid).or_insert_with(|| {
            LruCache::new(NonZeroUsize::new(NUM_WITNESS_RESULT_CACHE_ENTRIES).unwrap())
        });
        cache.put(
            block_hash,
            ChunkStateWitnessValidationResult {
                chunk_extra: chunk_extra.clone(),
                outgoing_receipts: outgoing_receipts,
            },
        );
    }

    for (block, transition) in pre_validation_output
        .implicit_transition_params
        .into_iter()
        .zip(state_witness.implicit_transitions.into_iter())
    {
        let block_hash = block.block_hash;
        let old_chunk_data = OldChunkData {
            prev_chunk_extra: chunk_extra.clone(),
            block,
            storage_context: StorageContext {
                storage_data_source: StorageDataSource::Recorded(PartialStorage {
                    nodes: transition.base_state,
                }),
                state_patch: Default::default(),
            },
        };
        let OldChunkResult { apply_result, .. } = apply_old_chunk(
            ApplyChunkReason::ValidateChunkStateWitness,
            &span,
            old_chunk_data,
            ShardContext {
                // Consider other shard uid in case of resharding.
                shard_uid,
                cares_about_shard_this_epoch: true,
                will_shard_layout_change: false,
                should_apply_chunk: false,
            },
            runtime_adapter,
        )?;
        *chunk_extra.state_root_mut() = apply_result.new_root;
        if chunk_extra.state_root() != &transition.post_state_root {
            // This is an early check, it's not for correctness, only for better
            // error reporting in case of an invalid state witness due to a bug.
            // Only the final state root check against the chunk header is required.
            return Err(Error::InvalidChunkStateWitness(format!(
                "Post state root {:?} for implicit transition at block {:?}, does not match expected state root {:?}",
                chunk_extra.state_root(), block_hash, transition.post_state_root
            )));
        }
    }

    // Finally, verify that the newly proposed chunk matches everything we have computed.
    let (outgoing_receipts_root, _) = merklize(&outgoing_receipts_hashes);
    validate_chunk_with_chunk_extra_and_receipts_root(
        &chunk_extra,
        &state_witness.chunk_header,
        &outgoing_receipts_root,
    )?;

    Ok(())
}

pub fn apply_result_to_chunk_extra(
    protocol_version: ProtocolVersion,
    apply_result: ApplyChunkResult,
    chunk: &ShardChunkHeader,
) -> ChunkExtra {
    let (outcome_root, _) = ApplyChunkResult::compute_outcomes_proof(&apply_result.outcomes);
    ChunkExtra::new(
        protocol_version,
        &apply_result.new_root,
        outcome_root,
        apply_result.validator_proposals,
        apply_result.total_gas_burnt,
        chunk.gas_limit(),
        apply_result.total_balance_burnt,
        apply_result.congestion_info,
    )
}

impl Chain {
    pub fn shadow_validate_state_witness(
        &self,
        witness: ChunkStateWitness,
        epoch_manager: &dyn EpochManagerAdapter,
        runtime_adapter: &dyn RuntimeAdapter,
        processing_done_tracker: Option<ProcessingDoneTracker>,
    ) -> Result<(), Error> {
        let shard_id = witness.chunk_header.shard_id();
        let height_created = witness.chunk_header.height_created();
        let chunk_hash = witness.chunk_header.chunk_hash();
        let parent_span = tracing::debug_span!(
            target: "chain", "shadow_validate", ?shard_id, height_created);
        let (encoded_witness, raw_witness_size) = {
            let shard_id_label = shard_id.to_string();
            let encode_timer =
                crate::stateless_validation::metrics::CHUNK_STATE_WITNESS_ENCODE_TIME
                    .with_label_values(&[shard_id_label.as_str()])
                    .start_timer();
            let (encoded_witness, raw_witness_size) = EncodedChunkStateWitness::encode(&witness)?;
            encode_timer.observe_duration();
            crate::stateless_validation::metrics::record_witness_size_metrics(
                raw_witness_size,
                encoded_witness.size_bytes(),
                &witness,
            );
            let decode_timer =
                crate::stateless_validation::metrics::CHUNK_STATE_WITNESS_DECODE_TIME
                    .with_label_values(&[shard_id_label.as_str()])
                    .start_timer();
            encoded_witness.decode()?;
            decode_timer.observe_duration();
            (encoded_witness, raw_witness_size)
        };
        let pre_validation_start = Instant::now();
        let pre_validation_result =
            pre_validate_chunk_state_witness(&witness, &self, epoch_manager, runtime_adapter)?;
        tracing::debug!(
            parent: &parent_span,
            ?shard_id,
            ?chunk_hash,
            witness_size = encoded_witness.size_bytes(),
            raw_witness_size,
            pre_validation_elapsed = ?pre_validation_start.elapsed(),
            "completed shadow chunk pre-validation"
        );
        let epoch_manager = self.epoch_manager.clone();
        let runtime_adapter = self.runtime_adapter.clone();
        Arc::new(RayonAsyncComputationSpawner).spawn("shadow_validate", move || {
            // processing_done_tracker must survive until the processing is finished.
            let _processing_done_tracker_capture: Option<ProcessingDoneTracker> =
                processing_done_tracker;

            let validation_start = Instant::now();

            match validate_chunk_state_witness(
                witness,
                pre_validation_result,
                epoch_manager.as_ref(),
                runtime_adapter.as_ref(),
                &MainStateTransitionCache::default(),
            ) {
                Ok(()) => {
                    tracing::debug!(
                        parent: &parent_span,
                        ?shard_id,
                        ?chunk_hash,
                        validation_elapsed = ?validation_start.elapsed(),
                        "completed shadow chunk validation"
                    );
                }
                Err(err) => {
                    crate::stateless_validation::metrics::SHADOW_CHUNK_VALIDATION_FAILED_TOTAL
                        .inc();
                    tracing::error!(
                        parent: &parent_span,
                        ?err,
                        ?shard_id,
                        ?chunk_hash,
                        "shadow chunk validation failed"
                    );
                }
            }
        });
        Ok(())
    }
}<|MERGE_RESOLUTION|>--- conflicted
+++ resolved
@@ -121,16 +121,6 @@
     runtime_adapter: &dyn RuntimeAdapter,
 ) -> Result<PreValidationOutput, Error> {
     let store = chain.chain_store();
-<<<<<<< HEAD
-=======
-    let epoch_id = state_witness.epoch_id;
-    let shard_layout = epoch_manager.get_shard_layout(&epoch_id)?;
-
-    // It is ok to use the shard id from the header because it is a new
-    // chunk. An old chunk may have the shard id from the parent shard.
-    let shard_id = state_witness.chunk_header.shard_id();
-    let shard_index = shard_layout.get_shard_index(shard_id);
->>>>>>> 99ecfa4e
 
     // First, go back through the blockchain history to locate the last new chunk
     // and last last new chunk for the shard.
@@ -140,21 +130,27 @@
     // Blocks from the last last new chunk (exclusive) to the last new chunk (inclusive).
     let mut blocks_after_last_last_chunk = Vec::new();
 
-    let last_chunk_shard_id = {
+    let (last_chunk_shard_id, last_chunk_shard_index) = {
         let mut block_hash = *state_witness.chunk_header.prev_block_hash();
         let mut prev_chunks_seen = 0;
+
+        let epoch_id = state_witness.epoch_id;
+        let shard_layout = epoch_manager.get_shard_layout(&epoch_id)?;
+
+        // It is ok to use the shard id from the header because it is a new
+        // chunk. An old chunk may have the shard id from the parent shard.
         let mut current_shard_id = state_witness.chunk_header.shard_id();
+        let mut current_shard_index = shard_layout.get_shard_index(current_shard_id);
+
         let mut last_chunk_shard_id = current_shard_id;
+        let mut last_chunk_shard_index = current_shard_index;
         loop {
             let block = store.get_block(&block_hash)?;
-            current_shard_id = epoch_manager.get_prev_shard_id(&block_hash, current_shard_id)?;
+            (current_shard_id, current_shard_index) =
+                epoch_manager.get_prev_shard_id(&block_hash, current_shard_id)?;
 
             let chunks = block.chunks();
-<<<<<<< HEAD
-            let Some(chunk) = chunks.get(current_shard_id as usize) else {
-=======
-            let Some(chunk) = chunks.get(shard_index) else {
->>>>>>> 99ecfa4e
+            let Some(chunk) = chunks.get(current_shard_index as usize) else {
                 return Err(Error::InvalidChunkStateWitness(format!(
                     "Shard {} does not exist in block {:?}",
                     current_shard_id, block_hash
@@ -168,6 +164,7 @@
             }
             if prev_chunks_seen == 0 {
                 last_chunk_shard_id = current_shard_id;
+                last_chunk_shard_index = current_shard_index;
                 blocks_after_last_chunk.push(block);
             } else if prev_chunks_seen == 1 {
                 blocks_after_last_last_chunk.push(block);
@@ -176,7 +173,7 @@
                 break;
             }
         }
-        last_chunk_shard_id
+        (last_chunk_shard_id, last_chunk_shard_index)
     };
 
     let last_chunk_block = blocks_after_last_last_chunk.first().ok_or_else(|| {
@@ -206,15 +203,11 @@
         )));
     }
     let (tx_root_from_state_witness, _) = merklize(&state_witness.transactions);
-<<<<<<< HEAD
-    let last_new_chunk_tx_root =
-        last_chunk_block.chunks().get(last_chunk_shard_id as usize).unwrap().tx_root();
-=======
     let last_chunk_block = blocks_after_last_last_chunk.first().ok_or_else(|| {
         Error::Other("blocks_after_last_last_chunk is empty, this should be impossible!".into())
     })?;
-    let last_new_chunk_tx_root = last_chunk_block.chunks().get(shard_index).unwrap().tx_root();
->>>>>>> 99ecfa4e
+    let last_new_chunk_tx_root =
+        last_chunk_block.chunks().get(last_chunk_shard_index).unwrap().tx_root();
     if last_new_chunk_tx_root != tx_root_from_state_witness {
         return Err(Error::InvalidChunkStateWitness(format!(
             "Transaction root {:?} does not match expected transaction root {:?}",
@@ -269,7 +262,7 @@
             .map(|info| info.congestion_info);
         let genesis_protocol_version = epoch_manager.get_epoch_protocol_version(&epoch_id)?;
         let chunk_extra = chain.genesis_chunk_extra(
-<<<<<<< HEAD
+            &shard_layout,
             last_chunk_shard_id,
             genesis_protocol_version,
             congestion_info,
@@ -281,22 +274,7 @@
         }
     } else {
         MainTransition::NewChunk(NewChunkData {
-            chunk_header: last_chunk_block
-                .chunks()
-                .get(last_chunk_shard_id as usize)
-                .unwrap()
-                .clone(),
-=======
-            &shard_layout,
-            shard_id,
-            genesis_protocol_version,
-            congestion_info,
-        )?;
-        MainTransition::Genesis { chunk_extra, block_hash: *last_chunk_block.hash(), shard_id }
-    } else {
-        MainTransition::NewChunk(NewChunkData {
-            chunk_header: last_chunk_block.chunks().get(shard_index).unwrap().clone(),
->>>>>>> 99ecfa4e
+            chunk_header: last_chunk_block.chunks().get(last_chunk_shard_index).unwrap().clone(),
             transactions: state_witness.transactions.clone(),
             receipts: receipts_to_apply,
             block: Chain::get_apply_chunk_block_context(
