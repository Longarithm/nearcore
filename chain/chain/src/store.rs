--- conflicted
+++ resolved
@@ -2475,29 +2475,6 @@
             DBCol::HeaderHashesByHeight => {
                 store_update.delete(col, key);
             }
-<<<<<<< HEAD
-            DBCol::ColDbVersion
-            | DBCol::ColBlockMisc
-            | DBCol::ColGCCount
-            | DBCol::ColBlockHeight
-            | DBCol::ColPeers
-            | DBCol::ColBlockMerkleTree
-            | DBCol::ColAccountAnnouncements
-            | DBCol::ColEpochLightClientBlocks
-            | DBCol::ColPeerComponent
-            | DBCol::ColLastComponentNonce
-            | DBCol::ColComponentEdges
-            | DBCol::ColEpochInfo
-            | DBCol::ColEpochStart
-            | DBCol::ColEpochValidatorInfo
-            | DBCol::ColBlockOrdinal
-            | DBCol::_ColNextBlockWithNewChunk
-            | DBCol::_ColLastBlockWithNewChunk
-            | DBCol::_ColTransactionRefCount
-            | DBCol::ColStateChangesForSplitStates
-            | DBCol::ColCachedContractCode
-            | DBCol::ColFlatState => {
-=======
             DBCol::DbVersion
             | DBCol::BlockMisc
             | DBCol::GCCount
@@ -2517,8 +2494,8 @@
             | DBCol::_LastBlockWithNewChunk
             | DBCol::_TransactionRefCount
             | DBCol::StateChangesForSplitStates
-            | DBCol::CachedContractCode => {
->>>>>>> cac68533
+            | DBCol::CachedContractCode
+            | DBCol::ColFlatState => {
                 unreachable!();
             }
         }
